#
# Licensed to the Apache Software Foundation (ASF) under one
# or more contributor license agreements.  See the NOTICE file
# distributed with this work for additional information
# regarding copyright ownership.  The ASF licenses this file
# to you under the Apache License, Version 2.0 (the
# "License"); you may not use this file except in compliance
# with the License.  You may obtain a copy of the License at
#
#     http://www.apache.org/licenses/LICENSE-2.0
#
# Unless required by applicable law or agreed to in writing, software
# distributed under the License is distributed on an "AS IS" BASIS,
# WITHOUT WARRANTIES OR CONDITIONS OF ANY KIND, either express or implied.
# See the License for the specific language governing permissions and
# limitations under the License.
#

version: 2
jobs:
  j8_jvm_upgrade_dtests:
    docker:
    - image: apache/cassandra-testing-ubuntu2004-java11-w-dependencies:latest
    resource_class: xlarge
    working_directory: ~/
    shell: /bin/bash -eo pipefail -l
    parallelism: 2
    steps:
    - attach_workspace:
        at: /home/cassandra
    - run:
        name: Determine distributed Tests to Run
        command: |
          # reminder: this code (along with all the steps) is independently executed on every circle container
          # so the goal here is to get the circleci script to return the tests *this* container will run
          # which we do via the `circleci` cli tool.

          rm -fr ~/cassandra-dtest/upgrade_tests
          echo "***java tests***"

          # get all of our unit test filenames
          set -eo pipefail && circleci tests glob "$HOME/cassandra/test/distributed/**/*.java" > /tmp/all_java_unit_tests.txt

          # split up the unit tests into groups based on the number of containers we have
          set -eo pipefail && circleci tests split --split-by=timings --timings-type=filename --index=${CIRCLE_NODE_INDEX} --total=${CIRCLE_NODE_TOTAL} /tmp/all_java_unit_tests.txt > /tmp/java_tests_${CIRCLE_NODE_INDEX}.txt
          set -eo pipefail && cat /tmp/java_tests_${CIRCLE_NODE_INDEX}.txt | sed "s;^/home/cassandra/cassandra/test/distributed/;;g" | grep "Test\.java$" | grep upgrade > /tmp/java_tests_${CIRCLE_NODE_INDEX}_final.txt
          echo "** /tmp/java_tests_${CIRCLE_NODE_INDEX}_final.txt"
          cat /tmp/java_tests_${CIRCLE_NODE_INDEX}_final.txt
        no_output_timeout: 15m
    - run:
        name: Log Environment Information
        command: |
          echo '*** id ***'
          id
          echo '*** cat /proc/cpuinfo ***'
          cat /proc/cpuinfo
          echo '*** free -m ***'
          free -m
          echo '*** df -m ***'
          df -m
          echo '*** ifconfig -a ***'
          ifconfig -a
          echo '*** uname -a ***'
          uname -a
          echo '*** mount ***'
          mount
          echo '*** env ***'
          env
          echo '*** java ***'
          which java
          java -version
    - run:
        name: Run Unit Tests (testclasslist)
        command: |
          set -x
          export PATH=$JAVA_HOME/bin:$PATH
          time mv ~/cassandra /tmp
          cd /tmp/cassandra
          if [ -d ~/dtest_jars ]; then
            cp ~/dtest_jars/dtest* /tmp/cassandra/build/
          fi
          test_timeout=$(grep 'name="test.distributed.timeout"' build.xml | awk -F'"' '{print $4}' || true)
          if [ -z "$test_timeout" ]; then
            test_timeout=$(grep 'name="test.timeout"' build.xml | awk -F'"' '{print $4}')
          fi
          ant testclasslist -Dtest.timeout="$test_timeout" -Dtest.classlistfile=/tmp/java_tests_${CIRCLE_NODE_INDEX}_final.txt  -Dtest.classlistprefix=distributed
        no_output_timeout: 15m
    - store_test_results:
        path: /tmp/cassandra/build/test/output/
    - store_artifacts:
        path: /tmp/cassandra/build/test/output
        destination: junitxml
    - store_artifacts:
        path: /tmp/cassandra/build/test/logs
        destination: logs
    environment:
    - ANT_HOME: /usr/share/ant
    - JAVA11_HOME: /usr/lib/jvm/java-11-openjdk-amd64
    - JAVA8_HOME: /usr/lib/jvm/java-8-openjdk-amd64
    - LANG: en_US.UTF-8
    - KEEP_TEST_DIR: true
    - DEFAULT_DIR: /home/cassandra/cassandra-dtest
    - PYTHONIOENCODING: utf-8
    - PYTHONUNBUFFERED: true
    - CASS_DRIVER_NO_EXTENSIONS: true
    - CASS_DRIVER_NO_CYTHON: true
    - CASSANDRA_SKIP_SYNC: true
    - DTEST_REPO: https://github.com/apache/cassandra-dtest.git
    - DTEST_BRANCH: trunk
    - CCM_MAX_HEAP_SIZE: 1024M
    - CCM_HEAP_NEWSIZE: 256M
    - REPEATED_UTEST_TARGET: testsome
    - REPEATED_UTEST_CLASS: null
    - REPEATED_UTEST_METHODS: null
    - REPEATED_UTEST_COUNT: 100
    - REPEATED_UTEST_STOP_ON_FAILURE: false
    - REPEATED_DTEST_NAME: null
    - REPEATED_DTEST_VNODES: false
    - REPEATED_DTEST_COUNT: 100
    - REPEATED_DTEST_STOP_ON_FAILURE: false
    - REPEATED_UPGRADE_DTEST_NAME: null
    - REPEATED_UPGRADE_DTEST_COUNT: 100
    - REPEATED_UPGRADE_DTEST_STOP_ON_FAILURE: false
    - REPEATED_JVM_UPGRADE_DTEST_CLASS: null
    - REPEATED_JVM_UPGRADE_DTEST_METHODS: null
    - REPEATED_JVM_UPGRADE_DTEST_COUNT: 100
    - REPEATED_JVM_UPGRADE_DTEST_STOP_ON_FAILURE: false
    - JAVA_HOME: /usr/lib/jvm/java-8-openjdk-amd64
    - JDK_HOME: /usr/lib/jvm/java-8-openjdk-amd64
  repeated_jvm_upgrade_dtest:
    docker:
    - image: apache/cassandra-testing-ubuntu2004-java11-w-dependencies:latest
    resource_class: xlarge
    working_directory: ~/
    shell: /bin/bash -eo pipefail -l
    parallelism: 100
    steps:
    - attach_workspace:
        at: /home/cassandra
    - run:
        name: Log Environment Information
        command: |
          echo '*** id ***'
          id
          echo '*** cat /proc/cpuinfo ***'
          cat /proc/cpuinfo
          echo '*** free -m ***'
          free -m
          echo '*** df -m ***'
          df -m
          echo '*** ifconfig -a ***'
          ifconfig -a
          echo '*** uname -a ***'
          uname -a
          echo '*** mount ***'
          mount
          echo '*** env ***'
          env
          echo '*** java ***'
          which java
          java -version
    - run:
        name: Run repeated JUnit test
        no_output_timeout: 15m
        command: |
          if [ "${REPEATED_JVM_UPGRADE_DTEST_CLASS}" == "<nil>" ]; then
            echo "Repeated utest class name hasn't been defined, exiting without running any test"
          elif [ "${REPEATED_JVM_UPGRADE_DTEST_COUNT}" == "<nil>" ]; then
            echo "Repeated utest count hasn't been defined, exiting without running any test"
          elif [ "${REPEATED_JVM_UPGRADE_DTEST_COUNT}" -le 0 ]; then
            echo "Repeated utest count is lesser or equals than zero, exiting without running any test"
          else

            # Calculate the number of test iterations to be run by the current parallel runner.
            # Since we are running the same test multiple times there is no need to use `circleci tests split`.
            count=$((${REPEATED_JVM_UPGRADE_DTEST_COUNT} / CIRCLE_NODE_TOTAL))
            if (($CIRCLE_NODE_INDEX < (${REPEATED_JVM_UPGRADE_DTEST_COUNT} % CIRCLE_NODE_TOTAL))); then
              count=$((count+1))
            fi

            if (($count <= 0)); then
              echo "No tests to run in this runner"
            else
              echo "Running test-jvm-dtest-some ${REPEATED_JVM_UPGRADE_DTEST_CLASS} ${REPEATED_JVM_UPGRADE_DTEST_METHODS} ${REPEATED_JVM_UPGRADE_DTEST_COUNT} times"

              set -x
              export PATH=$JAVA_HOME/bin:$PATH
              time mv ~/cassandra /tmp
              cd /tmp/cassandra
              if [ -d ~/dtest_jars ]; then
                cp ~/dtest_jars/dtest* /tmp/cassandra/build/
              fi

              target=test-jvm-dtest-some
              class_path=${REPEATED_JVM_UPGRADE_DTEST_CLASS}
              class_name="${class_path##*.}"

              # Prepare the -Dtest.name argument.
              # It can be the fully qualified class name or the short class name, depending on the target.
              if [[ $target == "test" || \
                    $target == "test-cdc" || \
                    $target == "test-compression" || \
                    $target == "test-system-keyspace-directory" ]]; then
                name="-Dtest.name=$class_name"
              else
                name="-Dtest.name=$class_path"
              fi

              # Prepare the -Dtest.methods argument, which is optional
              if [ "${REPEATED_JVM_UPGRADE_DTEST_METHODS}" == "<nil>" ]; then
                methods=""
              else
                methods="-Dtest.methods=${REPEATED_JVM_UPGRADE_DTEST_METHODS}"
              fi

              # Run the test target as many times as requested collecting the exit code,
              # stopping the iteration only if stop_on_failure is set.
              exit_code="$?"
              for i in $(seq -w 1 $count); do

                echo "Running test iteration $i of $count"

                # run the test
                status="passes"
                if !( set -o pipefail && ant $target $name $methods -Dno-build-test=true | tee stdout.txt ); then
                  status="fails"
                  exit_code=1
                fi

                # move the stdout output file
                dest=/tmp/results/repeated_utest/stdout/${status}/${i}
                mkdir -p $dest
                mv stdout.txt $dest/test-jvm-dtest-some-${REPEATED_JVM_UPGRADE_DTEST_CLASS}.txt

                # move the XML output files
                source=build/test/output
                dest=/tmp/results/repeated_utest/output/${status}/${i}
                mkdir -p $dest
                if [[ -d $source && -n "$(ls $source)" ]]; then
                  mv $source/* $dest/
                fi

                # move the log files
                source=build/test/logs
                dest=/tmp/results/repeated_utest/logs/${status}/${i}
                mkdir -p $dest
                if [[ -d $source && -n "$(ls $source)" ]]; then
                  mv $source/* $dest/
                fi

                # maybe stop iterations on test failure
                if [[ ${REPEATED_JVM_UPGRADE_DTEST_STOP_ON_FAILURE} = true ]] && (( $exit_code > 0 )); then
                  break
                fi
              done

              (exit ${exit_code})
            fi
          fi
    - store_test_results:
        path: /tmp/results/repeated_utest/output
    - store_artifacts:
        path: /tmp/results/repeated_utest/stdout
        destination: stdout
    - store_artifacts:
        path: /tmp/results/repeated_utest/output
        destination: junitxml
    - store_artifacts:
        path: /tmp/results/repeated_utest/logs
        destination: logs
    environment:
    - ANT_HOME: /usr/share/ant
    - JAVA11_HOME: /usr/lib/jvm/java-11-openjdk-amd64
    - JAVA8_HOME: /usr/lib/jvm/java-8-openjdk-amd64
    - LANG: en_US.UTF-8
    - KEEP_TEST_DIR: true
    - DEFAULT_DIR: /home/cassandra/cassandra-dtest
    - PYTHONIOENCODING: utf-8
    - PYTHONUNBUFFERED: true
    - CASS_DRIVER_NO_EXTENSIONS: true
    - CASS_DRIVER_NO_CYTHON: true
    - CASSANDRA_SKIP_SYNC: true
    - DTEST_REPO: https://github.com/apache/cassandra-dtest.git
    - DTEST_BRANCH: trunk
    - CCM_MAX_HEAP_SIZE: 1024M
    - CCM_HEAP_NEWSIZE: 256M
    - REPEATED_UTEST_TARGET: testsome
    - REPEATED_UTEST_CLASS: null
    - REPEATED_UTEST_METHODS: null
    - REPEATED_UTEST_COUNT: 100
    - REPEATED_UTEST_STOP_ON_FAILURE: false
    - REPEATED_DTEST_NAME: null
    - REPEATED_DTEST_VNODES: false
    - REPEATED_DTEST_COUNT: 100
    - REPEATED_DTEST_STOP_ON_FAILURE: false
    - REPEATED_UPGRADE_DTEST_NAME: null
    - REPEATED_UPGRADE_DTEST_COUNT: 100
    - REPEATED_UPGRADE_DTEST_STOP_ON_FAILURE: false
    - REPEATED_JVM_UPGRADE_DTEST_CLASS: null
    - REPEATED_JVM_UPGRADE_DTEST_METHODS: null
    - REPEATED_JVM_UPGRADE_DTEST_COUNT: 100
    - REPEATED_JVM_UPGRADE_DTEST_STOP_ON_FAILURE: false
    - JAVA_HOME: /usr/lib/jvm/java-8-openjdk-amd64
    - JDK_HOME: /usr/lib/jvm/java-8-openjdk-amd64
  j8_cqlsh-dtests-py2-with-vnodes:
    docker:
    - image: apache/cassandra-testing-ubuntu2004-java11-w-dependencies:latest
    resource_class: xlarge
    working_directory: ~/
    shell: /bin/bash -eo pipefail -l
    parallelism: 100
    steps:
    - attach_workspace:
        at: /home/cassandra
    - run:
        name: Clone Cassandra dtest Repository (via git)
        command: |
          git clone --single-branch --branch $DTEST_BRANCH --depth 1 $DTEST_REPO ~/cassandra-dtest
    - run:
        name: Configure virtualenv and python Dependencies
        command: |
          # note, this should be super quick as all dependencies should be pre-installed in the docker image
          # if additional dependencies were added to requirmeents.txt and the docker image hasn't been updated
          # we'd have to install it here at runtime -- which will make things slow, so do yourself a favor and
          # rebuild the docker image! (it automatically pulls the latest requirements.txt on build)
          source ~/env3.6/bin/activate
          export PATH=$JAVA_HOME/bin:$PATH
          pip3 install --exists-action w --upgrade -r ~/cassandra-dtest/requirements.txt
          pip3 uninstall -y cqlsh
          pip3 freeze
    - run:
        name: Determine Tests to Run (j8_with_vnodes)
        no_output_timeout: 5m
        command: "# reminder: this code (along with all the steps) is independently executed on every circle container\n# so the goal here is to get the circleci script to return the tests *this* container will run\n# which we do via the `circleci` cli tool.\n\ncd cassandra-dtest\nsource ~/env3.6/bin/activate\nexport PATH=$JAVA_HOME/bin:$PATH\n\nif [ -n '' ]; then\n  export \nfi\n\necho \"***Collected DTests (j8_with_vnodes)***\"\nset -eo pipefail && ./run_dtests.py --use-vnodes --skip-resource-intensive-tests --pytest-options '-k cql' --dtest-print-tests-only --dtest-print-tests-output=/tmp/all_dtest_tests_j8_with_vnodes_raw --cassandra-dir=../cassandra\nif [ -z '' ]; then\n  mv /tmp/all_dtest_tests_j8_with_vnodes_raw /tmp/all_dtest_tests_j8_with_vnodes\nelse\n  grep -e '' /tmp/all_dtest_tests_j8_with_vnodes_raw > /tmp/all_dtest_tests_j8_with_vnodes || { echo \"Filter did not match any tests! Exiting build.\"; exit 0; }\nfi\nset -eo pipefail && circleci tests split --split-by=timings --timings-type=classname /tmp/all_dtest_tests_j8_with_vnodes > /tmp/split_dtest_tests_j8_with_vnodes.txt\ncat /tmp/split_dtest_tests_j8_with_vnodes.txt | tr '\\n' ' ' > /tmp/split_dtest_tests_j8_with_vnodes_final.txt\ncat /tmp/split_dtest_tests_j8_with_vnodes_final.txt\n"
    - run:
        name: Run dtests (j8_with_vnodes)
        no_output_timeout: 15m
        command: |
          echo "cat /tmp/split_dtest_tests_j8_with_vnodes_final.txt"
          cat /tmp/split_dtest_tests_j8_with_vnodes_final.txt

          source ~/env3.6/bin/activate
          export PATH=$JAVA_HOME/bin:$PATH
          if [ -n 'CQLSH_PYTHON=/usr/bin/python2.7' ]; then
            export CQLSH_PYTHON=/usr/bin/python2.7
          fi

          java -version
          cd ~/cassandra-dtest
          mkdir -p /tmp/dtest

          echo "env: $(env)"
          echo "** done env"
          mkdir -p /tmp/results/dtests
          # we need the "set -o pipefail" here so that the exit code that circleci will actually use is from pytest and not the exit code from tee
          export SPLIT_TESTS=`cat /tmp/split_dtest_tests_j8_with_vnodes_final.txt`
          set -o pipefail && cd ~/cassandra-dtest && pytest --use-vnodes --num-tokens=16 --skip-resource-intensive-tests --log-cli-level=DEBUG --junit-xml=/tmp/results/dtests/pytest_result_j8_with_vnodes.xml -s --cassandra-dir=/home/cassandra/cassandra --keep-test-dir $SPLIT_TESTS 2>&1 | tee /tmp/dtest/stdout.txt
    - store_test_results:
        path: /tmp/results
    - store_artifacts:
        path: /tmp/dtest
        destination: dtest_j8_with_vnodes
    - store_artifacts:
        path: ~/cassandra-dtest/logs
        destination: dtest_j8_with_vnodes_logs
    environment:
    - ANT_HOME: /usr/share/ant
    - JAVA11_HOME: /usr/lib/jvm/java-11-openjdk-amd64
    - JAVA8_HOME: /usr/lib/jvm/java-8-openjdk-amd64
    - LANG: en_US.UTF-8
    - KEEP_TEST_DIR: true
    - DEFAULT_DIR: /home/cassandra/cassandra-dtest
    - PYTHONIOENCODING: utf-8
    - PYTHONUNBUFFERED: true
    - CASS_DRIVER_NO_EXTENSIONS: true
    - CASS_DRIVER_NO_CYTHON: true
    - CASSANDRA_SKIP_SYNC: true
    - DTEST_REPO: https://github.com/apache/cassandra-dtest.git
    - DTEST_BRANCH: trunk
    - CCM_MAX_HEAP_SIZE: 1024M
    - CCM_HEAP_NEWSIZE: 256M
    - REPEATED_UTEST_TARGET: testsome
    - REPEATED_UTEST_CLASS: null
    - REPEATED_UTEST_METHODS: null
    - REPEATED_UTEST_COUNT: 100
    - REPEATED_UTEST_STOP_ON_FAILURE: false
    - REPEATED_DTEST_NAME: null
    - REPEATED_DTEST_VNODES: false
    - REPEATED_DTEST_COUNT: 100
    - REPEATED_DTEST_STOP_ON_FAILURE: false
    - REPEATED_UPGRADE_DTEST_NAME: null
    - REPEATED_UPGRADE_DTEST_COUNT: 100
    - REPEATED_UPGRADE_DTEST_STOP_ON_FAILURE: false
    - REPEATED_JVM_UPGRADE_DTEST_CLASS: null
    - REPEATED_JVM_UPGRADE_DTEST_METHODS: null
    - REPEATED_JVM_UPGRADE_DTEST_COUNT: 100
    - REPEATED_JVM_UPGRADE_DTEST_STOP_ON_FAILURE: false
    - JAVA_HOME: /usr/lib/jvm/java-8-openjdk-amd64
    - JDK_HOME: /usr/lib/jvm/java-8-openjdk-amd64
  j11_unit_tests:
    docker:
    - image: apache/cassandra-testing-ubuntu2004-java11:20210304
    resource_class: xlarge
    working_directory: ~/
    shell: /bin/bash -eo pipefail -l
    parallelism: 100
    steps:
    - attach_workspace:
        at: /home/cassandra
    - run:
        name: Determine unit Tests to Run
        command: |
          # reminder: this code (along with all the steps) is independently executed on every circle container
          # so the goal here is to get the circleci script to return the tests *this* container will run
          # which we do via the `circleci` cli tool.

          rm -fr ~/cassandra-dtest/upgrade_tests
          echo "***java tests***"

          # get all of our unit test filenames
          set -eo pipefail && circleci tests glob "$HOME/cassandra/test/unit/**/*.java" > /tmp/all_java_unit_tests.txt

          # split up the unit tests into groups based on the number of containers we have
          set -eo pipefail && circleci tests split --split-by=timings --timings-type=filename --index=${CIRCLE_NODE_INDEX} --total=${CIRCLE_NODE_TOTAL} /tmp/all_java_unit_tests.txt > /tmp/java_tests_${CIRCLE_NODE_INDEX}.txt
          set -eo pipefail && cat /tmp/java_tests_${CIRCLE_NODE_INDEX}.txt | sed "s;^/home/cassandra/cassandra/test/unit/;;g" | grep "Test\.java$"  > /tmp/java_tests_${CIRCLE_NODE_INDEX}_final.txt
          echo "** /tmp/java_tests_${CIRCLE_NODE_INDEX}_final.txt"
          cat /tmp/java_tests_${CIRCLE_NODE_INDEX}_final.txt
        no_output_timeout: 15m
    - run:
        name: Log Environment Information
        command: |
          echo '*** id ***'
          id
          echo '*** cat /proc/cpuinfo ***'
          cat /proc/cpuinfo
          echo '*** free -m ***'
          free -m
          echo '*** df -m ***'
          df -m
          echo '*** ifconfig -a ***'
          ifconfig -a
          echo '*** uname -a ***'
          uname -a
          echo '*** mount ***'
          mount
          echo '*** env ***'
          env
          echo '*** java ***'
          which java
          java -version
    - run:
        name: Run Unit Tests (testclasslist)
        command: |
          set -x
          export PATH=$JAVA_HOME/bin:$PATH
          time mv ~/cassandra /tmp
          cd /tmp/cassandra
          if [ -d ~/dtest_jars ]; then
            cp ~/dtest_jars/dtest* /tmp/cassandra/build/
          fi
          test_timeout=$(grep 'name="test.unit.timeout"' build.xml | awk -F'"' '{print $4}' || true)
          if [ -z "$test_timeout" ]; then
            test_timeout=$(grep 'name="test.timeout"' build.xml | awk -F'"' '{print $4}')
          fi
          ant testclasslist -Dtest.timeout="$test_timeout" -Dtest.classlistfile=/tmp/java_tests_${CIRCLE_NODE_INDEX}_final.txt  -Dtest.classlistprefix=unit
        no_output_timeout: 15m
    - store_test_results:
        path: /tmp/cassandra/build/test/output/
    - store_artifacts:
        path: /tmp/cassandra/build/test/output
        destination: junitxml
    - store_artifacts:
        path: /tmp/cassandra/build/test/logs
        destination: logs
    environment:
    - ANT_HOME: /usr/share/ant
    - JAVA11_HOME: /usr/lib/jvm/java-11-openjdk-amd64
    - JAVA8_HOME: /usr/lib/jvm/java-8-openjdk-amd64
    - LANG: en_US.UTF-8
    - KEEP_TEST_DIR: true
    - DEFAULT_DIR: /home/cassandra/cassandra-dtest
    - PYTHONIOENCODING: utf-8
    - PYTHONUNBUFFERED: true
    - CASS_DRIVER_NO_EXTENSIONS: true
    - CASS_DRIVER_NO_CYTHON: true
    - CASSANDRA_SKIP_SYNC: true
    - DTEST_REPO: https://github.com/apache/cassandra-dtest.git
    - DTEST_BRANCH: trunk
    - CCM_MAX_HEAP_SIZE: 1024M
    - CCM_HEAP_NEWSIZE: 256M
    - REPEATED_UTEST_TARGET: testsome
    - REPEATED_UTEST_CLASS: null
    - REPEATED_UTEST_METHODS: null
    - REPEATED_UTEST_COUNT: 100
    - REPEATED_UTEST_STOP_ON_FAILURE: false
    - REPEATED_DTEST_NAME: null
    - REPEATED_DTEST_VNODES: false
    - REPEATED_DTEST_COUNT: 100
    - REPEATED_DTEST_STOP_ON_FAILURE: false
    - REPEATED_UPGRADE_DTEST_NAME: null
    - REPEATED_UPGRADE_DTEST_COUNT: 100
    - REPEATED_UPGRADE_DTEST_STOP_ON_FAILURE: false
    - REPEATED_JVM_UPGRADE_DTEST_CLASS: null
    - REPEATED_JVM_UPGRADE_DTEST_METHODS: null
    - REPEATED_JVM_UPGRADE_DTEST_COUNT: 100
    - REPEATED_JVM_UPGRADE_DTEST_STOP_ON_FAILURE: false
    - JAVA_HOME: /usr/lib/jvm/java-11-openjdk-amd64
    - JDK_HOME: /usr/lib/jvm/java-11-openjdk-amd64
    - CASSANDRA_USE_JDK11: true
  repeated_upgrade_dtest:
    docker:
    - image: apache/cassandra-testing-ubuntu2004-java11-w-dependencies:latest
    resource_class: xlarge
    working_directory: ~/
    shell: /bin/bash -eo pipefail -l
    parallelism: 100
    steps:
    - attach_workspace:
        at: /home/cassandra
    - run:
        name: Clone Cassandra dtest Repository (via git)
        command: |
          git clone --single-branch --branch $DTEST_BRANCH --depth 1 $DTEST_REPO ~/cassandra-dtest
    - run:
        name: Configure virtualenv and python Dependencies
        command: |
          # note, this should be super quick as all dependencies should be pre-installed in the docker image
          # if additional dependencies were added to requirmeents.txt and the docker image hasn't been updated
          # we'd have to install it here at runtime -- which will make things slow, so do yourself a favor and
          # rebuild the docker image! (it automatically pulls the latest requirements.txt on build)
          source ~/env3.6/bin/activate
          export PATH=$JAVA_HOME/bin:$PATH
          pip3 install --exists-action w --upgrade -r ~/cassandra-dtest/requirements.txt
          pip3 uninstall -y cqlsh
          pip3 freeze
    - run:
        name: Run repeated Python dtest
        no_output_timeout: 15m
        command: |
          if [ "${REPEATED_UPGRADE_DTEST_NAME}" == "<nil>" ]; then
            echo "Repeated dtest name hasn't been defined, exiting without running any test"
          elif [ "${REPEATED_UPGRADE_DTEST_COUNT}" == "<nil>" ]; then
            echo "Repeated dtest count hasn't been defined, exiting without running any test"
          elif [ "${REPEATED_UPGRADE_DTEST_COUNT}" -le 0 ]; then
            echo "Repeated dtest count is lesser or equals than zero, exiting without running any test"
          else

            # Calculate the number of test iterations to be run by the current parallel runner.
            # Since we are running the same test multiple times there is no need to use `circleci tests split`.
            count=$((${REPEATED_UPGRADE_DTEST_COUNT} / CIRCLE_NODE_TOTAL))
            if (($CIRCLE_NODE_INDEX < (${REPEATED_UPGRADE_DTEST_COUNT} % CIRCLE_NODE_TOTAL))); then
              count=$((count+1))
            fi

            if (($count <= 0)); then
              echo "No tests to run in this runner"
            else
              echo "Running ${REPEATED_UPGRADE_DTEST_NAME} $count times"

              source ~/env3.6/bin/activate
              export PATH=$JAVA_HOME/bin:$PATH

              java -version
              cd ~/cassandra-dtest
              mkdir -p /tmp/dtest

              echo "env: $(env)"
              echo "** done env"
              mkdir -p /tmp/results/dtests

              stop_on_failure_arg=""
              if ${REPEATED_UPGRADE_DTEST_STOP_ON_FAILURE}; then
                stop_on_failure_arg="-x"
              fi

              vnodes_args=""
              if false; then
                vnodes_args="--use-vnodes --num-tokens=16"
              fi

              upgrade_arg=""
              if true; then
                upgrade_arg="--execute-upgrade-tests"
              fi

              # we need the "set -o pipefail" here so that the exit code that circleci will actually use is from pytest and not the exit code from tee
              set -o pipefail && cd ~/cassandra-dtest && pytest $vnodes_args --count=$count $stop_on_failure_arg $upgrade_arg --log-cli-level=DEBUG --junit-xml=/tmp/results/dtests/pytest_result.xml -s --cassandra-dir=/home/cassandra/cassandra --keep-test-dir ${REPEATED_UPGRADE_DTEST_NAME} | tee /tmp/dtest/stdout.txt
            fi
          fi
    - store_test_results:
        path: /tmp/results
    - store_artifacts:
        path: /tmp/dtest
        destination: dtest
    - store_artifacts:
        path: ~/cassandra-dtest/logs
        destination: dtest_logs
    environment:
    - ANT_HOME: /usr/share/ant
    - JAVA11_HOME: /usr/lib/jvm/java-11-openjdk-amd64
    - JAVA8_HOME: /usr/lib/jvm/java-8-openjdk-amd64
    - LANG: en_US.UTF-8
    - KEEP_TEST_DIR: true
    - DEFAULT_DIR: /home/cassandra/cassandra-dtest
    - PYTHONIOENCODING: utf-8
    - PYTHONUNBUFFERED: true
    - CASS_DRIVER_NO_EXTENSIONS: true
    - CASS_DRIVER_NO_CYTHON: true
    - CASSANDRA_SKIP_SYNC: true
    - DTEST_REPO: https://github.com/apache/cassandra-dtest.git
    - DTEST_BRANCH: trunk
    - CCM_MAX_HEAP_SIZE: 1024M
    - CCM_HEAP_NEWSIZE: 256M
    - REPEATED_UTEST_TARGET: testsome
    - REPEATED_UTEST_CLASS: null
    - REPEATED_UTEST_METHODS: null
    - REPEATED_UTEST_COUNT: 100
    - REPEATED_UTEST_STOP_ON_FAILURE: false
    - REPEATED_DTEST_NAME: null
    - REPEATED_DTEST_VNODES: false
    - REPEATED_DTEST_COUNT: 100
    - REPEATED_DTEST_STOP_ON_FAILURE: false
    - REPEATED_UPGRADE_DTEST_NAME: null
    - REPEATED_UPGRADE_DTEST_COUNT: 100
    - REPEATED_UPGRADE_DTEST_STOP_ON_FAILURE: false
    - REPEATED_JVM_UPGRADE_DTEST_CLASS: null
    - REPEATED_JVM_UPGRADE_DTEST_METHODS: null
    - REPEATED_JVM_UPGRADE_DTEST_COUNT: 100
    - REPEATED_JVM_UPGRADE_DTEST_STOP_ON_FAILURE: false
    - JAVA_HOME: /usr/lib/jvm/java-8-openjdk-amd64
    - JDK_HOME: /usr/lib/jvm/java-8-openjdk-amd64
  j8_cqlsh-dtests-py38-no-vnodes:
    docker:
<<<<<<< HEAD
    - image: apache/cassandra-testing-ubuntu2004-java11-w-dependencies:20210929
    resource_class: xlarge
=======
    - image: apache/cassandra-testing-ubuntu2004-java11-w-dependencies:latest
    resource_class: medium
>>>>>>> e5c96230
    working_directory: ~/
    shell: /bin/bash -eo pipefail -l
    parallelism: 100
    steps:
    - attach_workspace:
        at: /home/cassandra
    - run:
        name: Clone Cassandra dtest Repository (via git)
        command: |
          git clone --single-branch --branch $DTEST_BRANCH --depth 1 $DTEST_REPO ~/cassandra-dtest
    - run:
        name: Configure virtualenv and python Dependencies
        command: |
          # note, this should be super quick as all dependencies should be pre-installed in the docker image
          # if additional dependencies were added to requirmeents.txt and the docker image hasn't been updated
          # we'd have to install it here at runtime -- which will make things slow, so do yourself a favor and
          # rebuild the docker image! (it automatically pulls the latest requirements.txt on build)
          source ~/env3.8/bin/activate
          export PATH=$JAVA_HOME/bin:$PATH
          pip3 install --exists-action w --upgrade -r ~/cassandra-dtest/requirements.txt
          pip3 uninstall -y cqlsh
          pip3 freeze
    - run:
        name: Determine Tests to Run (j8_without_vnodes)
        no_output_timeout: 5m
        command: "# reminder: this code (along with all the steps) is independently executed on every circle container\n# so the goal here is to get the circleci script to return the tests *this* container will run\n# which we do via the `circleci` cli tool.\n\ncd cassandra-dtest\nsource ~/env3.8/bin/activate\nexport PATH=$JAVA_HOME/bin:$PATH\n\nif [ -n '' ]; then\n  export \nfi\n\necho \"***Collected DTests (j8_without_vnodes)***\"\nset -eo pipefail && ./run_dtests.py --skip-resource-intensive-tests --pytest-options '-k cql' --dtest-print-tests-only --dtest-print-tests-output=/tmp/all_dtest_tests_j8_without_vnodes_raw --cassandra-dir=../cassandra\nif [ -z '' ]; then\n  mv /tmp/all_dtest_tests_j8_without_vnodes_raw /tmp/all_dtest_tests_j8_without_vnodes\nelse\n  grep -e '' /tmp/all_dtest_tests_j8_without_vnodes_raw > /tmp/all_dtest_tests_j8_without_vnodes || { echo \"Filter did not match any tests! Exiting build.\"; exit 0; }\nfi\nset -eo pipefail && circleci tests split --split-by=timings --timings-type=classname /tmp/all_dtest_tests_j8_without_vnodes > /tmp/split_dtest_tests_j8_without_vnodes.txt\ncat /tmp/split_dtest_tests_j8_without_vnodes.txt | tr '\\n' ' ' > /tmp/split_dtest_tests_j8_without_vnodes_final.txt\ncat /tmp/split_dtest_tests_j8_without_vnodes_final.txt\n"
    - run:
        name: Run dtests (j8_without_vnodes)
        no_output_timeout: 15m
        command: |
          echo "cat /tmp/split_dtest_tests_j8_without_vnodes_final.txt"
          cat /tmp/split_dtest_tests_j8_without_vnodes_final.txt

          source ~/env3.8/bin/activate
          export PATH=$JAVA_HOME/bin:$PATH
          if [ -n 'CQLSH_PYTHON=/usr/bin/python3.8' ]; then
            export CQLSH_PYTHON=/usr/bin/python3.8
          fi

          java -version
          cd ~/cassandra-dtest
          mkdir -p /tmp/dtest

          echo "env: $(env)"
          echo "** done env"
          mkdir -p /tmp/results/dtests
          # we need the "set -o pipefail" here so that the exit code that circleci will actually use is from pytest and not the exit code from tee
          export SPLIT_TESTS=`cat /tmp/split_dtest_tests_j8_without_vnodes_final.txt`
          set -o pipefail && cd ~/cassandra-dtest && pytest --skip-resource-intensive-tests --log-cli-level=DEBUG --junit-xml=/tmp/results/dtests/pytest_result_j8_without_vnodes.xml -s --cassandra-dir=/home/cassandra/cassandra --keep-test-dir $SPLIT_TESTS 2>&1 | tee /tmp/dtest/stdout.txt
    - store_test_results:
        path: /tmp/results
    - store_artifacts:
        path: /tmp/dtest
        destination: dtest_j8_without_vnodes
    - store_artifacts:
        path: ~/cassandra-dtest/logs
        destination: dtest_j8_without_vnodes_logs
    environment:
    - ANT_HOME: /usr/share/ant
    - JAVA11_HOME: /usr/lib/jvm/java-11-openjdk-amd64
    - JAVA8_HOME: /usr/lib/jvm/java-8-openjdk-amd64
    - LANG: en_US.UTF-8
    - KEEP_TEST_DIR: true
    - DEFAULT_DIR: /home/cassandra/cassandra-dtest
    - PYTHONIOENCODING: utf-8
    - PYTHONUNBUFFERED: true
    - CASS_DRIVER_NO_EXTENSIONS: true
    - CASS_DRIVER_NO_CYTHON: true
    - CASSANDRA_SKIP_SYNC: true
    - DTEST_REPO: https://github.com/apache/cassandra-dtest.git
    - DTEST_BRANCH: trunk
    - CCM_MAX_HEAP_SIZE: 1024M
    - CCM_HEAP_NEWSIZE: 256M
    - REPEATED_UTEST_TARGET: testsome
    - REPEATED_UTEST_CLASS: null
    - REPEATED_UTEST_METHODS: null
    - REPEATED_UTEST_COUNT: 100
    - REPEATED_UTEST_STOP_ON_FAILURE: false
    - REPEATED_DTEST_NAME: null
    - REPEATED_DTEST_VNODES: false
    - REPEATED_DTEST_COUNT: 100
    - REPEATED_DTEST_STOP_ON_FAILURE: false
    - REPEATED_UPGRADE_DTEST_NAME: null
    - REPEATED_UPGRADE_DTEST_COUNT: 100
    - REPEATED_UPGRADE_DTEST_STOP_ON_FAILURE: false
    - REPEATED_JVM_UPGRADE_DTEST_CLASS: null
    - REPEATED_JVM_UPGRADE_DTEST_METHODS: null
    - REPEATED_JVM_UPGRADE_DTEST_COUNT: 100
    - REPEATED_JVM_UPGRADE_DTEST_STOP_ON_FAILURE: false
    - JAVA_HOME: /usr/lib/jvm/java-8-openjdk-amd64
    - JDK_HOME: /usr/lib/jvm/java-8-openjdk-amd64
  j11_cqlsh-dtests-py3-with-vnodes:
    docker:
    - image: apache/cassandra-testing-ubuntu2004-java11:20210304
    resource_class: xlarge
    working_directory: ~/
    shell: /bin/bash -eo pipefail -l
    parallelism: 100
    steps:
    - attach_workspace:
        at: /home/cassandra
    - run:
        name: Clone Cassandra dtest Repository (via git)
        command: |
          git clone --single-branch --branch $DTEST_BRANCH --depth 1 $DTEST_REPO ~/cassandra-dtest
    - run:
        name: Configure virtualenv and python Dependencies
        command: |
          # note, this should be super quick as all dependencies should be pre-installed in the docker image
          # if additional dependencies were added to requirmeents.txt and the docker image hasn't been updated
          # we'd have to install it here at runtime -- which will make things slow, so do yourself a favor and
          # rebuild the docker image! (it automatically pulls the latest requirements.txt on build)
          source ~/env3.6/bin/activate
          export PATH=$JAVA_HOME/bin:$PATH
          pip3 install --exists-action w --upgrade -r ~/cassandra-dtest/requirements.txt
          pip3 uninstall -y cqlsh
          pip3 freeze
    - run:
        name: Determine Tests to Run (j11_with_vnodes)
        no_output_timeout: 5m
        command: "# reminder: this code (along with all the steps) is independently executed on every circle container\n# so the goal here is to get the circleci script to return the tests *this* container will run\n# which we do via the `circleci` cli tool.\n\ncd cassandra-dtest\nsource ~/env3.6/bin/activate\nexport PATH=$JAVA_HOME/bin:$PATH\n\nif [ -n '' ]; then\n  export \nfi\n\necho \"***Collected DTests (j11_with_vnodes)***\"\nset -eo pipefail && ./run_dtests.py --use-vnodes --skip-resource-intensive-tests --pytest-options '-k cql' --dtest-print-tests-only --dtest-print-tests-output=/tmp/all_dtest_tests_j11_with_vnodes_raw --cassandra-dir=../cassandra\nif [ -z '' ]; then\n  mv /tmp/all_dtest_tests_j11_with_vnodes_raw /tmp/all_dtest_tests_j11_with_vnodes\nelse\n  grep -e '' /tmp/all_dtest_tests_j11_with_vnodes_raw > /tmp/all_dtest_tests_j11_with_vnodes || { echo \"Filter did not match any tests! Exiting build.\"; exit 0; }\nfi\nset -eo pipefail && circleci tests split --split-by=timings --timings-type=classname /tmp/all_dtest_tests_j11_with_vnodes > /tmp/split_dtest_tests_j11_with_vnodes.txt\ncat /tmp/split_dtest_tests_j11_with_vnodes.txt | tr '\\n' ' ' > /tmp/split_dtest_tests_j11_with_vnodes_final.txt\ncat /tmp/split_dtest_tests_j11_with_vnodes_final.txt\n"
    - run:
        name: Run dtests (j11_with_vnodes)
        no_output_timeout: 15m
        command: |
          echo "cat /tmp/split_dtest_tests_j11_with_vnodes_final.txt"
          cat /tmp/split_dtest_tests_j11_with_vnodes_final.txt

          source ~/env3.6/bin/activate
          export PATH=$JAVA_HOME/bin:$PATH
          if [ -n 'CQLSH_PYTHON=/usr/bin/python3.6' ]; then
            export CQLSH_PYTHON=/usr/bin/python3.6
          fi

          java -version
          cd ~/cassandra-dtest
          mkdir -p /tmp/dtest

          echo "env: $(env)"
          echo "** done env"
          mkdir -p /tmp/results/dtests
          # we need the "set -o pipefail" here so that the exit code that circleci will actually use is from pytest and not the exit code from tee
          export SPLIT_TESTS=`cat /tmp/split_dtest_tests_j11_with_vnodes_final.txt`
          set -o pipefail && cd ~/cassandra-dtest && pytest --use-vnodes --num-tokens=16 --skip-resource-intensive-tests --log-cli-level=DEBUG --junit-xml=/tmp/results/dtests/pytest_result_j11_with_vnodes.xml -s --cassandra-dir=/home/cassandra/cassandra --keep-test-dir $SPLIT_TESTS 2>&1 | tee /tmp/dtest/stdout.txt
    - store_test_results:
        path: /tmp/results
    - store_artifacts:
        path: /tmp/dtest
        destination: dtest_j11_with_vnodes
    - store_artifacts:
        path: ~/cassandra-dtest/logs
        destination: dtest_j11_with_vnodes_logs
    environment:
    - ANT_HOME: /usr/share/ant
    - JAVA11_HOME: /usr/lib/jvm/java-11-openjdk-amd64
    - JAVA8_HOME: /usr/lib/jvm/java-8-openjdk-amd64
    - LANG: en_US.UTF-8
    - KEEP_TEST_DIR: true
    - DEFAULT_DIR: /home/cassandra/cassandra-dtest
    - PYTHONIOENCODING: utf-8
    - PYTHONUNBUFFERED: true
    - CASS_DRIVER_NO_EXTENSIONS: true
    - CASS_DRIVER_NO_CYTHON: true
    - CASSANDRA_SKIP_SYNC: true
    - DTEST_REPO: https://github.com/apache/cassandra-dtest.git
    - DTEST_BRANCH: trunk
    - CCM_MAX_HEAP_SIZE: 1024M
    - CCM_HEAP_NEWSIZE: 256M
    - REPEATED_UTEST_TARGET: testsome
    - REPEATED_UTEST_CLASS: null
    - REPEATED_UTEST_METHODS: null
    - REPEATED_UTEST_COUNT: 100
    - REPEATED_UTEST_STOP_ON_FAILURE: false
    - REPEATED_DTEST_NAME: null
    - REPEATED_DTEST_VNODES: false
    - REPEATED_DTEST_COUNT: 100
    - REPEATED_DTEST_STOP_ON_FAILURE: false
    - REPEATED_UPGRADE_DTEST_NAME: null
    - REPEATED_UPGRADE_DTEST_COUNT: 100
    - REPEATED_UPGRADE_DTEST_STOP_ON_FAILURE: false
    - REPEATED_JVM_UPGRADE_DTEST_CLASS: null
    - REPEATED_JVM_UPGRADE_DTEST_METHODS: null
    - REPEATED_JVM_UPGRADE_DTEST_COUNT: 100
    - REPEATED_JVM_UPGRADE_DTEST_STOP_ON_FAILURE: false
    - JAVA_HOME: /usr/lib/jvm/java-11-openjdk-amd64
    - JDK_HOME: /usr/lib/jvm/java-11-openjdk-amd64
    - CASSANDRA_USE_JDK11: true
  j11_cqlsh-dtests-py3-no-vnodes:
    docker:
    - image: apache/cassandra-testing-ubuntu2004-java11:20210304
    resource_class: xlarge
    working_directory: ~/
    shell: /bin/bash -eo pipefail -l
    parallelism: 100
    steps:
    - attach_workspace:
        at: /home/cassandra
    - run:
        name: Clone Cassandra dtest Repository (via git)
        command: |
          git clone --single-branch --branch $DTEST_BRANCH --depth 1 $DTEST_REPO ~/cassandra-dtest
    - run:
        name: Configure virtualenv and python Dependencies
        command: |
          # note, this should be super quick as all dependencies should be pre-installed in the docker image
          # if additional dependencies were added to requirmeents.txt and the docker image hasn't been updated
          # we'd have to install it here at runtime -- which will make things slow, so do yourself a favor and
          # rebuild the docker image! (it automatically pulls the latest requirements.txt on build)
          source ~/env3.6/bin/activate
          export PATH=$JAVA_HOME/bin:$PATH
          pip3 install --exists-action w --upgrade -r ~/cassandra-dtest/requirements.txt
          pip3 uninstall -y cqlsh
          pip3 freeze
    - run:
        name: Determine Tests to Run (j11_without_vnodes)
        no_output_timeout: 5m
        command: "# reminder: this code (along with all the steps) is independently executed on every circle container\n# so the goal here is to get the circleci script to return the tests *this* container will run\n# which we do via the `circleci` cli tool.\n\ncd cassandra-dtest\nsource ~/env3.6/bin/activate\nexport PATH=$JAVA_HOME/bin:$PATH\n\nif [ -n '' ]; then\n  export \nfi\n\necho \"***Collected DTests (j11_without_vnodes)***\"\nset -eo pipefail && ./run_dtests.py --skip-resource-intensive-tests --pytest-options '-k cql' --dtest-print-tests-only --dtest-print-tests-output=/tmp/all_dtest_tests_j11_without_vnodes_raw --cassandra-dir=../cassandra\nif [ -z '' ]; then\n  mv /tmp/all_dtest_tests_j11_without_vnodes_raw /tmp/all_dtest_tests_j11_without_vnodes\nelse\n  grep -e '' /tmp/all_dtest_tests_j11_without_vnodes_raw > /tmp/all_dtest_tests_j11_without_vnodes || { echo \"Filter did not match any tests! Exiting build.\"; exit 0; }\nfi\nset -eo pipefail && circleci tests split --split-by=timings --timings-type=classname /tmp/all_dtest_tests_j11_without_vnodes > /tmp/split_dtest_tests_j11_without_vnodes.txt\ncat /tmp/split_dtest_tests_j11_without_vnodes.txt | tr '\\n' ' ' > /tmp/split_dtest_tests_j11_without_vnodes_final.txt\ncat /tmp/split_dtest_tests_j11_without_vnodes_final.txt\n"
    - run:
        name: Run dtests (j11_without_vnodes)
        no_output_timeout: 15m
        command: |
          echo "cat /tmp/split_dtest_tests_j11_without_vnodes_final.txt"
          cat /tmp/split_dtest_tests_j11_without_vnodes_final.txt

          source ~/env3.6/bin/activate
          export PATH=$JAVA_HOME/bin:$PATH
          if [ -n 'CQLSH_PYTHON=/usr/bin/python3.6' ]; then
            export CQLSH_PYTHON=/usr/bin/python3.6
          fi

          java -version
          cd ~/cassandra-dtest
          mkdir -p /tmp/dtest

          echo "env: $(env)"
          echo "** done env"
          mkdir -p /tmp/results/dtests
          # we need the "set -o pipefail" here so that the exit code that circleci will actually use is from pytest and not the exit code from tee
          export SPLIT_TESTS=`cat /tmp/split_dtest_tests_j11_without_vnodes_final.txt`
          set -o pipefail && cd ~/cassandra-dtest && pytest --skip-resource-intensive-tests --log-cli-level=DEBUG --junit-xml=/tmp/results/dtests/pytest_result_j11_without_vnodes.xml -s --cassandra-dir=/home/cassandra/cassandra --keep-test-dir $SPLIT_TESTS 2>&1 | tee /tmp/dtest/stdout.txt
    - store_test_results:
        path: /tmp/results
    - store_artifacts:
        path: /tmp/dtest
        destination: dtest_j11_without_vnodes
    - store_artifacts:
        path: ~/cassandra-dtest/logs
        destination: dtest_j11_without_vnodes_logs
    environment:
    - ANT_HOME: /usr/share/ant
    - JAVA11_HOME: /usr/lib/jvm/java-11-openjdk-amd64
    - JAVA8_HOME: /usr/lib/jvm/java-8-openjdk-amd64
    - LANG: en_US.UTF-8
    - KEEP_TEST_DIR: true
    - DEFAULT_DIR: /home/cassandra/cassandra-dtest
    - PYTHONIOENCODING: utf-8
    - PYTHONUNBUFFERED: true
    - CASS_DRIVER_NO_EXTENSIONS: true
    - CASS_DRIVER_NO_CYTHON: true
    - CASSANDRA_SKIP_SYNC: true
    - DTEST_REPO: https://github.com/apache/cassandra-dtest.git
    - DTEST_BRANCH: trunk
    - CCM_MAX_HEAP_SIZE: 1024M
    - CCM_HEAP_NEWSIZE: 256M
    - REPEATED_UTEST_TARGET: testsome
    - REPEATED_UTEST_CLASS: null
    - REPEATED_UTEST_METHODS: null
    - REPEATED_UTEST_COUNT: 100
    - REPEATED_UTEST_STOP_ON_FAILURE: false
    - REPEATED_DTEST_NAME: null
    - REPEATED_DTEST_VNODES: false
    - REPEATED_DTEST_COUNT: 100
    - REPEATED_DTEST_STOP_ON_FAILURE: false
    - REPEATED_UPGRADE_DTEST_NAME: null
    - REPEATED_UPGRADE_DTEST_COUNT: 100
    - REPEATED_UPGRADE_DTEST_STOP_ON_FAILURE: false
    - REPEATED_JVM_UPGRADE_DTEST_CLASS: null
    - REPEATED_JVM_UPGRADE_DTEST_METHODS: null
    - REPEATED_JVM_UPGRADE_DTEST_COUNT: 100
    - REPEATED_JVM_UPGRADE_DTEST_STOP_ON_FAILURE: false
    - JAVA_HOME: /usr/lib/jvm/java-11-openjdk-amd64
    - JDK_HOME: /usr/lib/jvm/java-11-openjdk-amd64
    - CASSANDRA_USE_JDK11: true
  j11_cqlsh-dtests-py38-with-vnodes:
    docker:
    - image: apache/cassandra-testing-ubuntu2004-java11:20210304
    resource_class: xlarge
    working_directory: ~/
    shell: /bin/bash -eo pipefail -l
    parallelism: 100
    steps:
    - attach_workspace:
        at: /home/cassandra
    - run:
        name: Clone Cassandra dtest Repository (via git)
        command: |
          git clone --single-branch --branch $DTEST_BRANCH --depth 1 $DTEST_REPO ~/cassandra-dtest
    - run:
        name: Configure virtualenv and python Dependencies
        command: |
          # note, this should be super quick as all dependencies should be pre-installed in the docker image
          # if additional dependencies were added to requirmeents.txt and the docker image hasn't been updated
          # we'd have to install it here at runtime -- which will make things slow, so do yourself a favor and
          # rebuild the docker image! (it automatically pulls the latest requirements.txt on build)
          source ~/env3.8/bin/activate
          export PATH=$JAVA_HOME/bin:$PATH
          pip3 install --exists-action w --upgrade -r ~/cassandra-dtest/requirements.txt
          pip3 uninstall -y cqlsh
          pip3 freeze
    - run:
        name: Determine Tests to Run (j11_with_vnodes)
        no_output_timeout: 5m
        command: "# reminder: this code (along with all the steps) is independently executed on every circle container\n# so the goal here is to get the circleci script to return the tests *this* container will run\n# which we do via the `circleci` cli tool.\n\ncd cassandra-dtest\nsource ~/env3.8/bin/activate\nexport PATH=$JAVA_HOME/bin:$PATH\n\nif [ -n '' ]; then\n  export \nfi\n\necho \"***Collected DTests (j11_with_vnodes)***\"\nset -eo pipefail && ./run_dtests.py --use-vnodes --skip-resource-intensive-tests --pytest-options '-k cql' --dtest-print-tests-only --dtest-print-tests-output=/tmp/all_dtest_tests_j11_with_vnodes_raw --cassandra-dir=../cassandra\nif [ -z '' ]; then\n  mv /tmp/all_dtest_tests_j11_with_vnodes_raw /tmp/all_dtest_tests_j11_with_vnodes\nelse\n  grep -e '' /tmp/all_dtest_tests_j11_with_vnodes_raw > /tmp/all_dtest_tests_j11_with_vnodes || { echo \"Filter did not match any tests! Exiting build.\"; exit 0; }\nfi\nset -eo pipefail && circleci tests split --split-by=timings --timings-type=classname /tmp/all_dtest_tests_j11_with_vnodes > /tmp/split_dtest_tests_j11_with_vnodes.txt\ncat /tmp/split_dtest_tests_j11_with_vnodes.txt | tr '\\n' ' ' > /tmp/split_dtest_tests_j11_with_vnodes_final.txt\ncat /tmp/split_dtest_tests_j11_with_vnodes_final.txt\n"
    - run:
        name: Run dtests (j11_with_vnodes)
        no_output_timeout: 15m
        command: |
          echo "cat /tmp/split_dtest_tests_j11_with_vnodes_final.txt"
          cat /tmp/split_dtest_tests_j11_with_vnodes_final.txt

          source ~/env3.8/bin/activate
          export PATH=$JAVA_HOME/bin:$PATH
          if [ -n 'CQLSH_PYTHON=/usr/bin/python3.8' ]; then
            export CQLSH_PYTHON=/usr/bin/python3.8
          fi

          java -version
          cd ~/cassandra-dtest
          mkdir -p /tmp/dtest

          echo "env: $(env)"
          echo "** done env"
          mkdir -p /tmp/results/dtests
          # we need the "set -o pipefail" here so that the exit code that circleci will actually use is from pytest and not the exit code from tee
          export SPLIT_TESTS=`cat /tmp/split_dtest_tests_j11_with_vnodes_final.txt`
          set -o pipefail && cd ~/cassandra-dtest && pytest --use-vnodes --num-tokens=16 --skip-resource-intensive-tests --log-cli-level=DEBUG --junit-xml=/tmp/results/dtests/pytest_result_j11_with_vnodes.xml -s --cassandra-dir=/home/cassandra/cassandra --keep-test-dir $SPLIT_TESTS 2>&1 | tee /tmp/dtest/stdout.txt
    - store_test_results:
        path: /tmp/results
    - store_artifacts:
        path: /tmp/dtest
        destination: dtest_j11_with_vnodes
    - store_artifacts:
        path: ~/cassandra-dtest/logs
        destination: dtest_j11_with_vnodes_logs
    environment:
    - ANT_HOME: /usr/share/ant
    - JAVA11_HOME: /usr/lib/jvm/java-11-openjdk-amd64
    - JAVA8_HOME: /usr/lib/jvm/java-8-openjdk-amd64
    - LANG: en_US.UTF-8
    - KEEP_TEST_DIR: true
    - DEFAULT_DIR: /home/cassandra/cassandra-dtest
    - PYTHONIOENCODING: utf-8
    - PYTHONUNBUFFERED: true
    - CASS_DRIVER_NO_EXTENSIONS: true
    - CASS_DRIVER_NO_CYTHON: true
    - CASSANDRA_SKIP_SYNC: true
    - DTEST_REPO: https://github.com/apache/cassandra-dtest.git
    - DTEST_BRANCH: trunk
    - CCM_MAX_HEAP_SIZE: 1024M
    - CCM_HEAP_NEWSIZE: 256M
    - REPEATED_UTEST_TARGET: testsome
    - REPEATED_UTEST_CLASS: null
    - REPEATED_UTEST_METHODS: null
    - REPEATED_UTEST_COUNT: 100
    - REPEATED_UTEST_STOP_ON_FAILURE: false
    - REPEATED_DTEST_NAME: null
    - REPEATED_DTEST_VNODES: false
    - REPEATED_DTEST_COUNT: 100
    - REPEATED_DTEST_STOP_ON_FAILURE: false
    - REPEATED_UPGRADE_DTEST_NAME: null
    - REPEATED_UPGRADE_DTEST_COUNT: 100
    - REPEATED_UPGRADE_DTEST_STOP_ON_FAILURE: false
    - REPEATED_JVM_UPGRADE_DTEST_CLASS: null
    - REPEATED_JVM_UPGRADE_DTEST_METHODS: null
    - REPEATED_JVM_UPGRADE_DTEST_COUNT: 100
    - REPEATED_JVM_UPGRADE_DTEST_STOP_ON_FAILURE: false
    - JAVA_HOME: /usr/lib/jvm/java-11-openjdk-amd64
    - JDK_HOME: /usr/lib/jvm/java-11-openjdk-amd64
    - CASSANDRA_USE_JDK11: true
  j8_cqlsh-dtests-py3-with-vnodes:
    docker:
    - image: apache/cassandra-testing-ubuntu2004-java11-w-dependencies:20210929
    resource_class: xlarge
    working_directory: ~/
    shell: /bin/bash -eo pipefail -l
    parallelism: 100
    steps:
    - attach_workspace:
        at: /home/cassandra
    - run:
        name: Clone Cassandra dtest Repository (via git)
        command: |
          git clone --single-branch --branch $DTEST_BRANCH --depth 1 $DTEST_REPO ~/cassandra-dtest
    - run:
        name: Configure virtualenv and python Dependencies
        command: |
          # note, this should be super quick as all dependencies should be pre-installed in the docker image
          # if additional dependencies were added to requirmeents.txt and the docker image hasn't been updated
          # we'd have to install it here at runtime -- which will make things slow, so do yourself a favor and
          # rebuild the docker image! (it automatically pulls the latest requirements.txt on build)
          source ~/env3.6/bin/activate
          export PATH=$JAVA_HOME/bin:$PATH
          pip3 install --exists-action w --upgrade -r ~/cassandra-dtest/requirements.txt
          pip3 uninstall -y cqlsh
          pip3 freeze
    - run:
        name: Determine Tests to Run (j8_with_vnodes)
        no_output_timeout: 5m
        command: "# reminder: this code (along with all the steps) is independently executed on every circle container\n# so the goal here is to get the circleci script to return the tests *this* container will run\n# which we do via the `circleci` cli tool.\n\ncd cassandra-dtest\nsource ~/env3.6/bin/activate\nexport PATH=$JAVA_HOME/bin:$PATH\n\nif [ -n '' ]; then\n  export \nfi\n\necho \"***Collected DTests (j8_with_vnodes)***\"\nset -eo pipefail && ./run_dtests.py --use-vnodes --skip-resource-intensive-tests --pytest-options '-k cql' --dtest-print-tests-only --dtest-print-tests-output=/tmp/all_dtest_tests_j8_with_vnodes_raw --cassandra-dir=../cassandra\nif [ -z '' ]; then\n  mv /tmp/all_dtest_tests_j8_with_vnodes_raw /tmp/all_dtest_tests_j8_with_vnodes\nelse\n  grep -e '' /tmp/all_dtest_tests_j8_with_vnodes_raw > /tmp/all_dtest_tests_j8_with_vnodes || { echo \"Filter did not match any tests! Exiting build.\"; exit 0; }\nfi\nset -eo pipefail && circleci tests split --split-by=timings --timings-type=classname /tmp/all_dtest_tests_j8_with_vnodes > /tmp/split_dtest_tests_j8_with_vnodes.txt\ncat /tmp/split_dtest_tests_j8_with_vnodes.txt | tr '\\n' ' ' > /tmp/split_dtest_tests_j8_with_vnodes_final.txt\ncat /tmp/split_dtest_tests_j8_with_vnodes_final.txt\n"
    - run:
        name: Run dtests (j8_with_vnodes)
        no_output_timeout: 15m
        command: |
          echo "cat /tmp/split_dtest_tests_j8_with_vnodes_final.txt"
          cat /tmp/split_dtest_tests_j8_with_vnodes_final.txt

          source ~/env3.6/bin/activate
          export PATH=$JAVA_HOME/bin:$PATH
          if [ -n 'CQLSH_PYTHON=/usr/bin/python3.6' ]; then
            export CQLSH_PYTHON=/usr/bin/python3.6
          fi

          java -version
          cd ~/cassandra-dtest
          mkdir -p /tmp/dtest

          echo "env: $(env)"
          echo "** done env"
          mkdir -p /tmp/results/dtests
          # we need the "set -o pipefail" here so that the exit code that circleci will actually use is from pytest and not the exit code from tee
          export SPLIT_TESTS=`cat /tmp/split_dtest_tests_j8_with_vnodes_final.txt`
          set -o pipefail && cd ~/cassandra-dtest && pytest --use-vnodes --num-tokens=16 --skip-resource-intensive-tests --log-cli-level=DEBUG --junit-xml=/tmp/results/dtests/pytest_result_j8_with_vnodes.xml -s --cassandra-dir=/home/cassandra/cassandra --keep-test-dir $SPLIT_TESTS 2>&1 | tee /tmp/dtest/stdout.txt
    - store_test_results:
        path: /tmp/results
    - store_artifacts:
        path: /tmp/dtest
        destination: dtest_j8_with_vnodes
    - store_artifacts:
        path: ~/cassandra-dtest/logs
        destination: dtest_j8_with_vnodes_logs
    environment:
    - ANT_HOME: /usr/share/ant
    - JAVA11_HOME: /usr/lib/jvm/java-11-openjdk-amd64
    - JAVA8_HOME: /usr/lib/jvm/java-8-openjdk-amd64
    - LANG: en_US.UTF-8
    - KEEP_TEST_DIR: true
    - DEFAULT_DIR: /home/cassandra/cassandra-dtest
    - PYTHONIOENCODING: utf-8
    - PYTHONUNBUFFERED: true
    - CASS_DRIVER_NO_EXTENSIONS: true
    - CASS_DRIVER_NO_CYTHON: true
    - CASSANDRA_SKIP_SYNC: true
    - DTEST_REPO: https://github.com/apache/cassandra-dtest.git
    - DTEST_BRANCH: trunk
    - CCM_MAX_HEAP_SIZE: 1024M
    - CCM_HEAP_NEWSIZE: 256M
    - REPEATED_UTEST_TARGET: testsome
    - REPEATED_UTEST_CLASS: null
    - REPEATED_UTEST_METHODS: null
    - REPEATED_UTEST_COUNT: 100
    - REPEATED_UTEST_STOP_ON_FAILURE: false
    - REPEATED_DTEST_NAME: null
    - REPEATED_DTEST_VNODES: false
    - REPEATED_DTEST_COUNT: 100
    - REPEATED_DTEST_STOP_ON_FAILURE: false
    - REPEATED_UPGRADE_DTEST_NAME: null
    - REPEATED_UPGRADE_DTEST_COUNT: 100
    - REPEATED_UPGRADE_DTEST_STOP_ON_FAILURE: false
    - REPEATED_JVM_UPGRADE_DTEST_CLASS: null
    - REPEATED_JVM_UPGRADE_DTEST_METHODS: null
    - REPEATED_JVM_UPGRADE_DTEST_COUNT: 100
    - REPEATED_JVM_UPGRADE_DTEST_STOP_ON_FAILURE: false
    - JAVA_HOME: /usr/lib/jvm/java-8-openjdk-amd64
    - JDK_HOME: /usr/lib/jvm/java-8-openjdk-amd64
  j8_cqlsh-dtests-py2-no-vnodes:
    docker:
    - image: apache/cassandra-testing-ubuntu2004-java11-w-dependencies:20210929
    resource_class: xlarge
    working_directory: ~/
    shell: /bin/bash -eo pipefail -l
    parallelism: 100
    steps:
    - attach_workspace:
        at: /home/cassandra
    - run:
        name: Clone Cassandra dtest Repository (via git)
        command: |
          git clone --single-branch --branch $DTEST_BRANCH --depth 1 $DTEST_REPO ~/cassandra-dtest
    - run:
        name: Configure virtualenv and python Dependencies
        command: |
          # note, this should be super quick as all dependencies should be pre-installed in the docker image
          # if additional dependencies were added to requirmeents.txt and the docker image hasn't been updated
          # we'd have to install it here at runtime -- which will make things slow, so do yourself a favor and
          # rebuild the docker image! (it automatically pulls the latest requirements.txt on build)
          source ~/env3.6/bin/activate
          export PATH=$JAVA_HOME/bin:$PATH
          pip3 install --exists-action w --upgrade -r ~/cassandra-dtest/requirements.txt
          pip3 uninstall -y cqlsh
          pip3 freeze
    - run:
        name: Determine Tests to Run (j8_without_vnodes)
        no_output_timeout: 5m
        command: "# reminder: this code (along with all the steps) is independently executed on every circle container\n# so the goal here is to get the circleci script to return the tests *this* container will run\n# which we do via the `circleci` cli tool.\n\ncd cassandra-dtest\nsource ~/env3.6/bin/activate\nexport PATH=$JAVA_HOME/bin:$PATH\n\nif [ -n '' ]; then\n  export \nfi\n\necho \"***Collected DTests (j8_without_vnodes)***\"\nset -eo pipefail && ./run_dtests.py --skip-resource-intensive-tests --pytest-options '-k cql' --dtest-print-tests-only --dtest-print-tests-output=/tmp/all_dtest_tests_j8_without_vnodes_raw --cassandra-dir=../cassandra\nif [ -z '' ]; then\n  mv /tmp/all_dtest_tests_j8_without_vnodes_raw /tmp/all_dtest_tests_j8_without_vnodes\nelse\n  grep -e '' /tmp/all_dtest_tests_j8_without_vnodes_raw > /tmp/all_dtest_tests_j8_without_vnodes || { echo \"Filter did not match any tests! Exiting build.\"; exit 0; }\nfi\nset -eo pipefail && circleci tests split --split-by=timings --timings-type=classname /tmp/all_dtest_tests_j8_without_vnodes > /tmp/split_dtest_tests_j8_without_vnodes.txt\ncat /tmp/split_dtest_tests_j8_without_vnodes.txt | tr '\\n' ' ' > /tmp/split_dtest_tests_j8_without_vnodes_final.txt\ncat /tmp/split_dtest_tests_j8_without_vnodes_final.txt\n"
    - run:
        name: Run dtests (j8_without_vnodes)
        no_output_timeout: 15m
        command: |
          echo "cat /tmp/split_dtest_tests_j8_without_vnodes_final.txt"
          cat /tmp/split_dtest_tests_j8_without_vnodes_final.txt

          source ~/env3.6/bin/activate
          export PATH=$JAVA_HOME/bin:$PATH
          if [ -n 'CQLSH_PYTHON=/usr/bin/python2.7' ]; then
            export CQLSH_PYTHON=/usr/bin/python2.7
          fi

          java -version
          cd ~/cassandra-dtest
          mkdir -p /tmp/dtest

          echo "env: $(env)"
          echo "** done env"
          mkdir -p /tmp/results/dtests
          # we need the "set -o pipefail" here so that the exit code that circleci will actually use is from pytest and not the exit code from tee
          export SPLIT_TESTS=`cat /tmp/split_dtest_tests_j8_without_vnodes_final.txt`
          set -o pipefail && cd ~/cassandra-dtest && pytest --skip-resource-intensive-tests --log-cli-level=DEBUG --junit-xml=/tmp/results/dtests/pytest_result_j8_without_vnodes.xml -s --cassandra-dir=/home/cassandra/cassandra --keep-test-dir $SPLIT_TESTS 2>&1 | tee /tmp/dtest/stdout.txt
    - store_test_results:
        path: /tmp/results
    - store_artifacts:
        path: /tmp/dtest
        destination: dtest_j8_without_vnodes
    - store_artifacts:
        path: ~/cassandra-dtest/logs
        destination: dtest_j8_without_vnodes_logs
    environment:
    - ANT_HOME: /usr/share/ant
    - JAVA11_HOME: /usr/lib/jvm/java-11-openjdk-amd64
    - JAVA8_HOME: /usr/lib/jvm/java-8-openjdk-amd64
    - LANG: en_US.UTF-8
    - KEEP_TEST_DIR: true
    - DEFAULT_DIR: /home/cassandra/cassandra-dtest
    - PYTHONIOENCODING: utf-8
    - PYTHONUNBUFFERED: true
    - CASS_DRIVER_NO_EXTENSIONS: true
    - CASS_DRIVER_NO_CYTHON: true
    - CASSANDRA_SKIP_SYNC: true
    - DTEST_REPO: https://github.com/apache/cassandra-dtest.git
    - DTEST_BRANCH: trunk
    - CCM_MAX_HEAP_SIZE: 1024M
    - CCM_HEAP_NEWSIZE: 256M
    - REPEATED_UTEST_TARGET: testsome
    - REPEATED_UTEST_CLASS: null
    - REPEATED_UTEST_METHODS: null
    - REPEATED_UTEST_COUNT: 100
    - REPEATED_UTEST_STOP_ON_FAILURE: false
    - REPEATED_DTEST_NAME: null
    - REPEATED_DTEST_VNODES: false
    - REPEATED_DTEST_COUNT: 100
    - REPEATED_DTEST_STOP_ON_FAILURE: false
    - REPEATED_UPGRADE_DTEST_NAME: null
    - REPEATED_UPGRADE_DTEST_COUNT: 100
    - REPEATED_UPGRADE_DTEST_STOP_ON_FAILURE: false
    - REPEATED_JVM_UPGRADE_DTEST_CLASS: null
    - REPEATED_JVM_UPGRADE_DTEST_METHODS: null
    - REPEATED_JVM_UPGRADE_DTEST_COUNT: 100
    - REPEATED_JVM_UPGRADE_DTEST_STOP_ON_FAILURE: false
    - JAVA_HOME: /usr/lib/jvm/java-8-openjdk-amd64
    - JDK_HOME: /usr/lib/jvm/java-8-openjdk-amd64
  j11_repeated_dtest:
    docker:
    - image: apache/cassandra-testing-ubuntu2004-java11:20210304
    resource_class: xlarge
    working_directory: ~/
    shell: /bin/bash -eo pipefail -l
    parallelism: 100
    steps:
    - attach_workspace:
        at: /home/cassandra
    - run:
        name: Log Environment Information
        command: |
          echo '*** id ***'
          id
          echo '*** cat /proc/cpuinfo ***'
          cat /proc/cpuinfo
          echo '*** free -m ***'
          free -m
          echo '*** df -m ***'
          df -m
          echo '*** ifconfig -a ***'
          ifconfig -a
          echo '*** uname -a ***'
          uname -a
          echo '*** mount ***'
          mount
          echo '*** env ***'
          env
          echo '*** java ***'
          which java
          java -version
    - run:
        name: Clone Cassandra dtest Repository (via git)
        command: |
          git clone --single-branch --branch $DTEST_BRANCH --depth 1 $DTEST_REPO ~/cassandra-dtest
    - run:
        name: Configure virtualenv and python Dependencies
        command: |
          # note, this should be super quick as all dependencies should be pre-installed in the docker image
          # if additional dependencies were added to requirmeents.txt and the docker image hasn't been updated
          # we'd have to install it here at runtime -- which will make things slow, so do yourself a favor and
          # rebuild the docker image! (it automatically pulls the latest requirements.txt on build)
          source ~/env3.6/bin/activate
          export PATH=$JAVA_HOME/bin:$PATH
          pip3 install --exists-action w --upgrade -r ~/cassandra-dtest/requirements.txt
          pip3 uninstall -y cqlsh
          pip3 freeze
    - run:
        name: Run repeated Python dtest
        no_output_timeout: 15m
        command: |
          if [ "${REPEATED_DTEST_NAME}" == "<nil>" ]; then
            echo "Repeated dtest name hasn't been defined, exiting without running any test"
          elif [ "${REPEATED_DTEST_COUNT}" == "<nil>" ]; then
            echo "Repeated dtest count hasn't been defined, exiting without running any test"
          elif [ "${REPEATED_DTEST_COUNT}" -le 0 ]; then
            echo "Repeated dtest count is lesser or equals than zero, exiting without running any test"
          else

            # Calculate the number of test iterations to be run by the current parallel runner.
            # Since we are running the same test multiple times there is no need to use `circleci tests split`.
            count=$((${REPEATED_DTEST_COUNT} / CIRCLE_NODE_TOTAL))
            if (($CIRCLE_NODE_INDEX < (${REPEATED_DTEST_COUNT} % CIRCLE_NODE_TOTAL))); then
              count=$((count+1))
            fi

            if (($count <= 0)); then
              echo "No tests to run in this runner"
            else
              echo "Running ${REPEATED_DTEST_NAME} $count times"

              source ~/env3.6/bin/activate
              export PATH=$JAVA_HOME/bin:$PATH

              java -version
              cd ~/cassandra-dtest
              mkdir -p /tmp/dtest

              echo "env: $(env)"
              echo "** done env"
              mkdir -p /tmp/results/dtests

              stop_on_failure_arg=""
              if ${REPEATED_DTEST_STOP_ON_FAILURE}; then
                stop_on_failure_arg="-x"
              fi

              vnodes_args=""
              if ${REPEATED_DTEST_VNODES}; then
                vnodes_args="--use-vnodes --num-tokens=16"
              fi

              upgrade_arg=""
              if false; then
                upgrade_arg="--execute-upgrade-tests"
              fi

              # we need the "set -o pipefail" here so that the exit code that circleci will actually use is from pytest and not the exit code from tee
              set -o pipefail && cd ~/cassandra-dtest && pytest $vnodes_args --count=$count $stop_on_failure_arg $upgrade_arg --log-cli-level=DEBUG --junit-xml=/tmp/results/dtests/pytest_result.xml -s --cassandra-dir=/home/cassandra/cassandra --keep-test-dir ${REPEATED_DTEST_NAME} | tee /tmp/dtest/stdout.txt
            fi
          fi
    - store_test_results:
        path: /tmp/results
    - store_artifacts:
        path: /tmp/dtest
        destination: dtest
    - store_artifacts:
        path: ~/cassandra-dtest/logs
        destination: dtest_logs
    environment:
    - ANT_HOME: /usr/share/ant
    - JAVA11_HOME: /usr/lib/jvm/java-11-openjdk-amd64
    - JAVA8_HOME: /usr/lib/jvm/java-8-openjdk-amd64
    - LANG: en_US.UTF-8
    - KEEP_TEST_DIR: true
    - DEFAULT_DIR: /home/cassandra/cassandra-dtest
    - PYTHONIOENCODING: utf-8
    - PYTHONUNBUFFERED: true
    - CASS_DRIVER_NO_EXTENSIONS: true
    - CASS_DRIVER_NO_CYTHON: true
    - CASSANDRA_SKIP_SYNC: true
    - DTEST_REPO: https://github.com/apache/cassandra-dtest.git
    - DTEST_BRANCH: trunk
    - CCM_MAX_HEAP_SIZE: 1024M
    - CCM_HEAP_NEWSIZE: 256M
    - REPEATED_UTEST_TARGET: testsome
    - REPEATED_UTEST_CLASS: null
    - REPEATED_UTEST_METHODS: null
    - REPEATED_UTEST_COUNT: 100
    - REPEATED_UTEST_STOP_ON_FAILURE: false
    - REPEATED_DTEST_NAME: null
    - REPEATED_DTEST_VNODES: false
    - REPEATED_DTEST_COUNT: 100
    - REPEATED_DTEST_STOP_ON_FAILURE: false
    - REPEATED_UPGRADE_DTEST_NAME: null
    - REPEATED_UPGRADE_DTEST_COUNT: 100
    - REPEATED_UPGRADE_DTEST_STOP_ON_FAILURE: false
    - REPEATED_JVM_UPGRADE_DTEST_CLASS: null
    - REPEATED_JVM_UPGRADE_DTEST_METHODS: null
    - REPEATED_JVM_UPGRADE_DTEST_COUNT: 100
    - REPEATED_JVM_UPGRADE_DTEST_STOP_ON_FAILURE: false
    - JAVA_HOME: /usr/lib/jvm/java-11-openjdk-amd64
    - JDK_HOME: /usr/lib/jvm/java-11-openjdk-amd64
    - CASSANDRA_USE_JDK11: true
  j8_repeated_dtest:
    docker:
    - image: apache/cassandra-testing-ubuntu2004-java11-w-dependencies:20210929
    resource_class: xlarge
    working_directory: ~/
    shell: /bin/bash -eo pipefail -l
    parallelism: 100
    steps:
    - attach_workspace:
        at: /home/cassandra
    - run:
        name: Clone Cassandra dtest Repository (via git)
        command: |
          git clone --single-branch --branch $DTEST_BRANCH --depth 1 $DTEST_REPO ~/cassandra-dtest
    - run:
        name: Configure virtualenv and python Dependencies
        command: |
          # note, this should be super quick as all dependencies should be pre-installed in the docker image
          # if additional dependencies were added to requirmeents.txt and the docker image hasn't been updated
          # we'd have to install it here at runtime -- which will make things slow, so do yourself a favor and
          # rebuild the docker image! (it automatically pulls the latest requirements.txt on build)
          source ~/env3.6/bin/activate
          export PATH=$JAVA_HOME/bin:$PATH
          pip3 install --exists-action w --upgrade -r ~/cassandra-dtest/requirements.txt
          pip3 uninstall -y cqlsh
          pip3 freeze
    - run:
        name: Run repeated Python dtest
        no_output_timeout: 15m
        command: |
          if [ "${REPEATED_DTEST_NAME}" == "<nil>" ]; then
            echo "Repeated dtest name hasn't been defined, exiting without running any test"
          elif [ "${REPEATED_DTEST_COUNT}" == "<nil>" ]; then
            echo "Repeated dtest count hasn't been defined, exiting without running any test"
          elif [ "${REPEATED_DTEST_COUNT}" -le 0 ]; then
            echo "Repeated dtest count is lesser or equals than zero, exiting without running any test"
          else

            # Calculate the number of test iterations to be run by the current parallel runner.
            # Since we are running the same test multiple times there is no need to use `circleci tests split`.
            count=$((${REPEATED_DTEST_COUNT} / CIRCLE_NODE_TOTAL))
            if (($CIRCLE_NODE_INDEX < (${REPEATED_DTEST_COUNT} % CIRCLE_NODE_TOTAL))); then
              count=$((count+1))
            fi

            if (($count <= 0)); then
              echo "No tests to run in this runner"
            else
              echo "Running ${REPEATED_DTEST_NAME} $count times"

              source ~/env3.6/bin/activate
              export PATH=$JAVA_HOME/bin:$PATH

              java -version
              cd ~/cassandra-dtest
              mkdir -p /tmp/dtest

              echo "env: $(env)"
              echo "** done env"
              mkdir -p /tmp/results/dtests

              stop_on_failure_arg=""
              if ${REPEATED_DTEST_STOP_ON_FAILURE}; then
                stop_on_failure_arg="-x"
              fi

              vnodes_args=""
              if ${REPEATED_DTEST_VNODES}; then
                vnodes_args="--use-vnodes --num-tokens=16"
              fi

              upgrade_arg=""
              if false; then
                upgrade_arg="--execute-upgrade-tests"
              fi

              # we need the "set -o pipefail" here so that the exit code that circleci will actually use is from pytest and not the exit code from tee
              set -o pipefail && cd ~/cassandra-dtest && pytest $vnodes_args --count=$count $stop_on_failure_arg $upgrade_arg --log-cli-level=DEBUG --junit-xml=/tmp/results/dtests/pytest_result.xml -s --cassandra-dir=/home/cassandra/cassandra --keep-test-dir ${REPEATED_DTEST_NAME} | tee /tmp/dtest/stdout.txt
            fi
          fi
    - store_test_results:
        path: /tmp/results
    - store_artifacts:
        path: /tmp/dtest
        destination: dtest
    - store_artifacts:
        path: ~/cassandra-dtest/logs
        destination: dtest_logs
    environment:
    - ANT_HOME: /usr/share/ant
    - JAVA11_HOME: /usr/lib/jvm/java-11-openjdk-amd64
    - JAVA8_HOME: /usr/lib/jvm/java-8-openjdk-amd64
    - LANG: en_US.UTF-8
    - KEEP_TEST_DIR: true
    - DEFAULT_DIR: /home/cassandra/cassandra-dtest
    - PYTHONIOENCODING: utf-8
    - PYTHONUNBUFFERED: true
    - CASS_DRIVER_NO_EXTENSIONS: true
    - CASS_DRIVER_NO_CYTHON: true
    - CASSANDRA_SKIP_SYNC: true
    - DTEST_REPO: https://github.com/apache/cassandra-dtest.git
    - DTEST_BRANCH: trunk
    - CCM_MAX_HEAP_SIZE: 1024M
    - CCM_HEAP_NEWSIZE: 256M
    - REPEATED_UTEST_TARGET: testsome
    - REPEATED_UTEST_CLASS: null
    - REPEATED_UTEST_METHODS: null
    - REPEATED_UTEST_COUNT: 100
    - REPEATED_UTEST_STOP_ON_FAILURE: false
    - REPEATED_DTEST_NAME: null
    - REPEATED_DTEST_VNODES: false
    - REPEATED_DTEST_COUNT: 100
    - REPEATED_DTEST_STOP_ON_FAILURE: false
    - REPEATED_UPGRADE_DTEST_NAME: null
    - REPEATED_UPGRADE_DTEST_COUNT: 100
    - REPEATED_UPGRADE_DTEST_STOP_ON_FAILURE: false
    - REPEATED_JVM_UPGRADE_DTEST_CLASS: null
    - REPEATED_JVM_UPGRADE_DTEST_METHODS: null
    - REPEATED_JVM_UPGRADE_DTEST_COUNT: 100
    - REPEATED_JVM_UPGRADE_DTEST_STOP_ON_FAILURE: false
    - JAVA_HOME: /usr/lib/jvm/java-8-openjdk-amd64
    - JDK_HOME: /usr/lib/jvm/java-8-openjdk-amd64
  j11_cqlsh-dtests-py2-with-vnodes:
    docker:
    - image: apache/cassandra-testing-ubuntu2004-java11:20210304
    resource_class: xlarge
    working_directory: ~/
    shell: /bin/bash -eo pipefail -l
    parallelism: 100
    steps:
    - attach_workspace:
        at: /home/cassandra
    - run:
        name: Clone Cassandra dtest Repository (via git)
        command: |
          git clone --single-branch --branch $DTEST_BRANCH --depth 1 $DTEST_REPO ~/cassandra-dtest
    - run:
        name: Configure virtualenv and python Dependencies
        command: |
          # note, this should be super quick as all dependencies should be pre-installed in the docker image
          # if additional dependencies were added to requirmeents.txt and the docker image hasn't been updated
          # we'd have to install it here at runtime -- which will make things slow, so do yourself a favor and
          # rebuild the docker image! (it automatically pulls the latest requirements.txt on build)
          source ~/env3.6/bin/activate
          export PATH=$JAVA_HOME/bin:$PATH
          pip3 install --exists-action w --upgrade -r ~/cassandra-dtest/requirements.txt
          pip3 uninstall -y cqlsh
          pip3 freeze
    - run:
        name: Determine Tests to Run (j11_with_vnodes)
        no_output_timeout: 5m
        command: "# reminder: this code (along with all the steps) is independently executed on every circle container\n# so the goal here is to get the circleci script to return the tests *this* container will run\n# which we do via the `circleci` cli tool.\n\ncd cassandra-dtest\nsource ~/env3.6/bin/activate\nexport PATH=$JAVA_HOME/bin:$PATH\n\nif [ -n '' ]; then\n  export \nfi\n\necho \"***Collected DTests (j11_with_vnodes)***\"\nset -eo pipefail && ./run_dtests.py --use-vnodes --skip-resource-intensive-tests --pytest-options '-k cql' --dtest-print-tests-only --dtest-print-tests-output=/tmp/all_dtest_tests_j11_with_vnodes_raw --cassandra-dir=../cassandra\nif [ -z '' ]; then\n  mv /tmp/all_dtest_tests_j11_with_vnodes_raw /tmp/all_dtest_tests_j11_with_vnodes\nelse\n  grep -e '' /tmp/all_dtest_tests_j11_with_vnodes_raw > /tmp/all_dtest_tests_j11_with_vnodes || { echo \"Filter did not match any tests! Exiting build.\"; exit 0; }\nfi\nset -eo pipefail && circleci tests split --split-by=timings --timings-type=classname /tmp/all_dtest_tests_j11_with_vnodes > /tmp/split_dtest_tests_j11_with_vnodes.txt\ncat /tmp/split_dtest_tests_j11_with_vnodes.txt | tr '\\n' ' ' > /tmp/split_dtest_tests_j11_with_vnodes_final.txt\ncat /tmp/split_dtest_tests_j11_with_vnodes_final.txt\n"
    - run:
        name: Run dtests (j11_with_vnodes)
        no_output_timeout: 15m
        command: |
          echo "cat /tmp/split_dtest_tests_j11_with_vnodes_final.txt"
          cat /tmp/split_dtest_tests_j11_with_vnodes_final.txt

          source ~/env3.6/bin/activate
          export PATH=$JAVA_HOME/bin:$PATH
          if [ -n 'CQLSH_PYTHON=/usr/bin/python2.7' ]; then
            export CQLSH_PYTHON=/usr/bin/python2.7
          fi

          java -version
          cd ~/cassandra-dtest
          mkdir -p /tmp/dtest

          echo "env: $(env)"
          echo "** done env"
          mkdir -p /tmp/results/dtests
          # we need the "set -o pipefail" here so that the exit code that circleci will actually use is from pytest and not the exit code from tee
          export SPLIT_TESTS=`cat /tmp/split_dtest_tests_j11_with_vnodes_final.txt`
          set -o pipefail && cd ~/cassandra-dtest && pytest --use-vnodes --num-tokens=16 --skip-resource-intensive-tests --log-cli-level=DEBUG --junit-xml=/tmp/results/dtests/pytest_result_j11_with_vnodes.xml -s --cassandra-dir=/home/cassandra/cassandra --keep-test-dir $SPLIT_TESTS 2>&1 | tee /tmp/dtest/stdout.txt
    - store_test_results:
        path: /tmp/results
    - store_artifacts:
        path: /tmp/dtest
        destination: dtest_j11_with_vnodes
    - store_artifacts:
        path: ~/cassandra-dtest/logs
        destination: dtest_j11_with_vnodes_logs
    environment:
    - ANT_HOME: /usr/share/ant
    - JAVA11_HOME: /usr/lib/jvm/java-11-openjdk-amd64
    - JAVA8_HOME: /usr/lib/jvm/java-8-openjdk-amd64
    - LANG: en_US.UTF-8
    - KEEP_TEST_DIR: true
    - DEFAULT_DIR: /home/cassandra/cassandra-dtest
    - PYTHONIOENCODING: utf-8
    - PYTHONUNBUFFERED: true
    - CASS_DRIVER_NO_EXTENSIONS: true
    - CASS_DRIVER_NO_CYTHON: true
    - CASSANDRA_SKIP_SYNC: true
    - DTEST_REPO: https://github.com/apache/cassandra-dtest.git
    - DTEST_BRANCH: trunk
    - CCM_MAX_HEAP_SIZE: 1024M
    - CCM_HEAP_NEWSIZE: 256M
    - REPEATED_UTEST_TARGET: testsome
    - REPEATED_UTEST_CLASS: null
    - REPEATED_UTEST_METHODS: null
    - REPEATED_UTEST_COUNT: 100
    - REPEATED_UTEST_STOP_ON_FAILURE: false
    - REPEATED_DTEST_NAME: null
    - REPEATED_DTEST_VNODES: false
    - REPEATED_DTEST_COUNT: 100
    - REPEATED_DTEST_STOP_ON_FAILURE: false
    - REPEATED_UPGRADE_DTEST_NAME: null
    - REPEATED_UPGRADE_DTEST_COUNT: 100
    - REPEATED_UPGRADE_DTEST_STOP_ON_FAILURE: false
    - REPEATED_JVM_UPGRADE_DTEST_CLASS: null
    - REPEATED_JVM_UPGRADE_DTEST_METHODS: null
    - REPEATED_JVM_UPGRADE_DTEST_COUNT: 100
    - REPEATED_JVM_UPGRADE_DTEST_STOP_ON_FAILURE: false
    - JAVA_HOME: /usr/lib/jvm/java-11-openjdk-amd64
    - JDK_HOME: /usr/lib/jvm/java-11-openjdk-amd64
    - CASSANDRA_USE_JDK11: true
  j11_dtests-with-vnodes:
    docker:
    - image: apache/cassandra-testing-ubuntu2004-java11:20210304
    resource_class: xlarge
    working_directory: ~/
    shell: /bin/bash -eo pipefail -l
    parallelism: 100
    steps:
    - attach_workspace:
        at: /home/cassandra
    - run:
        name: Log Environment Information
        command: |
          echo '*** id ***'
          id
          echo '*** cat /proc/cpuinfo ***'
          cat /proc/cpuinfo
          echo '*** free -m ***'
          free -m
          echo '*** df -m ***'
          df -m
          echo '*** ifconfig -a ***'
          ifconfig -a
          echo '*** uname -a ***'
          uname -a
          echo '*** mount ***'
          mount
          echo '*** env ***'
          env
          echo '*** java ***'
          which java
          java -version
    - run:
        name: Clone Cassandra dtest Repository (via git)
        command: |
          git clone --single-branch --branch $DTEST_BRANCH --depth 1 $DTEST_REPO ~/cassandra-dtest
    - run:
        name: Configure virtualenv and python Dependencies
        command: |
          # note, this should be super quick as all dependencies should be pre-installed in the docker image
          # if additional dependencies were added to requirmeents.txt and the docker image hasn't been updated
          # we'd have to install it here at runtime -- which will make things slow, so do yourself a favor and
          # rebuild the docker image! (it automatically pulls the latest requirements.txt on build)
          source ~/env3.6/bin/activate
          export PATH=$JAVA_HOME/bin:$PATH
          pip3 install --exists-action w --upgrade -r ~/cassandra-dtest/requirements.txt
          pip3 uninstall -y cqlsh
          pip3 freeze
    - run:
        name: Determine Tests to Run (j11_with_vnodes)
        no_output_timeout: 5m
        command: "# reminder: this code (along with all the steps) is independently executed on every circle container\n# so the goal here is to get the circleci script to return the tests *this* container will run\n# which we do via the `circleci` cli tool.\n\ncd cassandra-dtest\nsource ~/env3.6/bin/activate\nexport PATH=$JAVA_HOME/bin:$PATH\n\nif [ -n '' ]; then\n  export \nfi\n\necho \"***Collected DTests (j11_with_vnodes)***\"\nset -eo pipefail && ./run_dtests.py --use-vnodes --skip-resource-intensive-tests --pytest-options '-k not cql' --dtest-print-tests-only --dtest-print-tests-output=/tmp/all_dtest_tests_j11_with_vnodes_raw --cassandra-dir=../cassandra\nif [ -z '' ]; then\n  mv /tmp/all_dtest_tests_j11_with_vnodes_raw /tmp/all_dtest_tests_j11_with_vnodes\nelse\n  grep -e '' /tmp/all_dtest_tests_j11_with_vnodes_raw > /tmp/all_dtest_tests_j11_with_vnodes || { echo \"Filter did not match any tests! Exiting build.\"; exit 0; }\nfi\nset -eo pipefail && circleci tests split --split-by=timings --timings-type=classname /tmp/all_dtest_tests_j11_with_vnodes > /tmp/split_dtest_tests_j11_with_vnodes.txt\ncat /tmp/split_dtest_tests_j11_with_vnodes.txt | tr '\\n' ' ' > /tmp/split_dtest_tests_j11_with_vnodes_final.txt\ncat /tmp/split_dtest_tests_j11_with_vnodes_final.txt\n"
    - run:
        name: Run dtests (j11_with_vnodes)
        no_output_timeout: 15m
        command: "echo \"cat /tmp/split_dtest_tests_j11_with_vnodes_final.txt\"\ncat /tmp/split_dtest_tests_j11_with_vnodes_final.txt\n\nsource ~/env3.6/bin/activate\nexport PATH=$JAVA_HOME/bin:$PATH\nif [ -n '' ]; then\n  export \nfi\n\njava -version\ncd ~/cassandra-dtest\nmkdir -p /tmp/dtest\n\necho \"env: $(env)\"\necho \"** done env\"\nmkdir -p /tmp/results/dtests\n# we need the \"set -o pipefail\" here so that the exit code that circleci will actually use is from pytest and not the exit code from tee\nexport SPLIT_TESTS=`cat /tmp/split_dtest_tests_j11_with_vnodes_final.txt`\nset -o pipefail && cd ~/cassandra-dtest && pytest --use-vnodes --num-tokens=16 --skip-resource-intensive-tests --log-cli-level=DEBUG --junit-xml=/tmp/results/dtests/pytest_result_j11_with_vnodes.xml -s --cassandra-dir=/home/cassandra/cassandra --keep-test-dir $SPLIT_TESTS 2>&1 | tee /tmp/dtest/stdout.txt\n"
    - store_test_results:
        path: /tmp/results
    - store_artifacts:
        path: /tmp/dtest
        destination: dtest_j11_with_vnodes
    - store_artifacts:
        path: ~/cassandra-dtest/logs
        destination: dtest_j11_with_vnodes_logs
    environment:
    - ANT_HOME: /usr/share/ant
    - JAVA11_HOME: /usr/lib/jvm/java-11-openjdk-amd64
    - JAVA8_HOME: /usr/lib/jvm/java-8-openjdk-amd64
    - LANG: en_US.UTF-8
    - KEEP_TEST_DIR: true
    - DEFAULT_DIR: /home/cassandra/cassandra-dtest
    - PYTHONIOENCODING: utf-8
    - PYTHONUNBUFFERED: true
    - CASS_DRIVER_NO_EXTENSIONS: true
    - CASS_DRIVER_NO_CYTHON: true
    - CASSANDRA_SKIP_SYNC: true
    - DTEST_REPO: https://github.com/apache/cassandra-dtest.git
    - DTEST_BRANCH: trunk
    - CCM_MAX_HEAP_SIZE: 1024M
    - CCM_HEAP_NEWSIZE: 256M
    - REPEATED_UTEST_TARGET: testsome
    - REPEATED_UTEST_CLASS: null
    - REPEATED_UTEST_METHODS: null
    - REPEATED_UTEST_COUNT: 100
    - REPEATED_UTEST_STOP_ON_FAILURE: false
    - REPEATED_DTEST_NAME: null
    - REPEATED_DTEST_VNODES: false
    - REPEATED_DTEST_COUNT: 100
    - REPEATED_DTEST_STOP_ON_FAILURE: false
    - REPEATED_UPGRADE_DTEST_NAME: null
    - REPEATED_UPGRADE_DTEST_COUNT: 100
    - REPEATED_UPGRADE_DTEST_STOP_ON_FAILURE: false
    - REPEATED_JVM_UPGRADE_DTEST_CLASS: null
    - REPEATED_JVM_UPGRADE_DTEST_METHODS: null
    - REPEATED_JVM_UPGRADE_DTEST_COUNT: 100
    - REPEATED_JVM_UPGRADE_DTEST_STOP_ON_FAILURE: false
    - JAVA_HOME: /usr/lib/jvm/java-11-openjdk-amd64
    - JDK_HOME: /usr/lib/jvm/java-11-openjdk-amd64
    - CASSANDRA_USE_JDK11: true
  j8_dtests-no-vnodes:
    docker:
    - image: apache/cassandra-testing-ubuntu2004-java11-w-dependencies:20210929
    resource_class: xlarge
    working_directory: ~/
    shell: /bin/bash -eo pipefail -l
    parallelism: 100
    steps:
    - attach_workspace:
        at: /home/cassandra
    - run:
        name: Clone Cassandra dtest Repository (via git)
        command: |
          git clone --single-branch --branch $DTEST_BRANCH --depth 1 $DTEST_REPO ~/cassandra-dtest
    - run:
        name: Configure virtualenv and python Dependencies
        command: |
          # note, this should be super quick as all dependencies should be pre-installed in the docker image
          # if additional dependencies were added to requirmeents.txt and the docker image hasn't been updated
          # we'd have to install it here at runtime -- which will make things slow, so do yourself a favor and
          # rebuild the docker image! (it automatically pulls the latest requirements.txt on build)
          source ~/env3.6/bin/activate
          export PATH=$JAVA_HOME/bin:$PATH
          pip3 install --exists-action w --upgrade -r ~/cassandra-dtest/requirements.txt
          pip3 uninstall -y cqlsh
          pip3 freeze
    - run:
        name: Determine Tests to Run (j8_without_vnodes)
        no_output_timeout: 5m
        command: "# reminder: this code (along with all the steps) is independently executed on every circle container\n# so the goal here is to get the circleci script to return the tests *this* container will run\n# which we do via the `circleci` cli tool.\n\ncd cassandra-dtest\nsource ~/env3.6/bin/activate\nexport PATH=$JAVA_HOME/bin:$PATH\n\nif [ -n '' ]; then\n  export \nfi\n\necho \"***Collected DTests (j8_without_vnodes)***\"\nset -eo pipefail && ./run_dtests.py --skip-resource-intensive-tests --pytest-options '-k not cql' --dtest-print-tests-only --dtest-print-tests-output=/tmp/all_dtest_tests_j8_without_vnodes_raw --cassandra-dir=../cassandra\nif [ -z '' ]; then\n  mv /tmp/all_dtest_tests_j8_without_vnodes_raw /tmp/all_dtest_tests_j8_without_vnodes\nelse\n  grep -e '' /tmp/all_dtest_tests_j8_without_vnodes_raw > /tmp/all_dtest_tests_j8_without_vnodes || { echo \"Filter did not match any tests! Exiting build.\"; exit 0; }\nfi\nset -eo pipefail && circleci tests split --split-by=timings --timings-type=classname /tmp/all_dtest_tests_j8_without_vnodes > /tmp/split_dtest_tests_j8_without_vnodes.txt\ncat /tmp/split_dtest_tests_j8_without_vnodes.txt | tr '\\n' ' ' > /tmp/split_dtest_tests_j8_without_vnodes_final.txt\ncat /tmp/split_dtest_tests_j8_without_vnodes_final.txt\n"
    - run:
        name: Run dtests (j8_without_vnodes)
        no_output_timeout: 15m
        command: "echo \"cat /tmp/split_dtest_tests_j8_without_vnodes_final.txt\"\ncat /tmp/split_dtest_tests_j8_without_vnodes_final.txt\n\nsource ~/env3.6/bin/activate\nexport PATH=$JAVA_HOME/bin:$PATH\nif [ -n '' ]; then\n  export \nfi\n\njava -version\ncd ~/cassandra-dtest\nmkdir -p /tmp/dtest\n\necho \"env: $(env)\"\necho \"** done env\"\nmkdir -p /tmp/results/dtests\n# we need the \"set -o pipefail\" here so that the exit code that circleci will actually use is from pytest and not the exit code from tee\nexport SPLIT_TESTS=`cat /tmp/split_dtest_tests_j8_without_vnodes_final.txt`\nset -o pipefail && cd ~/cassandra-dtest && pytest --skip-resource-intensive-tests --log-cli-level=DEBUG --junit-xml=/tmp/results/dtests/pytest_result_j8_without_vnodes.xml -s --cassandra-dir=/home/cassandra/cassandra --keep-test-dir $SPLIT_TESTS 2>&1 | tee /tmp/dtest/stdout.txt\n"
    - store_test_results:
        path: /tmp/results
    - store_artifacts:
        path: /tmp/dtest
        destination: dtest_j8_without_vnodes
    - store_artifacts:
        path: ~/cassandra-dtest/logs
        destination: dtest_j8_without_vnodes_logs
    environment:
    - ANT_HOME: /usr/share/ant
    - JAVA11_HOME: /usr/lib/jvm/java-11-openjdk-amd64
    - JAVA8_HOME: /usr/lib/jvm/java-8-openjdk-amd64
    - LANG: en_US.UTF-8
    - KEEP_TEST_DIR: true
    - DEFAULT_DIR: /home/cassandra/cassandra-dtest
    - PYTHONIOENCODING: utf-8
    - PYTHONUNBUFFERED: true
    - CASS_DRIVER_NO_EXTENSIONS: true
    - CASS_DRIVER_NO_CYTHON: true
    - CASSANDRA_SKIP_SYNC: true
    - DTEST_REPO: https://github.com/apache/cassandra-dtest.git
    - DTEST_BRANCH: trunk
    - CCM_MAX_HEAP_SIZE: 1024M
    - CCM_HEAP_NEWSIZE: 256M
    - REPEATED_UTEST_TARGET: testsome
    - REPEATED_UTEST_CLASS: null
    - REPEATED_UTEST_METHODS: null
    - REPEATED_UTEST_COUNT: 100
    - REPEATED_UTEST_STOP_ON_FAILURE: false
    - REPEATED_DTEST_NAME: null
    - REPEATED_DTEST_VNODES: false
    - REPEATED_DTEST_COUNT: 100
    - REPEATED_DTEST_STOP_ON_FAILURE: false
    - REPEATED_UPGRADE_DTEST_NAME: null
    - REPEATED_UPGRADE_DTEST_COUNT: 100
    - REPEATED_UPGRADE_DTEST_STOP_ON_FAILURE: false
    - REPEATED_JVM_UPGRADE_DTEST_CLASS: null
    - REPEATED_JVM_UPGRADE_DTEST_METHODS: null
    - REPEATED_JVM_UPGRADE_DTEST_COUNT: 100
    - REPEATED_JVM_UPGRADE_DTEST_STOP_ON_FAILURE: false
    - JAVA_HOME: /usr/lib/jvm/java-8-openjdk-amd64
    - JDK_HOME: /usr/lib/jvm/java-8-openjdk-amd64
  j8_upgradetests-no-vnodes:
    docker:
    - image: apache/cassandra-testing-ubuntu2004-java11-w-dependencies:20210929
    resource_class: xlarge
    working_directory: ~/
    shell: /bin/bash -eo pipefail -l
    parallelism: 100
    steps:
    - attach_workspace:
        at: /home/cassandra
    - run:
        name: Clone Cassandra dtest Repository (via git)
        command: |
          git clone --single-branch --branch $DTEST_BRANCH --depth 1 $DTEST_REPO ~/cassandra-dtest
    - run:
        name: Configure virtualenv and python Dependencies
        command: |
          # note, this should be super quick as all dependencies should be pre-installed in the docker image
          # if additional dependencies were added to requirmeents.txt and the docker image hasn't been updated
          # we'd have to install it here at runtime -- which will make things slow, so do yourself a favor and
          # rebuild the docker image! (it automatically pulls the latest requirements.txt on build)
          source ~/env3.6/bin/activate
          export PATH=$JAVA_HOME/bin:$PATH
          pip3 install --exists-action w --upgrade -r ~/cassandra-dtest/requirements.txt
          pip3 uninstall -y cqlsh
          pip3 freeze
    - run:
        name: Determine Tests to Run (j8_upgradetests_without_vnodes)
        no_output_timeout: 5m
        command: "# reminder: this code (along with all the steps) is independently executed on every circle container\n# so the goal here is to get the circleci script to return the tests *this* container will run\n# which we do via the `circleci` cli tool.\n\ncd cassandra-dtest\nsource ~/env3.6/bin/activate\nexport PATH=$JAVA_HOME/bin:$PATH\n\nif [ -n '' ]; then\n  export \nfi\n\necho \"***Collected DTests (j8_upgradetests_without_vnodes)***\"\nset -eo pipefail && ./run_dtests.py --execute-upgrade-tests-only --upgrade-target-version-only --upgrade-version-selection all --dtest-print-tests-only --dtest-print-tests-output=/tmp/all_dtest_tests_j8_upgradetests_without_vnodes_raw --cassandra-dir=../cassandra\nif [ -z '' ]; then\n  mv /tmp/all_dtest_tests_j8_upgradetests_without_vnodes_raw /tmp/all_dtest_tests_j8_upgradetests_without_vnodes\nelse\n  grep -e '' /tmp/all_dtest_tests_j8_upgradetests_without_vnodes_raw > /tmp/all_dtest_tests_j8_upgradetests_without_vnodes || { echo \"Filter did not match any tests! Exiting build.\"; exit 0; }\nfi\nset -eo pipefail && circleci tests split --split-by=timings --timings-type=classname /tmp/all_dtest_tests_j8_upgradetests_without_vnodes > /tmp/split_dtest_tests_j8_upgradetests_without_vnodes.txt\ncat /tmp/split_dtest_tests_j8_upgradetests_without_vnodes.txt | tr '\\n' ' ' > /tmp/split_dtest_tests_j8_upgradetests_without_vnodes_final.txt\ncat /tmp/split_dtest_tests_j8_upgradetests_without_vnodes_final.txt\n"
    - run:
        name: Run dtests (j8_upgradetests_without_vnodes)
        no_output_timeout: 15m
        command: "echo \"cat /tmp/split_dtest_tests_j8_upgradetests_without_vnodes_final.txt\"\ncat /tmp/split_dtest_tests_j8_upgradetests_without_vnodes_final.txt\n\nsource ~/env3.6/bin/activate\nexport PATH=$JAVA_HOME/bin:$PATH\nif [ -n '' ]; then\n  export \nfi\n\njava -version\ncd ~/cassandra-dtest\nmkdir -p /tmp/dtest\n\necho \"env: $(env)\"\necho \"** done env\"\nmkdir -p /tmp/results/dtests\n# we need the \"set -o pipefail\" here so that the exit code that circleci will actually use is from pytest and not the exit code from tee\nexport SPLIT_TESTS=`cat /tmp/split_dtest_tests_j8_upgradetests_without_vnodes_final.txt`\nset -o pipefail && cd ~/cassandra-dtest && pytest --execute-upgrade-tests-only --upgrade-target-version-only --upgrade-version-selection all --log-cli-level=DEBUG --junit-xml=/tmp/results/dtests/pytest_result_j8_upgradetests_without_vnodes.xml -s --cassandra-dir=/home/cassandra/cassandra --keep-test-dir $SPLIT_TESTS 2>&1 | tee /tmp/dtest/stdout.txt\n"
    - store_test_results:
        path: /tmp/results
    - store_artifacts:
        path: /tmp/dtest
        destination: dtest_j8_upgradetests_without_vnodes
    - store_artifacts:
        path: ~/cassandra-dtest/logs
        destination: dtest_j8_upgradetests_without_vnodes_logs
    environment:
    - ANT_HOME: /usr/share/ant
    - JAVA11_HOME: /usr/lib/jvm/java-11-openjdk-amd64
    - JAVA8_HOME: /usr/lib/jvm/java-8-openjdk-amd64
    - LANG: en_US.UTF-8
    - KEEP_TEST_DIR: true
    - DEFAULT_DIR: /home/cassandra/cassandra-dtest
    - PYTHONIOENCODING: utf-8
    - PYTHONUNBUFFERED: true
    - CASS_DRIVER_NO_EXTENSIONS: true
    - CASS_DRIVER_NO_CYTHON: true
    - CASSANDRA_SKIP_SYNC: true
    - DTEST_REPO: https://github.com/apache/cassandra-dtest.git
    - DTEST_BRANCH: trunk
    - CCM_MAX_HEAP_SIZE: 1024M
    - CCM_HEAP_NEWSIZE: 256M
    - REPEATED_UTEST_TARGET: testsome
    - REPEATED_UTEST_CLASS: null
    - REPEATED_UTEST_METHODS: null
    - REPEATED_UTEST_COUNT: 100
    - REPEATED_UTEST_STOP_ON_FAILURE: false
    - REPEATED_DTEST_NAME: null
    - REPEATED_DTEST_VNODES: false
    - REPEATED_DTEST_COUNT: 100
    - REPEATED_DTEST_STOP_ON_FAILURE: false
    - REPEATED_UPGRADE_DTEST_NAME: null
    - REPEATED_UPGRADE_DTEST_COUNT: 100
    - REPEATED_UPGRADE_DTEST_STOP_ON_FAILURE: false
    - REPEATED_JVM_UPGRADE_DTEST_CLASS: null
    - REPEATED_JVM_UPGRADE_DTEST_METHODS: null
    - REPEATED_JVM_UPGRADE_DTEST_COUNT: 100
    - REPEATED_JVM_UPGRADE_DTEST_STOP_ON_FAILURE: false
    - JAVA_HOME: /usr/lib/jvm/java-8-openjdk-amd64
    - JDK_HOME: /usr/lib/jvm/java-8-openjdk-amd64
  utests_stress:
    docker:
    - image: apache/cassandra-testing-ubuntu2004-java11-w-dependencies:20210929
    resource_class: xlarge
    working_directory: ~/
    shell: /bin/bash -eo pipefail -l
    parallelism: 1
    steps:
    - attach_workspace:
        at: /home/cassandra
    - run:
        name: Run Unit Tests (stress-test)
        command: |
          export PATH=$JAVA_HOME/bin:$PATH
          time mv ~/cassandra /tmp
          cd /tmp/cassandra
          if [ -d ~/dtest_jars ]; then
            cp ~/dtest_jars/dtest* /tmp/cassandra/build/
          fi
          ant stress-test
        no_output_timeout: 15m
    - store_test_results:
        path: /tmp/cassandra/build/test/output/
    - store_artifacts:
        path: /tmp/cassandra/build/test/output
        destination: junitxml
    - store_artifacts:
        path: /tmp/cassandra/build/test/logs
        destination: logs
    environment:
    - ANT_HOME: /usr/share/ant
    - JAVA11_HOME: /usr/lib/jvm/java-11-openjdk-amd64
    - JAVA8_HOME: /usr/lib/jvm/java-8-openjdk-amd64
    - LANG: en_US.UTF-8
    - KEEP_TEST_DIR: true
    - DEFAULT_DIR: /home/cassandra/cassandra-dtest
    - PYTHONIOENCODING: utf-8
    - PYTHONUNBUFFERED: true
    - CASS_DRIVER_NO_EXTENSIONS: true
    - CASS_DRIVER_NO_CYTHON: true
    - CASSANDRA_SKIP_SYNC: true
    - DTEST_REPO: https://github.com/apache/cassandra-dtest.git
    - DTEST_BRANCH: trunk
    - CCM_MAX_HEAP_SIZE: 1024M
    - CCM_HEAP_NEWSIZE: 256M
    - REPEATED_UTEST_TARGET: testsome
    - REPEATED_UTEST_CLASS: null
    - REPEATED_UTEST_METHODS: null
    - REPEATED_UTEST_COUNT: 100
    - REPEATED_UTEST_STOP_ON_FAILURE: false
    - REPEATED_DTEST_NAME: null
    - REPEATED_DTEST_VNODES: false
    - REPEATED_DTEST_COUNT: 100
    - REPEATED_DTEST_STOP_ON_FAILURE: false
    - REPEATED_UPGRADE_DTEST_NAME: null
    - REPEATED_UPGRADE_DTEST_COUNT: 100
    - REPEATED_UPGRADE_DTEST_STOP_ON_FAILURE: false
    - REPEATED_JVM_UPGRADE_DTEST_CLASS: null
    - REPEATED_JVM_UPGRADE_DTEST_METHODS: null
    - REPEATED_JVM_UPGRADE_DTEST_COUNT: 100
    - REPEATED_JVM_UPGRADE_DTEST_STOP_ON_FAILURE: false
    - JAVA_HOME: /usr/lib/jvm/java-8-openjdk-amd64
    - JDK_HOME: /usr/lib/jvm/java-8-openjdk-amd64
  j8_unit_tests:
    docker:
    - image: apache/cassandra-testing-ubuntu2004-java11-w-dependencies:20210929
    resource_class: xlarge
    working_directory: ~/
    shell: /bin/bash -eo pipefail -l
    parallelism: 100
    steps:
    - attach_workspace:
        at: /home/cassandra
    - run:
        name: Determine unit Tests to Run
        command: |
          # reminder: this code (along with all the steps) is independently executed on every circle container
          # so the goal here is to get the circleci script to return the tests *this* container will run
          # which we do via the `circleci` cli tool.

          rm -fr ~/cassandra-dtest/upgrade_tests
          echo "***java tests***"

          # get all of our unit test filenames
          set -eo pipefail && circleci tests glob "$HOME/cassandra/test/unit/**/*.java" > /tmp/all_java_unit_tests.txt

          # split up the unit tests into groups based on the number of containers we have
          set -eo pipefail && circleci tests split --split-by=timings --timings-type=filename --index=${CIRCLE_NODE_INDEX} --total=${CIRCLE_NODE_TOTAL} /tmp/all_java_unit_tests.txt > /tmp/java_tests_${CIRCLE_NODE_INDEX}.txt
          set -eo pipefail && cat /tmp/java_tests_${CIRCLE_NODE_INDEX}.txt | sed "s;^/home/cassandra/cassandra/test/unit/;;g" | grep "Test\.java$"  > /tmp/java_tests_${CIRCLE_NODE_INDEX}_final.txt
          echo "** /tmp/java_tests_${CIRCLE_NODE_INDEX}_final.txt"
          cat /tmp/java_tests_${CIRCLE_NODE_INDEX}_final.txt
        no_output_timeout: 15m
    - run:
        name: Log Environment Information
        command: |
          echo '*** id ***'
          id
          echo '*** cat /proc/cpuinfo ***'
          cat /proc/cpuinfo
          echo '*** free -m ***'
          free -m
          echo '*** df -m ***'
          df -m
          echo '*** ifconfig -a ***'
          ifconfig -a
          echo '*** uname -a ***'
          uname -a
          echo '*** mount ***'
          mount
          echo '*** env ***'
          env
          echo '*** java ***'
          which java
          java -version
    - run:
        name: Run Unit Tests (testclasslist)
        command: |
          set -x
          export PATH=$JAVA_HOME/bin:$PATH
          time mv ~/cassandra /tmp
          cd /tmp/cassandra
          if [ -d ~/dtest_jars ]; then
            cp ~/dtest_jars/dtest* /tmp/cassandra/build/
          fi
          test_timeout=$(grep 'name="test.unit.timeout"' build.xml | awk -F'"' '{print $4}' || true)
          if [ -z "$test_timeout" ]; then
            test_timeout=$(grep 'name="test.timeout"' build.xml | awk -F'"' '{print $4}')
          fi
          ant testclasslist -Dtest.timeout="$test_timeout" -Dtest.classlistfile=/tmp/java_tests_${CIRCLE_NODE_INDEX}_final.txt  -Dtest.classlistprefix=unit
        no_output_timeout: 15m
    - store_test_results:
        path: /tmp/cassandra/build/test/output/
    - store_artifacts:
        path: /tmp/cassandra/build/test/output
        destination: junitxml
    - store_artifacts:
        path: /tmp/cassandra/build/test/logs
        destination: logs
    environment:
    - ANT_HOME: /usr/share/ant
    - JAVA11_HOME: /usr/lib/jvm/java-11-openjdk-amd64
    - JAVA8_HOME: /usr/lib/jvm/java-8-openjdk-amd64
    - LANG: en_US.UTF-8
    - KEEP_TEST_DIR: true
    - DEFAULT_DIR: /home/cassandra/cassandra-dtest
    - PYTHONIOENCODING: utf-8
    - PYTHONUNBUFFERED: true
    - CASS_DRIVER_NO_EXTENSIONS: true
    - CASS_DRIVER_NO_CYTHON: true
    - CASSANDRA_SKIP_SYNC: true
    - DTEST_REPO: https://github.com/apache/cassandra-dtest.git
    - DTEST_BRANCH: trunk
    - CCM_MAX_HEAP_SIZE: 1024M
    - CCM_HEAP_NEWSIZE: 256M
    - REPEATED_UTEST_TARGET: testsome
    - REPEATED_UTEST_CLASS: null
    - REPEATED_UTEST_METHODS: null
    - REPEATED_UTEST_COUNT: 100
    - REPEATED_UTEST_STOP_ON_FAILURE: false
    - REPEATED_DTEST_NAME: null
    - REPEATED_DTEST_VNODES: false
    - REPEATED_DTEST_COUNT: 100
    - REPEATED_DTEST_STOP_ON_FAILURE: false
    - REPEATED_UPGRADE_DTEST_NAME: null
    - REPEATED_UPGRADE_DTEST_COUNT: 100
    - REPEATED_UPGRADE_DTEST_STOP_ON_FAILURE: false
    - REPEATED_JVM_UPGRADE_DTEST_CLASS: null
    - REPEATED_JVM_UPGRADE_DTEST_METHODS: null
    - REPEATED_JVM_UPGRADE_DTEST_COUNT: 100
    - REPEATED_JVM_UPGRADE_DTEST_STOP_ON_FAILURE: false
    - JAVA_HOME: /usr/lib/jvm/java-8-openjdk-amd64
    - JDK_HOME: /usr/lib/jvm/java-8-openjdk-amd64
  j11_jvm_dtests:
    docker:
    - image: apache/cassandra-testing-ubuntu2004-java11:20210304
    resource_class: xlarge
    working_directory: ~/
    shell: /bin/bash -eo pipefail -l
    parallelism: 5
    steps:
    - attach_workspace:
        at: /home/cassandra
    - run:
        name: Determine distributed Tests to Run
        command: |
          # reminder: this code (along with all the steps) is independently executed on every circle container
          # so the goal here is to get the circleci script to return the tests *this* container will run
          # which we do via the `circleci` cli tool.

          rm -fr ~/cassandra-dtest/upgrade_tests
          echo "***java tests***"

          # get all of our unit test filenames
          set -eo pipefail && circleci tests glob "$HOME/cassandra/test/distributed/**/*.java" > /tmp/all_java_unit_tests.txt

          # split up the unit tests into groups based on the number of containers we have
          set -eo pipefail && circleci tests split --split-by=timings --timings-type=filename --index=${CIRCLE_NODE_INDEX} --total=${CIRCLE_NODE_TOTAL} /tmp/all_java_unit_tests.txt > /tmp/java_tests_${CIRCLE_NODE_INDEX}.txt
          set -eo pipefail && cat /tmp/java_tests_${CIRCLE_NODE_INDEX}.txt | sed "s;^/home/cassandra/cassandra/test/distributed/;;g" | grep "Test\.java$" | grep -v upgrade > /tmp/java_tests_${CIRCLE_NODE_INDEX}_final.txt
          echo "** /tmp/java_tests_${CIRCLE_NODE_INDEX}_final.txt"
          cat /tmp/java_tests_${CIRCLE_NODE_INDEX}_final.txt
        no_output_timeout: 15m
    - run:
        name: Log Environment Information
        command: |
          echo '*** id ***'
          id
          echo '*** cat /proc/cpuinfo ***'
          cat /proc/cpuinfo
          echo '*** free -m ***'
          free -m
          echo '*** df -m ***'
          df -m
          echo '*** ifconfig -a ***'
          ifconfig -a
          echo '*** uname -a ***'
          uname -a
          echo '*** mount ***'
          mount
          echo '*** env ***'
          env
          echo '*** java ***'
          which java
          java -version
    - run:
        name: Run Unit Tests (testclasslist)
        command: |
          set -x
          export PATH=$JAVA_HOME/bin:$PATH
          time mv ~/cassandra /tmp
          cd /tmp/cassandra
          if [ -d ~/dtest_jars ]; then
            cp ~/dtest_jars/dtest* /tmp/cassandra/build/
          fi
          test_timeout=$(grep 'name="test.distributed.timeout"' build.xml | awk -F'"' '{print $4}' || true)
          if [ -z "$test_timeout" ]; then
            test_timeout=$(grep 'name="test.timeout"' build.xml | awk -F'"' '{print $4}')
          fi
          ant testclasslist -Dtest.timeout="$test_timeout" -Dtest.classlistfile=/tmp/java_tests_${CIRCLE_NODE_INDEX}_final.txt  -Dtest.classlistprefix=distributed
        no_output_timeout: 15m
    - store_test_results:
        path: /tmp/cassandra/build/test/output/
    - store_artifacts:
        path: /tmp/cassandra/build/test/output
        destination: junitxml
    - store_artifacts:
        path: /tmp/cassandra/build/test/logs
        destination: logs
    environment:
    - ANT_HOME: /usr/share/ant
    - JAVA11_HOME: /usr/lib/jvm/java-11-openjdk-amd64
    - JAVA8_HOME: /usr/lib/jvm/java-8-openjdk-amd64
    - LANG: en_US.UTF-8
    - KEEP_TEST_DIR: true
    - DEFAULT_DIR: /home/cassandra/cassandra-dtest
    - PYTHONIOENCODING: utf-8
    - PYTHONUNBUFFERED: true
    - CASS_DRIVER_NO_EXTENSIONS: true
    - CASS_DRIVER_NO_CYTHON: true
    - CASSANDRA_SKIP_SYNC: true
    - DTEST_REPO: https://github.com/apache/cassandra-dtest.git
    - DTEST_BRANCH: trunk
    - CCM_MAX_HEAP_SIZE: 1024M
    - CCM_HEAP_NEWSIZE: 256M
    - REPEATED_UTEST_TARGET: testsome
    - REPEATED_UTEST_CLASS: null
    - REPEATED_UTEST_METHODS: null
    - REPEATED_UTEST_COUNT: 100
    - REPEATED_UTEST_STOP_ON_FAILURE: false
    - REPEATED_DTEST_NAME: null
    - REPEATED_DTEST_VNODES: false
    - REPEATED_DTEST_COUNT: 100
    - REPEATED_DTEST_STOP_ON_FAILURE: false
    - REPEATED_UPGRADE_DTEST_NAME: null
    - REPEATED_UPGRADE_DTEST_COUNT: 100
    - REPEATED_UPGRADE_DTEST_STOP_ON_FAILURE: false
    - REPEATED_JVM_UPGRADE_DTEST_CLASS: null
    - REPEATED_JVM_UPGRADE_DTEST_METHODS: null
    - REPEATED_JVM_UPGRADE_DTEST_COUNT: 100
    - REPEATED_JVM_UPGRADE_DTEST_STOP_ON_FAILURE: false
    - JAVA_HOME: /usr/lib/jvm/java-11-openjdk-amd64
    - JDK_HOME: /usr/lib/jvm/java-11-openjdk-amd64
    - CASSANDRA_USE_JDK11: true
  j11_build:
    docker:
    - image: apache/cassandra-testing-ubuntu2004-java11:20210304
    resource_class: medium
    working_directory: ~/
    shell: /bin/bash -eo pipefail -l
    parallelism: 1
    steps:
    - run:
        name: Log Environment Information
        command: |
          echo '*** id ***'
          id
          echo '*** cat /proc/cpuinfo ***'
          cat /proc/cpuinfo
          echo '*** free -m ***'
          free -m
          echo '*** df -m ***'
          df -m
          echo '*** ifconfig -a ***'
          ifconfig -a
          echo '*** uname -a ***'
          uname -a
          echo '*** mount ***'
          mount
          echo '*** env ***'
          env
          echo '*** java ***'
          which java
          java -version
    - run:
        name: Clone Cassandra Repository (via git)
        command: |
          git clone --single-branch --depth 1 --branch $CIRCLE_BRANCH https://github.com/$CIRCLE_PROJECT_USERNAME/$CIRCLE_PROJECT_REPONAME.git ~/cassandra
    - run:
        name: Build Cassandra
        command: |
          export PATH=$JAVA_HOME/bin:$PATH
          cd ~/cassandra
          # Loop to prevent failure due to maven-ant-tasks not downloading a jar..
          for x in $(seq 1 3); do
              ${ANT_HOME}/bin/ant clean realclean jar
              RETURN="$?"
              if [ "${RETURN}" -eq "0" ]; then
                  break
              fi
          done
          # Exit, if we didn't build successfully
          if [ "${RETURN}" -ne "0" ]; then
              echo "Build failed with exit code: ${RETURN}"
              exit ${RETURN}
          fi
        no_output_timeout: 15m
    - run:
        name: Run eclipse-warnings
        command: |
          export PATH=$JAVA_HOME/bin:$PATH
          cd ~/cassandra
          ant eclipse-warnings
    - persist_to_workspace:
        root: /home/cassandra
        paths:
        - cassandra
        - .m2
    environment:
    - ANT_HOME: /usr/share/ant
    - JAVA11_HOME: /usr/lib/jvm/java-11-openjdk-amd64
    - JAVA8_HOME: /usr/lib/jvm/java-8-openjdk-amd64
    - LANG: en_US.UTF-8
    - KEEP_TEST_DIR: true
    - DEFAULT_DIR: /home/cassandra/cassandra-dtest
    - PYTHONIOENCODING: utf-8
    - PYTHONUNBUFFERED: true
    - CASS_DRIVER_NO_EXTENSIONS: true
    - CASS_DRIVER_NO_CYTHON: true
    - CASSANDRA_SKIP_SYNC: true
    - DTEST_REPO: https://github.com/apache/cassandra-dtest.git
    - DTEST_BRANCH: trunk
    - CCM_MAX_HEAP_SIZE: 1024M
    - CCM_HEAP_NEWSIZE: 256M
    - REPEATED_UTEST_TARGET: testsome
    - REPEATED_UTEST_CLASS: null
    - REPEATED_UTEST_METHODS: null
    - REPEATED_UTEST_COUNT: 100
    - REPEATED_UTEST_STOP_ON_FAILURE: false
    - REPEATED_DTEST_NAME: null
    - REPEATED_DTEST_VNODES: false
    - REPEATED_DTEST_COUNT: 100
    - REPEATED_DTEST_STOP_ON_FAILURE: false
    - REPEATED_UPGRADE_DTEST_NAME: null
    - REPEATED_UPGRADE_DTEST_COUNT: 100
    - REPEATED_UPGRADE_DTEST_STOP_ON_FAILURE: false
    - REPEATED_JVM_UPGRADE_DTEST_CLASS: null
    - REPEATED_JVM_UPGRADE_DTEST_METHODS: null
    - REPEATED_JVM_UPGRADE_DTEST_COUNT: 100
    - REPEATED_JVM_UPGRADE_DTEST_STOP_ON_FAILURE: false
    - JAVA_HOME: /usr/lib/jvm/java-11-openjdk-amd64
    - JDK_HOME: /usr/lib/jvm/java-11-openjdk-amd64
    - CASSANDRA_USE_JDK11: true
  j11_cqlsh-dtests-py2-no-vnodes:
    docker:
    - image: apache/cassandra-testing-ubuntu2004-java11:20210304
    resource_class: xlarge
    working_directory: ~/
    shell: /bin/bash -eo pipefail -l
    parallelism: 100
    steps:
    - attach_workspace:
        at: /home/cassandra
    - run:
        name: Clone Cassandra dtest Repository (via git)
        command: |
          git clone --single-branch --branch $DTEST_BRANCH --depth 1 $DTEST_REPO ~/cassandra-dtest
    - run:
        name: Configure virtualenv and python Dependencies
        command: |
          # note, this should be super quick as all dependencies should be pre-installed in the docker image
          # if additional dependencies were added to requirmeents.txt and the docker image hasn't been updated
          # we'd have to install it here at runtime -- which will make things slow, so do yourself a favor and
          # rebuild the docker image! (it automatically pulls the latest requirements.txt on build)
          source ~/env3.6/bin/activate
          export PATH=$JAVA_HOME/bin:$PATH
          pip3 install --exists-action w --upgrade -r ~/cassandra-dtest/requirements.txt
          pip3 uninstall -y cqlsh
          pip3 freeze
    - run:
        name: Determine Tests to Run (j11_without_vnodes)
        no_output_timeout: 5m
        command: "# reminder: this code (along with all the steps) is independently executed on every circle container\n# so the goal here is to get the circleci script to return the tests *this* container will run\n# which we do via the `circleci` cli tool.\n\ncd cassandra-dtest\nsource ~/env3.6/bin/activate\nexport PATH=$JAVA_HOME/bin:$PATH\n\nif [ -n '' ]; then\n  export \nfi\n\necho \"***Collected DTests (j11_without_vnodes)***\"\nset -eo pipefail && ./run_dtests.py --skip-resource-intensive-tests --pytest-options '-k cql' --dtest-print-tests-only --dtest-print-tests-output=/tmp/all_dtest_tests_j11_without_vnodes_raw --cassandra-dir=../cassandra\nif [ -z '' ]; then\n  mv /tmp/all_dtest_tests_j11_without_vnodes_raw /tmp/all_dtest_tests_j11_without_vnodes\nelse\n  grep -e '' /tmp/all_dtest_tests_j11_without_vnodes_raw > /tmp/all_dtest_tests_j11_without_vnodes || { echo \"Filter did not match any tests! Exiting build.\"; exit 0; }\nfi\nset -eo pipefail && circleci tests split --split-by=timings --timings-type=classname /tmp/all_dtest_tests_j11_without_vnodes > /tmp/split_dtest_tests_j11_without_vnodes.txt\ncat /tmp/split_dtest_tests_j11_without_vnodes.txt | tr '\\n' ' ' > /tmp/split_dtest_tests_j11_without_vnodes_final.txt\ncat /tmp/split_dtest_tests_j11_without_vnodes_final.txt\n"
    - run:
        name: Run dtests (j11_without_vnodes)
        no_output_timeout: 15m
        command: |
          echo "cat /tmp/split_dtest_tests_j11_without_vnodes_final.txt"
          cat /tmp/split_dtest_tests_j11_without_vnodes_final.txt

          source ~/env3.6/bin/activate
          export PATH=$JAVA_HOME/bin:$PATH
          if [ -n 'CQLSH_PYTHON=/usr/bin/python2.7' ]; then
            export CQLSH_PYTHON=/usr/bin/python2.7
          fi

          java -version
          cd ~/cassandra-dtest
          mkdir -p /tmp/dtest

          echo "env: $(env)"
          echo "** done env"
          mkdir -p /tmp/results/dtests
          # we need the "set -o pipefail" here so that the exit code that circleci will actually use is from pytest and not the exit code from tee
          export SPLIT_TESTS=`cat /tmp/split_dtest_tests_j11_without_vnodes_final.txt`
          set -o pipefail && cd ~/cassandra-dtest && pytest --skip-resource-intensive-tests --log-cli-level=DEBUG --junit-xml=/tmp/results/dtests/pytest_result_j11_without_vnodes.xml -s --cassandra-dir=/home/cassandra/cassandra --keep-test-dir $SPLIT_TESTS 2>&1 | tee /tmp/dtest/stdout.txt
    - store_test_results:
        path: /tmp/results
    - store_artifacts:
        path: /tmp/dtest
        destination: dtest_j11_without_vnodes
    - store_artifacts:
        path: ~/cassandra-dtest/logs
        destination: dtest_j11_without_vnodes_logs
    environment:
    - ANT_HOME: /usr/share/ant
    - JAVA11_HOME: /usr/lib/jvm/java-11-openjdk-amd64
    - JAVA8_HOME: /usr/lib/jvm/java-8-openjdk-amd64
    - LANG: en_US.UTF-8
    - KEEP_TEST_DIR: true
    - DEFAULT_DIR: /home/cassandra/cassandra-dtest
    - PYTHONIOENCODING: utf-8
    - PYTHONUNBUFFERED: true
    - CASS_DRIVER_NO_EXTENSIONS: true
    - CASS_DRIVER_NO_CYTHON: true
    - CASSANDRA_SKIP_SYNC: true
    - DTEST_REPO: https://github.com/apache/cassandra-dtest.git
    - DTEST_BRANCH: trunk
    - CCM_MAX_HEAP_SIZE: 1024M
    - CCM_HEAP_NEWSIZE: 256M
    - REPEATED_UTEST_TARGET: testsome
    - REPEATED_UTEST_CLASS: null
    - REPEATED_UTEST_METHODS: null
    - REPEATED_UTEST_COUNT: 100
    - REPEATED_UTEST_STOP_ON_FAILURE: false
    - REPEATED_DTEST_NAME: null
    - REPEATED_DTEST_VNODES: false
    - REPEATED_DTEST_COUNT: 100
    - REPEATED_DTEST_STOP_ON_FAILURE: false
    - REPEATED_UPGRADE_DTEST_NAME: null
    - REPEATED_UPGRADE_DTEST_COUNT: 100
    - REPEATED_UPGRADE_DTEST_STOP_ON_FAILURE: false
    - REPEATED_JVM_UPGRADE_DTEST_CLASS: null
    - REPEATED_JVM_UPGRADE_DTEST_METHODS: null
    - REPEATED_JVM_UPGRADE_DTEST_COUNT: 100
    - REPEATED_JVM_UPGRADE_DTEST_STOP_ON_FAILURE: false
    - JAVA_HOME: /usr/lib/jvm/java-11-openjdk-amd64
    - JDK_HOME: /usr/lib/jvm/java-11-openjdk-amd64
    - CASSANDRA_USE_JDK11: true
  j11_cqlshlib_tests:
    docker:
    - image: apache/cassandra-testing-ubuntu2004-java11:20210304
    resource_class: medium
    working_directory: ~/
    shell: /bin/bash -eo pipefail -l
    parallelism: 1
    steps:
    - attach_workspace:
        at: /home/cassandra
    - run:
        name: Run cqlshlib Unit Tests
        command: |
          export PATH=$JAVA_HOME/bin:$PATH
          time mv ~/cassandra /tmp
          cd /tmp/cassandra/pylib
          ./cassandra-cqlsh-tests.sh ..
        no_output_timeout: 15m
    - store_test_results:
        path: /tmp/cassandra/pylib
    environment:
    - ANT_HOME: /usr/share/ant
    - JAVA11_HOME: /usr/lib/jvm/java-11-openjdk-amd64
    - JAVA8_HOME: /usr/lib/jvm/java-8-openjdk-amd64
    - LANG: en_US.UTF-8
    - KEEP_TEST_DIR: true
    - DEFAULT_DIR: /home/cassandra/cassandra-dtest
    - PYTHONIOENCODING: utf-8
    - PYTHONUNBUFFERED: true
    - CASS_DRIVER_NO_EXTENSIONS: true
    - CASS_DRIVER_NO_CYTHON: true
    - CASSANDRA_SKIP_SYNC: true
    - DTEST_REPO: https://github.com/apache/cassandra-dtest.git
    - DTEST_BRANCH: trunk
    - CCM_MAX_HEAP_SIZE: 1024M
    - CCM_HEAP_NEWSIZE: 256M
    - REPEATED_UTEST_TARGET: testsome
    - REPEATED_UTEST_CLASS: null
    - REPEATED_UTEST_METHODS: null
    - REPEATED_UTEST_COUNT: 100
    - REPEATED_UTEST_STOP_ON_FAILURE: false
    - REPEATED_DTEST_NAME: null
    - REPEATED_DTEST_VNODES: false
    - REPEATED_DTEST_COUNT: 100
    - REPEATED_DTEST_STOP_ON_FAILURE: false
    - REPEATED_UPGRADE_DTEST_NAME: null
    - REPEATED_UPGRADE_DTEST_COUNT: 100
    - REPEATED_UPGRADE_DTEST_STOP_ON_FAILURE: false
    - REPEATED_JVM_UPGRADE_DTEST_CLASS: null
    - REPEATED_JVM_UPGRADE_DTEST_METHODS: null
    - REPEATED_JVM_UPGRADE_DTEST_COUNT: 100
    - REPEATED_JVM_UPGRADE_DTEST_STOP_ON_FAILURE: false
    - JAVA_HOME: /usr/lib/jvm/java-11-openjdk-amd64
    - JDK_HOME: /usr/lib/jvm/java-11-openjdk-amd64
    - CASSANDRA_USE_JDK11: true
  j11_repeated_utest:
    docker:
    - image: apache/cassandra-testing-ubuntu2004-java11:20210304
    resource_class: xlarge
    working_directory: ~/
    shell: /bin/bash -eo pipefail -l
    parallelism: 100
    steps:
    - attach_workspace:
        at: /home/cassandra
    - run:
        name: Log Environment Information
        command: |
          echo '*** id ***'
          id
          echo '*** cat /proc/cpuinfo ***'
          cat /proc/cpuinfo
          echo '*** free -m ***'
          free -m
          echo '*** df -m ***'
          df -m
          echo '*** ifconfig -a ***'
          ifconfig -a
          echo '*** uname -a ***'
          uname -a
          echo '*** mount ***'
          mount
          echo '*** env ***'
          env
          echo '*** java ***'
          which java
          java -version
    - run:
        name: Run repeated JUnit test
        no_output_timeout: 15m
        command: |
          if [ "${REPEATED_UTEST_CLASS}" == "<nil>" ]; then
            echo "Repeated utest class name hasn't been defined, exiting without running any test"
          elif [ "${REPEATED_UTEST_COUNT}" == "<nil>" ]; then
            echo "Repeated utest count hasn't been defined, exiting without running any test"
          elif [ "${REPEATED_UTEST_COUNT}" -le 0 ]; then
            echo "Repeated utest count is lesser or equals than zero, exiting without running any test"
          else

            # Calculate the number of test iterations to be run by the current parallel runner.
            # Since we are running the same test multiple times there is no need to use `circleci tests split`.
            count=$((${REPEATED_UTEST_COUNT} / CIRCLE_NODE_TOTAL))
            if (($CIRCLE_NODE_INDEX < (${REPEATED_UTEST_COUNT} % CIRCLE_NODE_TOTAL))); then
              count=$((count+1))
            fi

            if (($count <= 0)); then
              echo "No tests to run in this runner"
            else
              echo "Running ${REPEATED_UTEST_TARGET} ${REPEATED_UTEST_CLASS} ${REPEATED_UTEST_METHODS} ${REPEATED_UTEST_COUNT} times"

              set -x
              export PATH=$JAVA_HOME/bin:$PATH
              time mv ~/cassandra /tmp
              cd /tmp/cassandra
              if [ -d ~/dtest_jars ]; then
                cp ~/dtest_jars/dtest* /tmp/cassandra/build/
              fi

              target=${REPEATED_UTEST_TARGET}
              class_path=${REPEATED_UTEST_CLASS}
              class_name="${class_path##*.}"

              # Prepare the -Dtest.name argument.
              # It can be the fully qualified class name or the short class name, depending on the target.
              if [[ $target == "test" || \
                    $target == "test-cdc" || \
                    $target == "test-compression" || \
                    $target == "test-system-keyspace-directory" ]]; then
                name="-Dtest.name=$class_name"
              else
                name="-Dtest.name=$class_path"
              fi

              # Prepare the -Dtest.methods argument, which is optional
              if [ "${REPEATED_UTEST_METHODS}" == "<nil>" ]; then
                methods=""
              else
                methods="-Dtest.methods=${REPEATED_UTEST_METHODS}"
              fi

              # Run the test target as many times as requested collecting the exit code,
              # stopping the iteration only if stop_on_failure is set.
              exit_code="$?"
              for i in $(seq -w 1 $count); do

                echo "Running test iteration $i of $count"

                # run the test
                status="passes"
                if !( set -o pipefail && ant $target $name $methods -Dno-build-test=true | tee stdout.txt ); then
                  status="fails"
                  exit_code=1
                fi

                # move the stdout output file
                dest=/tmp/results/repeated_utest/stdout/${status}/${i}
                mkdir -p $dest
                mv stdout.txt $dest/${REPEATED_UTEST_TARGET}-${REPEATED_UTEST_CLASS}.txt

                # move the XML output files
                source=build/test/output
                dest=/tmp/results/repeated_utest/output/${status}/${i}
                mkdir -p $dest
                if [[ -d $source && -n "$(ls $source)" ]]; then
                  mv $source/* $dest/
                fi

                # move the log files
                source=build/test/logs
                dest=/tmp/results/repeated_utest/logs/${status}/${i}
                mkdir -p $dest
                if [[ -d $source && -n "$(ls $source)" ]]; then
                  mv $source/* $dest/
                fi

                # maybe stop iterations on test failure
                if [[ ${REPEATED_UTEST_STOP_ON_FAILURE} = true ]] && (( $exit_code > 0 )); then
                  break
                fi
              done

              (exit ${exit_code})
            fi
          fi
    - store_test_results:
        path: /tmp/results/repeated_utest/output
    - store_artifacts:
        path: /tmp/results/repeated_utest/stdout
        destination: stdout
    - store_artifacts:
        path: /tmp/results/repeated_utest/output
        destination: junitxml
    - store_artifacts:
        path: /tmp/results/repeated_utest/logs
        destination: logs
    environment:
    - ANT_HOME: /usr/share/ant
    - JAVA11_HOME: /usr/lib/jvm/java-11-openjdk-amd64
    - JAVA8_HOME: /usr/lib/jvm/java-8-openjdk-amd64
    - LANG: en_US.UTF-8
    - KEEP_TEST_DIR: true
    - DEFAULT_DIR: /home/cassandra/cassandra-dtest
    - PYTHONIOENCODING: utf-8
    - PYTHONUNBUFFERED: true
    - CASS_DRIVER_NO_EXTENSIONS: true
    - CASS_DRIVER_NO_CYTHON: true
    - CASSANDRA_SKIP_SYNC: true
    - DTEST_REPO: https://github.com/apache/cassandra-dtest.git
    - DTEST_BRANCH: trunk
    - CCM_MAX_HEAP_SIZE: 1024M
    - CCM_HEAP_NEWSIZE: 256M
    - REPEATED_UTEST_TARGET: testsome
    - REPEATED_UTEST_CLASS: null
    - REPEATED_UTEST_METHODS: null
    - REPEATED_UTEST_COUNT: 100
    - REPEATED_UTEST_STOP_ON_FAILURE: false
    - REPEATED_DTEST_NAME: null
    - REPEATED_DTEST_VNODES: false
    - REPEATED_DTEST_COUNT: 100
    - REPEATED_DTEST_STOP_ON_FAILURE: false
    - REPEATED_UPGRADE_DTEST_NAME: null
    - REPEATED_UPGRADE_DTEST_COUNT: 100
    - REPEATED_UPGRADE_DTEST_STOP_ON_FAILURE: false
    - REPEATED_JVM_UPGRADE_DTEST_CLASS: null
    - REPEATED_JVM_UPGRADE_DTEST_METHODS: null
    - REPEATED_JVM_UPGRADE_DTEST_COUNT: 100
    - REPEATED_JVM_UPGRADE_DTEST_STOP_ON_FAILURE: false
    - JAVA_HOME: /usr/lib/jvm/java-11-openjdk-amd64
    - JDK_HOME: /usr/lib/jvm/java-11-openjdk-amd64
    - CASSANDRA_USE_JDK11: true
  j8_dtests-with-vnodes:
    docker:
    - image: apache/cassandra-testing-ubuntu2004-java11-w-dependencies:20210929
    resource_class: xlarge
    working_directory: ~/
    shell: /bin/bash -eo pipefail -l
    parallelism: 100
    steps:
    - attach_workspace:
        at: /home/cassandra
    - run:
        name: Clone Cassandra dtest Repository (via git)
        command: |
          git clone --single-branch --branch $DTEST_BRANCH --depth 1 $DTEST_REPO ~/cassandra-dtest
    - run:
        name: Configure virtualenv and python Dependencies
        command: |
          # note, this should be super quick as all dependencies should be pre-installed in the docker image
          # if additional dependencies were added to requirmeents.txt and the docker image hasn't been updated
          # we'd have to install it here at runtime -- which will make things slow, so do yourself a favor and
          # rebuild the docker image! (it automatically pulls the latest requirements.txt on build)
          source ~/env3.6/bin/activate
          export PATH=$JAVA_HOME/bin:$PATH
          pip3 install --exists-action w --upgrade -r ~/cassandra-dtest/requirements.txt
          pip3 uninstall -y cqlsh
          pip3 freeze
    - run:
        name: Determine Tests to Run (j8_with_vnodes)
        no_output_timeout: 5m
        command: "# reminder: this code (along with all the steps) is independently executed on every circle container\n# so the goal here is to get the circleci script to return the tests *this* container will run\n# which we do via the `circleci` cli tool.\n\ncd cassandra-dtest\nsource ~/env3.6/bin/activate\nexport PATH=$JAVA_HOME/bin:$PATH\n\nif [ -n '' ]; then\n  export \nfi\n\necho \"***Collected DTests (j8_with_vnodes)***\"\nset -eo pipefail && ./run_dtests.py --use-vnodes --skip-resource-intensive-tests --pytest-options '-k not cql' --dtest-print-tests-only --dtest-print-tests-output=/tmp/all_dtest_tests_j8_with_vnodes_raw --cassandra-dir=../cassandra\nif [ -z '' ]; then\n  mv /tmp/all_dtest_tests_j8_with_vnodes_raw /tmp/all_dtest_tests_j8_with_vnodes\nelse\n  grep -e '' /tmp/all_dtest_tests_j8_with_vnodes_raw > /tmp/all_dtest_tests_j8_with_vnodes || { echo \"Filter did not match any tests! Exiting build.\"; exit 0; }\nfi\nset -eo pipefail && circleci tests split --split-by=timings --timings-type=classname /tmp/all_dtest_tests_j8_with_vnodes > /tmp/split_dtest_tests_j8_with_vnodes.txt\ncat /tmp/split_dtest_tests_j8_with_vnodes.txt | tr '\\n' ' ' > /tmp/split_dtest_tests_j8_with_vnodes_final.txt\ncat /tmp/split_dtest_tests_j8_with_vnodes_final.txt\n"
    - run:
        name: Run dtests (j8_with_vnodes)
        no_output_timeout: 15m
        command: "echo \"cat /tmp/split_dtest_tests_j8_with_vnodes_final.txt\"\ncat /tmp/split_dtest_tests_j8_with_vnodes_final.txt\n\nsource ~/env3.6/bin/activate\nexport PATH=$JAVA_HOME/bin:$PATH\nif [ -n '' ]; then\n  export \nfi\n\njava -version\ncd ~/cassandra-dtest\nmkdir -p /tmp/dtest\n\necho \"env: $(env)\"\necho \"** done env\"\nmkdir -p /tmp/results/dtests\n# we need the \"set -o pipefail\" here so that the exit code that circleci will actually use is from pytest and not the exit code from tee\nexport SPLIT_TESTS=`cat /tmp/split_dtest_tests_j8_with_vnodes_final.txt`\nset -o pipefail && cd ~/cassandra-dtest && pytest --use-vnodes --num-tokens=16 --skip-resource-intensive-tests --log-cli-level=DEBUG --junit-xml=/tmp/results/dtests/pytest_result_j8_with_vnodes.xml -s --cassandra-dir=/home/cassandra/cassandra --keep-test-dir $SPLIT_TESTS 2>&1 | tee /tmp/dtest/stdout.txt\n"
    - store_test_results:
        path: /tmp/results
    - store_artifacts:
        path: /tmp/dtest
        destination: dtest_j8_with_vnodes
    - store_artifacts:
        path: ~/cassandra-dtest/logs
        destination: dtest_j8_with_vnodes_logs
    environment:
    - ANT_HOME: /usr/share/ant
    - JAVA11_HOME: /usr/lib/jvm/java-11-openjdk-amd64
    - JAVA8_HOME: /usr/lib/jvm/java-8-openjdk-amd64
    - LANG: en_US.UTF-8
    - KEEP_TEST_DIR: true
    - DEFAULT_DIR: /home/cassandra/cassandra-dtest
    - PYTHONIOENCODING: utf-8
    - PYTHONUNBUFFERED: true
    - CASS_DRIVER_NO_EXTENSIONS: true
    - CASS_DRIVER_NO_CYTHON: true
    - CASSANDRA_SKIP_SYNC: true
    - DTEST_REPO: https://github.com/apache/cassandra-dtest.git
    - DTEST_BRANCH: trunk
    - CCM_MAX_HEAP_SIZE: 1024M
    - CCM_HEAP_NEWSIZE: 256M
    - REPEATED_UTEST_TARGET: testsome
    - REPEATED_UTEST_CLASS: null
    - REPEATED_UTEST_METHODS: null
    - REPEATED_UTEST_COUNT: 100
    - REPEATED_UTEST_STOP_ON_FAILURE: false
    - REPEATED_DTEST_NAME: null
    - REPEATED_DTEST_VNODES: false
    - REPEATED_DTEST_COUNT: 100
    - REPEATED_DTEST_STOP_ON_FAILURE: false
    - REPEATED_UPGRADE_DTEST_NAME: null
    - REPEATED_UPGRADE_DTEST_COUNT: 100
    - REPEATED_UPGRADE_DTEST_STOP_ON_FAILURE: false
    - REPEATED_JVM_UPGRADE_DTEST_CLASS: null
    - REPEATED_JVM_UPGRADE_DTEST_METHODS: null
    - REPEATED_JVM_UPGRADE_DTEST_COUNT: 100
    - REPEATED_JVM_UPGRADE_DTEST_STOP_ON_FAILURE: false
    - JAVA_HOME: /usr/lib/jvm/java-8-openjdk-amd64
    - JDK_HOME: /usr/lib/jvm/java-8-openjdk-amd64
  j11_cqlsh-dtests-py38-no-vnodes:
    docker:
    - image: apache/cassandra-testing-ubuntu2004-java11:20210304
    resource_class: xlarge
    working_directory: ~/
    shell: /bin/bash -eo pipefail -l
    parallelism: 100
    steps:
    - attach_workspace:
        at: /home/cassandra
    - run:
        name: Clone Cassandra dtest Repository (via git)
        command: |
          git clone --single-branch --branch $DTEST_BRANCH --depth 1 $DTEST_REPO ~/cassandra-dtest
    - run:
        name: Configure virtualenv and python Dependencies
        command: |
          # note, this should be super quick as all dependencies should be pre-installed in the docker image
          # if additional dependencies were added to requirmeents.txt and the docker image hasn't been updated
          # we'd have to install it here at runtime -- which will make things slow, so do yourself a favor and
          # rebuild the docker image! (it automatically pulls the latest requirements.txt on build)
          source ~/env3.8/bin/activate
          export PATH=$JAVA_HOME/bin:$PATH
          pip3 install --exists-action w --upgrade -r ~/cassandra-dtest/requirements.txt
          pip3 uninstall -y cqlsh
          pip3 freeze
    - run:
        name: Determine Tests to Run (j11_without_vnodes)
        no_output_timeout: 5m
        command: "# reminder: this code (along with all the steps) is independently executed on every circle container\n# so the goal here is to get the circleci script to return the tests *this* container will run\n# which we do via the `circleci` cli tool.\n\ncd cassandra-dtest\nsource ~/env3.8/bin/activate\nexport PATH=$JAVA_HOME/bin:$PATH\n\nif [ -n '' ]; then\n  export \nfi\n\necho \"***Collected DTests (j11_without_vnodes)***\"\nset -eo pipefail && ./run_dtests.py --skip-resource-intensive-tests --pytest-options '-k cql' --dtest-print-tests-only --dtest-print-tests-output=/tmp/all_dtest_tests_j11_without_vnodes_raw --cassandra-dir=../cassandra\nif [ -z '' ]; then\n  mv /tmp/all_dtest_tests_j11_without_vnodes_raw /tmp/all_dtest_tests_j11_without_vnodes\nelse\n  grep -e '' /tmp/all_dtest_tests_j11_without_vnodes_raw > /tmp/all_dtest_tests_j11_without_vnodes || { echo \"Filter did not match any tests! Exiting build.\"; exit 0; }\nfi\nset -eo pipefail && circleci tests split --split-by=timings --timings-type=classname /tmp/all_dtest_tests_j11_without_vnodes > /tmp/split_dtest_tests_j11_without_vnodes.txt\ncat /tmp/split_dtest_tests_j11_without_vnodes.txt | tr '\\n' ' ' > /tmp/split_dtest_tests_j11_without_vnodes_final.txt\ncat /tmp/split_dtest_tests_j11_without_vnodes_final.txt\n"
    - run:
        name: Run dtests (j11_without_vnodes)
        no_output_timeout: 15m
        command: |
          echo "cat /tmp/split_dtest_tests_j11_without_vnodes_final.txt"
          cat /tmp/split_dtest_tests_j11_without_vnodes_final.txt

          source ~/env3.8/bin/activate
          export PATH=$JAVA_HOME/bin:$PATH
          if [ -n 'CQLSH_PYTHON=/usr/bin/python3.8' ]; then
            export CQLSH_PYTHON=/usr/bin/python3.8
          fi

          java -version
          cd ~/cassandra-dtest
          mkdir -p /tmp/dtest

          echo "env: $(env)"
          echo "** done env"
          mkdir -p /tmp/results/dtests
          # we need the "set -o pipefail" here so that the exit code that circleci will actually use is from pytest and not the exit code from tee
          export SPLIT_TESTS=`cat /tmp/split_dtest_tests_j11_without_vnodes_final.txt`
          set -o pipefail && cd ~/cassandra-dtest && pytest --skip-resource-intensive-tests --log-cli-level=DEBUG --junit-xml=/tmp/results/dtests/pytest_result_j11_without_vnodes.xml -s --cassandra-dir=/home/cassandra/cassandra --keep-test-dir $SPLIT_TESTS 2>&1 | tee /tmp/dtest/stdout.txt
    - store_test_results:
        path: /tmp/results
    - store_artifacts:
        path: /tmp/dtest
        destination: dtest_j11_without_vnodes
    - store_artifacts:
        path: ~/cassandra-dtest/logs
        destination: dtest_j11_without_vnodes_logs
    environment:
    - ANT_HOME: /usr/share/ant
    - JAVA11_HOME: /usr/lib/jvm/java-11-openjdk-amd64
    - JAVA8_HOME: /usr/lib/jvm/java-8-openjdk-amd64
    - LANG: en_US.UTF-8
    - KEEP_TEST_DIR: true
    - DEFAULT_DIR: /home/cassandra/cassandra-dtest
    - PYTHONIOENCODING: utf-8
    - PYTHONUNBUFFERED: true
    - CASS_DRIVER_NO_EXTENSIONS: true
    - CASS_DRIVER_NO_CYTHON: true
    - CASSANDRA_SKIP_SYNC: true
    - DTEST_REPO: https://github.com/apache/cassandra-dtest.git
    - DTEST_BRANCH: trunk
    - CCM_MAX_HEAP_SIZE: 1024M
    - CCM_HEAP_NEWSIZE: 256M
    - REPEATED_UTEST_TARGET: testsome
    - REPEATED_UTEST_CLASS: null
    - REPEATED_UTEST_METHODS: null
    - REPEATED_UTEST_COUNT: 100
    - REPEATED_UTEST_STOP_ON_FAILURE: false
    - REPEATED_DTEST_NAME: null
    - REPEATED_DTEST_VNODES: false
    - REPEATED_DTEST_COUNT: 100
    - REPEATED_DTEST_STOP_ON_FAILURE: false
    - REPEATED_UPGRADE_DTEST_NAME: null
    - REPEATED_UPGRADE_DTEST_COUNT: 100
    - REPEATED_UPGRADE_DTEST_STOP_ON_FAILURE: false
    - REPEATED_JVM_UPGRADE_DTEST_CLASS: null
    - REPEATED_JVM_UPGRADE_DTEST_METHODS: null
    - REPEATED_JVM_UPGRADE_DTEST_COUNT: 100
    - REPEATED_JVM_UPGRADE_DTEST_STOP_ON_FAILURE: false
    - JAVA_HOME: /usr/lib/jvm/java-11-openjdk-amd64
    - JDK_HOME: /usr/lib/jvm/java-11-openjdk-amd64
    - CASSANDRA_USE_JDK11: true
  j8_jvm_dtests:
    docker:
    - image: apache/cassandra-testing-ubuntu2004-java11-w-dependencies:20210929
    resource_class: xlarge
    working_directory: ~/
    shell: /bin/bash -eo pipefail -l
    parallelism: 5
    steps:
    - attach_workspace:
        at: /home/cassandra
    - run:
        name: Determine distributed Tests to Run
        command: |
          # reminder: this code (along with all the steps) is independently executed on every circle container
          # so the goal here is to get the circleci script to return the tests *this* container will run
          # which we do via the `circleci` cli tool.

          rm -fr ~/cassandra-dtest/upgrade_tests
          echo "***java tests***"

          # get all of our unit test filenames
          set -eo pipefail && circleci tests glob "$HOME/cassandra/test/distributed/**/*.java" > /tmp/all_java_unit_tests.txt

          # split up the unit tests into groups based on the number of containers we have
          set -eo pipefail && circleci tests split --split-by=timings --timings-type=filename --index=${CIRCLE_NODE_INDEX} --total=${CIRCLE_NODE_TOTAL} /tmp/all_java_unit_tests.txt > /tmp/java_tests_${CIRCLE_NODE_INDEX}.txt
          set -eo pipefail && cat /tmp/java_tests_${CIRCLE_NODE_INDEX}.txt | sed "s;^/home/cassandra/cassandra/test/distributed/;;g" | grep "Test\.java$" | grep -v upgrade > /tmp/java_tests_${CIRCLE_NODE_INDEX}_final.txt
          echo "** /tmp/java_tests_${CIRCLE_NODE_INDEX}_final.txt"
          cat /tmp/java_tests_${CIRCLE_NODE_INDEX}_final.txt
        no_output_timeout: 15m
    - run:
        name: Log Environment Information
        command: |
          echo '*** id ***'
          id
          echo '*** cat /proc/cpuinfo ***'
          cat /proc/cpuinfo
          echo '*** free -m ***'
          free -m
          echo '*** df -m ***'
          df -m
          echo '*** ifconfig -a ***'
          ifconfig -a
          echo '*** uname -a ***'
          uname -a
          echo '*** mount ***'
          mount
          echo '*** env ***'
          env
          echo '*** java ***'
          which java
          java -version
    - run:
        name: Run Unit Tests (testclasslist)
        command: |
          set -x
          export PATH=$JAVA_HOME/bin:$PATH
          time mv ~/cassandra /tmp
          cd /tmp/cassandra
          if [ -d ~/dtest_jars ]; then
            cp ~/dtest_jars/dtest* /tmp/cassandra/build/
          fi
          test_timeout=$(grep 'name="test.distributed.timeout"' build.xml | awk -F'"' '{print $4}' || true)
          if [ -z "$test_timeout" ]; then
            test_timeout=$(grep 'name="test.timeout"' build.xml | awk -F'"' '{print $4}')
          fi
          ant testclasslist -Dtest.timeout="$test_timeout" -Dtest.classlistfile=/tmp/java_tests_${CIRCLE_NODE_INDEX}_final.txt  -Dtest.classlistprefix=distributed
        no_output_timeout: 15m
    - store_test_results:
        path: /tmp/cassandra/build/test/output/
    - store_artifacts:
        path: /tmp/cassandra/build/test/output
        destination: junitxml
    - store_artifacts:
        path: /tmp/cassandra/build/test/logs
        destination: logs
    environment:
    - ANT_HOME: /usr/share/ant
    - JAVA11_HOME: /usr/lib/jvm/java-11-openjdk-amd64
    - JAVA8_HOME: /usr/lib/jvm/java-8-openjdk-amd64
    - LANG: en_US.UTF-8
    - KEEP_TEST_DIR: true
    - DEFAULT_DIR: /home/cassandra/cassandra-dtest
    - PYTHONIOENCODING: utf-8
    - PYTHONUNBUFFERED: true
    - CASS_DRIVER_NO_EXTENSIONS: true
    - CASS_DRIVER_NO_CYTHON: true
    - CASSANDRA_SKIP_SYNC: true
    - DTEST_REPO: https://github.com/apache/cassandra-dtest.git
    - DTEST_BRANCH: trunk
    - CCM_MAX_HEAP_SIZE: 1024M
    - CCM_HEAP_NEWSIZE: 256M
    - REPEATED_UTEST_TARGET: testsome
    - REPEATED_UTEST_CLASS: null
    - REPEATED_UTEST_METHODS: null
    - REPEATED_UTEST_COUNT: 100
    - REPEATED_UTEST_STOP_ON_FAILURE: false
    - REPEATED_DTEST_NAME: null
    - REPEATED_DTEST_VNODES: false
    - REPEATED_DTEST_COUNT: 100
    - REPEATED_DTEST_STOP_ON_FAILURE: false
    - REPEATED_UPGRADE_DTEST_NAME: null
    - REPEATED_UPGRADE_DTEST_COUNT: 100
    - REPEATED_UPGRADE_DTEST_STOP_ON_FAILURE: false
    - REPEATED_JVM_UPGRADE_DTEST_CLASS: null
    - REPEATED_JVM_UPGRADE_DTEST_METHODS: null
    - REPEATED_JVM_UPGRADE_DTEST_COUNT: 100
    - REPEATED_JVM_UPGRADE_DTEST_STOP_ON_FAILURE: false
    - JAVA_HOME: /usr/lib/jvm/java-8-openjdk-amd64
    - JDK_HOME: /usr/lib/jvm/java-8-openjdk-amd64
  j8_build:
    docker:
    - image: apache/cassandra-testing-ubuntu2004-java11-w-dependencies:20210929
    resource_class: medium
    working_directory: ~/
    shell: /bin/bash -eo pipefail -l
    parallelism: 1
    steps:
    - run:
        name: Log Environment Information
        command: |
          echo '*** id ***'
          id
          echo '*** cat /proc/cpuinfo ***'
          cat /proc/cpuinfo
          echo '*** free -m ***'
          free -m
          echo '*** df -m ***'
          df -m
          echo '*** ifconfig -a ***'
          ifconfig -a
          echo '*** uname -a ***'
          uname -a
          echo '*** mount ***'
          mount
          echo '*** env ***'
          env
          echo '*** java ***'
          which java
          java -version
    - run:
        name: Clone Cassandra Repository (via git)
        command: |
          git clone --single-branch --depth 1 --branch $CIRCLE_BRANCH https://github.com/$CIRCLE_PROJECT_USERNAME/$CIRCLE_PROJECT_REPONAME.git ~/cassandra
    - run:
        name: Build Cassandra
        command: |
          export PATH=$JAVA_HOME/bin:$PATH
          cd ~/cassandra
          # Loop to prevent failure due to maven-ant-tasks not downloading a jar..
          for x in $(seq 1 3); do
              ${ANT_HOME}/bin/ant clean realclean jar
              RETURN="$?"
              if [ "${RETURN}" -eq "0" ]; then
                  break
              fi
          done
          # Exit, if we didn't build successfully
          if [ "${RETURN}" -ne "0" ]; then
              echo "Build failed with exit code: ${RETURN}"
              exit ${RETURN}
          fi
        no_output_timeout: 15m
    - run:
        name: Run eclipse-warnings
        command: |
          export PATH=$JAVA_HOME/bin:$PATH
          cd ~/cassandra
          ant eclipse-warnings
    - persist_to_workspace:
        root: /home/cassandra
        paths:
        - cassandra
        - .m2
    environment:
    - ANT_HOME: /usr/share/ant
    - JAVA11_HOME: /usr/lib/jvm/java-11-openjdk-amd64
    - JAVA8_HOME: /usr/lib/jvm/java-8-openjdk-amd64
    - LANG: en_US.UTF-8
    - KEEP_TEST_DIR: true
    - DEFAULT_DIR: /home/cassandra/cassandra-dtest
    - PYTHONIOENCODING: utf-8
    - PYTHONUNBUFFERED: true
    - CASS_DRIVER_NO_EXTENSIONS: true
    - CASS_DRIVER_NO_CYTHON: true
    - CASSANDRA_SKIP_SYNC: true
    - DTEST_REPO: https://github.com/apache/cassandra-dtest.git
    - DTEST_BRANCH: trunk
    - CCM_MAX_HEAP_SIZE: 1024M
    - CCM_HEAP_NEWSIZE: 256M
    - REPEATED_UTEST_TARGET: testsome
    - REPEATED_UTEST_CLASS: null
    - REPEATED_UTEST_METHODS: null
    - REPEATED_UTEST_COUNT: 100
    - REPEATED_UTEST_STOP_ON_FAILURE: false
    - REPEATED_DTEST_NAME: null
    - REPEATED_DTEST_VNODES: false
    - REPEATED_DTEST_COUNT: 100
    - REPEATED_DTEST_STOP_ON_FAILURE: false
    - REPEATED_UPGRADE_DTEST_NAME: null
    - REPEATED_UPGRADE_DTEST_COUNT: 100
    - REPEATED_UPGRADE_DTEST_STOP_ON_FAILURE: false
    - REPEATED_JVM_UPGRADE_DTEST_CLASS: null
    - REPEATED_JVM_UPGRADE_DTEST_METHODS: null
    - REPEATED_JVM_UPGRADE_DTEST_COUNT: 100
    - REPEATED_JVM_UPGRADE_DTEST_STOP_ON_FAILURE: false
    - JAVA_HOME: /usr/lib/jvm/java-8-openjdk-amd64
    - JDK_HOME: /usr/lib/jvm/java-8-openjdk-amd64
  j8_cqlsh-dtests-py3-no-vnodes:
    docker:
    - image: apache/cassandra-testing-ubuntu2004-java11-w-dependencies:latest
    resource_class: xlarge
    working_directory: ~/
    shell: /bin/bash -eo pipefail -l
    parallelism: 100
    steps:
    - attach_workspace:
        at: /home/cassandra
    - run:
        name: Clone Cassandra dtest Repository (via git)
        command: |
          git clone --single-branch --branch $DTEST_BRANCH --depth 1 $DTEST_REPO ~/cassandra-dtest
    - run:
        name: Configure virtualenv and python Dependencies
        command: |
          # note, this should be super quick as all dependencies should be pre-installed in the docker image
          # if additional dependencies were added to requirmeents.txt and the docker image hasn't been updated
          # we'd have to install it here at runtime -- which will make things slow, so do yourself a favor and
          # rebuild the docker image! (it automatically pulls the latest requirements.txt on build)
          source ~/env3.6/bin/activate
          export PATH=$JAVA_HOME/bin:$PATH
          pip3 install --exists-action w --upgrade -r ~/cassandra-dtest/requirements.txt
          pip3 uninstall -y cqlsh
          pip3 freeze
    - run:
        name: Determine Tests to Run (j8_without_vnodes)
        no_output_timeout: 5m
        command: "# reminder: this code (along with all the steps) is independently executed on every circle container\n# so the goal here is to get the circleci script to return the tests *this* container will run\n# which we do via the `circleci` cli tool.\n\ncd cassandra-dtest\nsource ~/env3.6/bin/activate\nexport PATH=$JAVA_HOME/bin:$PATH\n\nif [ -n '' ]; then\n  export \nfi\n\necho \"***Collected DTests (j8_without_vnodes)***\"\nset -eo pipefail && ./run_dtests.py --skip-resource-intensive-tests --pytest-options '-k cql' --dtest-print-tests-only --dtest-print-tests-output=/tmp/all_dtest_tests_j8_without_vnodes_raw --cassandra-dir=../cassandra\nif [ -z '' ]; then\n  mv /tmp/all_dtest_tests_j8_without_vnodes_raw /tmp/all_dtest_tests_j8_without_vnodes\nelse\n  grep -e '' /tmp/all_dtest_tests_j8_without_vnodes_raw > /tmp/all_dtest_tests_j8_without_vnodes || { echo \"Filter did not match any tests! Exiting build.\"; exit 0; }\nfi\nset -eo pipefail && circleci tests split --split-by=timings --timings-type=classname /tmp/all_dtest_tests_j8_without_vnodes > /tmp/split_dtest_tests_j8_without_vnodes.txt\ncat /tmp/split_dtest_tests_j8_without_vnodes.txt | tr '\\n' ' ' > /tmp/split_dtest_tests_j8_without_vnodes_final.txt\ncat /tmp/split_dtest_tests_j8_without_vnodes_final.txt\n"
    - run:
        name: Run dtests (j8_without_vnodes)
        no_output_timeout: 15m
        command: |
          echo "cat /tmp/split_dtest_tests_j8_without_vnodes_final.txt"
          cat /tmp/split_dtest_tests_j8_without_vnodes_final.txt

          source ~/env3.6/bin/activate
          export PATH=$JAVA_HOME/bin:$PATH
          if [ -n 'CQLSH_PYTHON=/usr/bin/python3.6' ]; then
            export CQLSH_PYTHON=/usr/bin/python3.6
          fi

          java -version
          cd ~/cassandra-dtest
          mkdir -p /tmp/dtest

          echo "env: $(env)"
          echo "** done env"
          mkdir -p /tmp/results/dtests
          # we need the "set -o pipefail" here so that the exit code that circleci will actually use is from pytest and not the exit code from tee
          export SPLIT_TESTS=`cat /tmp/split_dtest_tests_j8_without_vnodes_final.txt`
          set -o pipefail && cd ~/cassandra-dtest && pytest --skip-resource-intensive-tests --log-cli-level=DEBUG --junit-xml=/tmp/results/dtests/pytest_result_j8_without_vnodes.xml -s --cassandra-dir=/home/cassandra/cassandra --keep-test-dir $SPLIT_TESTS 2>&1 | tee /tmp/dtest/stdout.txt
    - store_test_results:
        path: /tmp/results
    - store_artifacts:
        path: /tmp/dtest
        destination: dtest_j8_without_vnodes
    - store_artifacts:
        path: ~/cassandra-dtest/logs
        destination: dtest_j8_without_vnodes_logs
    environment:
    - ANT_HOME: /usr/share/ant
    - JAVA11_HOME: /usr/lib/jvm/java-11-openjdk-amd64
    - JAVA8_HOME: /usr/lib/jvm/java-8-openjdk-amd64
    - LANG: en_US.UTF-8
    - KEEP_TEST_DIR: true
    - DEFAULT_DIR: /home/cassandra/cassandra-dtest
    - PYTHONIOENCODING: utf-8
    - PYTHONUNBUFFERED: true
    - CASS_DRIVER_NO_EXTENSIONS: true
    - CASS_DRIVER_NO_CYTHON: true
    - CASSANDRA_SKIP_SYNC: true
    - DTEST_REPO: https://github.com/apache/cassandra-dtest.git
    - DTEST_BRANCH: trunk
    - CCM_MAX_HEAP_SIZE: 1024M
    - CCM_HEAP_NEWSIZE: 256M
    - REPEATED_UTEST_TARGET: testsome
    - REPEATED_UTEST_CLASS: null
    - REPEATED_UTEST_METHODS: null
    - REPEATED_UTEST_COUNT: 100
    - REPEATED_UTEST_STOP_ON_FAILURE: false
    - REPEATED_DTEST_NAME: null
    - REPEATED_DTEST_VNODES: false
    - REPEATED_DTEST_COUNT: 100
    - REPEATED_DTEST_STOP_ON_FAILURE: false
    - REPEATED_UPGRADE_DTEST_NAME: null
    - REPEATED_UPGRADE_DTEST_COUNT: 100
    - REPEATED_UPGRADE_DTEST_STOP_ON_FAILURE: false
    - REPEATED_JVM_UPGRADE_DTEST_CLASS: null
    - REPEATED_JVM_UPGRADE_DTEST_METHODS: null
    - REPEATED_JVM_UPGRADE_DTEST_COUNT: 100
    - REPEATED_JVM_UPGRADE_DTEST_STOP_ON_FAILURE: false
    - JAVA_HOME: /usr/lib/jvm/java-8-openjdk-amd64
    - JDK_HOME: /usr/lib/jvm/java-8-openjdk-amd64
  j8_cqlsh-dtests-py38-with-vnodes:
    docker:
    - image: apache/cassandra-testing-ubuntu2004-java11-w-dependencies:latest
    resource_class: xlarge
    working_directory: ~/
    shell: /bin/bash -eo pipefail -l
    parallelism: 100
    steps:
    - attach_workspace:
        at: /home/cassandra
    - run:
        name: Clone Cassandra dtest Repository (via git)
        command: |
          git clone --single-branch --branch $DTEST_BRANCH --depth 1 $DTEST_REPO ~/cassandra-dtest
    - run:
        name: Configure virtualenv and python Dependencies
        command: |
          # note, this should be super quick as all dependencies should be pre-installed in the docker image
          # if additional dependencies were added to requirmeents.txt and the docker image hasn't been updated
          # we'd have to install it here at runtime -- which will make things slow, so do yourself a favor and
          # rebuild the docker image! (it automatically pulls the latest requirements.txt on build)
          source ~/env3.8/bin/activate
          export PATH=$JAVA_HOME/bin:$PATH
          pip3 install --exists-action w --upgrade -r ~/cassandra-dtest/requirements.txt
          pip3 uninstall -y cqlsh
          pip3 freeze
    - run:
        name: Determine Tests to Run (j8_with_vnodes)
        no_output_timeout: 5m
        command: "# reminder: this code (along with all the steps) is independently executed on every circle container\n# so the goal here is to get the circleci script to return the tests *this* container will run\n# which we do via the `circleci` cli tool.\n\ncd cassandra-dtest\nsource ~/env3.8/bin/activate\nexport PATH=$JAVA_HOME/bin:$PATH\n\nif [ -n '' ]; then\n  export \nfi\n\necho \"***Collected DTests (j8_with_vnodes)***\"\nset -eo pipefail && ./run_dtests.py --use-vnodes --skip-resource-intensive-tests --pytest-options '-k cql' --dtest-print-tests-only --dtest-print-tests-output=/tmp/all_dtest_tests_j8_with_vnodes_raw --cassandra-dir=../cassandra\nif [ -z '' ]; then\n  mv /tmp/all_dtest_tests_j8_with_vnodes_raw /tmp/all_dtest_tests_j8_with_vnodes\nelse\n  grep -e '' /tmp/all_dtest_tests_j8_with_vnodes_raw > /tmp/all_dtest_tests_j8_with_vnodes || { echo \"Filter did not match any tests! Exiting build.\"; exit 0; }\nfi\nset -eo pipefail && circleci tests split --split-by=timings --timings-type=classname /tmp/all_dtest_tests_j8_with_vnodes > /tmp/split_dtest_tests_j8_with_vnodes.txt\ncat /tmp/split_dtest_tests_j8_with_vnodes.txt | tr '\\n' ' ' > /tmp/split_dtest_tests_j8_with_vnodes_final.txt\ncat /tmp/split_dtest_tests_j8_with_vnodes_final.txt\n"
    - run:
        name: Run dtests (j8_with_vnodes)
        no_output_timeout: 15m
        command: |
          echo "cat /tmp/split_dtest_tests_j8_with_vnodes_final.txt"
          cat /tmp/split_dtest_tests_j8_with_vnodes_final.txt

          source ~/env3.8/bin/activate
          export PATH=$JAVA_HOME/bin:$PATH
          if [ -n 'CQLSH_PYTHON=/usr/bin/python3.8' ]; then
            export CQLSH_PYTHON=/usr/bin/python3.8
          fi

          java -version
          cd ~/cassandra-dtest
          mkdir -p /tmp/dtest

          echo "env: $(env)"
          echo "** done env"
          mkdir -p /tmp/results/dtests
          # we need the "set -o pipefail" here so that the exit code that circleci will actually use is from pytest and not the exit code from tee
          export SPLIT_TESTS=`cat /tmp/split_dtest_tests_j8_with_vnodes_final.txt`
          set -o pipefail && cd ~/cassandra-dtest && pytest --use-vnodes --num-tokens=16 --skip-resource-intensive-tests --log-cli-level=DEBUG --junit-xml=/tmp/results/dtests/pytest_result_j8_with_vnodes.xml -s --cassandra-dir=/home/cassandra/cassandra --keep-test-dir $SPLIT_TESTS 2>&1 | tee /tmp/dtest/stdout.txt
    - store_test_results:
        path: /tmp/results
    - store_artifacts:
        path: /tmp/dtest
        destination: dtest_j8_with_vnodes
    - store_artifacts:
        path: ~/cassandra-dtest/logs
        destination: dtest_j8_with_vnodes_logs
    environment:
    - ANT_HOME: /usr/share/ant
    - JAVA11_HOME: /usr/lib/jvm/java-11-openjdk-amd64
    - JAVA8_HOME: /usr/lib/jvm/java-8-openjdk-amd64
    - LANG: en_US.UTF-8
    - KEEP_TEST_DIR: true
    - DEFAULT_DIR: /home/cassandra/cassandra-dtest
    - PYTHONIOENCODING: utf-8
    - PYTHONUNBUFFERED: true
    - CASS_DRIVER_NO_EXTENSIONS: true
    - CASS_DRIVER_NO_CYTHON: true
    - CASSANDRA_SKIP_SYNC: true
    - DTEST_REPO: https://github.com/apache/cassandra-dtest.git
    - DTEST_BRANCH: trunk
    - CCM_MAX_HEAP_SIZE: 1024M
    - CCM_HEAP_NEWSIZE: 256M
    - REPEATED_UTEST_TARGET: testsome
    - REPEATED_UTEST_CLASS: null
    - REPEATED_UTEST_METHODS: null
    - REPEATED_UTEST_COUNT: 100
    - REPEATED_UTEST_STOP_ON_FAILURE: false
    - REPEATED_DTEST_NAME: null
    - REPEATED_DTEST_VNODES: false
    - REPEATED_DTEST_COUNT: 100
    - REPEATED_DTEST_STOP_ON_FAILURE: false
    - REPEATED_UPGRADE_DTEST_NAME: null
    - REPEATED_UPGRADE_DTEST_COUNT: 100
    - REPEATED_UPGRADE_DTEST_STOP_ON_FAILURE: false
    - REPEATED_JVM_UPGRADE_DTEST_CLASS: null
    - REPEATED_JVM_UPGRADE_DTEST_METHODS: null
    - REPEATED_JVM_UPGRADE_DTEST_COUNT: 100
    - REPEATED_JVM_UPGRADE_DTEST_STOP_ON_FAILURE: false
    - JAVA_HOME: /usr/lib/jvm/java-8-openjdk-amd64
    - JDK_HOME: /usr/lib/jvm/java-8-openjdk-amd64
  utests_long:
    docker:
    - image: apache/cassandra-testing-ubuntu2004-java11-w-dependencies:latest
    resource_class: xlarge
    working_directory: ~/
    shell: /bin/bash -eo pipefail -l
    parallelism: 1
    steps:
    - attach_workspace:
        at: /home/cassandra
    - run:
        name: Run Unit Tests (long-test)
        command: |
          export PATH=$JAVA_HOME/bin:$PATH
          time mv ~/cassandra /tmp
          cd /tmp/cassandra
          if [ -d ~/dtest_jars ]; then
            cp ~/dtest_jars/dtest* /tmp/cassandra/build/
          fi
          ant long-test
        no_output_timeout: 15m
    - store_test_results:
        path: /tmp/cassandra/build/test/output/
    - store_artifacts:
        path: /tmp/cassandra/build/test/output
        destination: junitxml
    - store_artifacts:
        path: /tmp/cassandra/build/test/logs
        destination: logs
    environment:
    - ANT_HOME: /usr/share/ant
    - JAVA11_HOME: /usr/lib/jvm/java-11-openjdk-amd64
    - JAVA8_HOME: /usr/lib/jvm/java-8-openjdk-amd64
    - LANG: en_US.UTF-8
    - KEEP_TEST_DIR: true
    - DEFAULT_DIR: /home/cassandra/cassandra-dtest
    - PYTHONIOENCODING: utf-8
    - PYTHONUNBUFFERED: true
    - CASS_DRIVER_NO_EXTENSIONS: true
    - CASS_DRIVER_NO_CYTHON: true
    - CASSANDRA_SKIP_SYNC: true
    - DTEST_REPO: https://github.com/apache/cassandra-dtest.git
    - DTEST_BRANCH: trunk
    - CCM_MAX_HEAP_SIZE: 1024M
    - CCM_HEAP_NEWSIZE: 256M
    - REPEATED_UTEST_TARGET: testsome
    - REPEATED_UTEST_CLASS: null
    - REPEATED_UTEST_METHODS: null
    - REPEATED_UTEST_COUNT: 100
    - REPEATED_UTEST_STOP_ON_FAILURE: false
    - REPEATED_DTEST_NAME: null
    - REPEATED_DTEST_VNODES: false
    - REPEATED_DTEST_COUNT: 100
    - REPEATED_DTEST_STOP_ON_FAILURE: false
    - REPEATED_UPGRADE_DTEST_NAME: null
    - REPEATED_UPGRADE_DTEST_COUNT: 100
    - REPEATED_UPGRADE_DTEST_STOP_ON_FAILURE: false
    - REPEATED_JVM_UPGRADE_DTEST_CLASS: null
    - REPEATED_JVM_UPGRADE_DTEST_METHODS: null
    - REPEATED_JVM_UPGRADE_DTEST_COUNT: 100
    - REPEATED_JVM_UPGRADE_DTEST_STOP_ON_FAILURE: false
    - JAVA_HOME: /usr/lib/jvm/java-8-openjdk-amd64
    - JDK_HOME: /usr/lib/jvm/java-8-openjdk-amd64
  utests_system_keyspace_directory:
    docker:
    - image: apache/cassandra-testing-ubuntu2004-java11-w-dependencies:latest
    resource_class: xlarge
    working_directory: ~/
    shell: /bin/bash -eo pipefail -l
    parallelism: 100
    steps:
    - attach_workspace:
        at: /home/cassandra
    - run:
        name: Determine unit Tests to Run
        command: |
          # reminder: this code (along with all the steps) is independently executed on every circle container
          # so the goal here is to get the circleci script to return the tests *this* container will run
          # which we do via the `circleci` cli tool.

          rm -fr ~/cassandra-dtest/upgrade_tests
          echo "***java tests***"

          # get all of our unit test filenames
          set -eo pipefail && circleci tests glob "$HOME/cassandra/test/unit/**/*.java" > /tmp/all_java_unit_tests.txt

          # split up the unit tests into groups based on the number of containers we have
          set -eo pipefail && circleci tests split --split-by=timings --timings-type=filename --index=${CIRCLE_NODE_INDEX} --total=${CIRCLE_NODE_TOTAL} /tmp/all_java_unit_tests.txt > /tmp/java_tests_${CIRCLE_NODE_INDEX}.txt
          set -eo pipefail && cat /tmp/java_tests_${CIRCLE_NODE_INDEX}.txt | sed "s;^/home/cassandra/cassandra/test/unit/;;g" | grep "Test\.java$"  > /tmp/java_tests_${CIRCLE_NODE_INDEX}_final.txt
          echo "** /tmp/java_tests_${CIRCLE_NODE_INDEX}_final.txt"
          cat /tmp/java_tests_${CIRCLE_NODE_INDEX}_final.txt
        no_output_timeout: 15m
    - run:
        name: Log Environment Information
        command: |
          echo '*** id ***'
          id
          echo '*** cat /proc/cpuinfo ***'
          cat /proc/cpuinfo
          echo '*** free -m ***'
          free -m
          echo '*** df -m ***'
          df -m
          echo '*** ifconfig -a ***'
          ifconfig -a
          echo '*** uname -a ***'
          uname -a
          echo '*** mount ***'
          mount
          echo '*** env ***'
          env
          echo '*** java ***'
          which java
          java -version
    - run:
        name: Run Unit Tests (testclasslist-system-keyspace-directory)
        command: |
          set -x
          export PATH=$JAVA_HOME/bin:$PATH
          time mv ~/cassandra /tmp
          cd /tmp/cassandra
          if [ -d ~/dtest_jars ]; then
            cp ~/dtest_jars/dtest* /tmp/cassandra/build/
          fi
          test_timeout=$(grep 'name="test.unit.timeout"' build.xml | awk -F'"' '{print $4}' || true)
          if [ -z "$test_timeout" ]; then
            test_timeout=$(grep 'name="test.timeout"' build.xml | awk -F'"' '{print $4}')
          fi
          ant testclasslist-system-keyspace-directory -Dtest.timeout="$test_timeout" -Dtest.classlistfile=/tmp/java_tests_${CIRCLE_NODE_INDEX}_final.txt  -Dtest.classlistprefix=unit
        no_output_timeout: 15m
    - store_test_results:
        path: /tmp/cassandra/build/test/output/
    - store_artifacts:
        path: /tmp/cassandra/build/test/output
        destination: junitxml
    - store_artifacts:
        path: /tmp/cassandra/build/test/logs
        destination: logs
    environment:
    - ANT_HOME: /usr/share/ant
    - JAVA11_HOME: /usr/lib/jvm/java-11-openjdk-amd64
    - JAVA8_HOME: /usr/lib/jvm/java-8-openjdk-amd64
    - LANG: en_US.UTF-8
    - KEEP_TEST_DIR: true
    - DEFAULT_DIR: /home/cassandra/cassandra-dtest
    - PYTHONIOENCODING: utf-8
    - PYTHONUNBUFFERED: true
    - CASS_DRIVER_NO_EXTENSIONS: true
    - CASS_DRIVER_NO_CYTHON: true
    - CASSANDRA_SKIP_SYNC: true
    - DTEST_REPO: https://github.com/apache/cassandra-dtest.git
    - DTEST_BRANCH: trunk
    - CCM_MAX_HEAP_SIZE: 1024M
    - CCM_HEAP_NEWSIZE: 256M
    - REPEATED_UTEST_TARGET: testsome
    - REPEATED_UTEST_CLASS: null
    - REPEATED_UTEST_METHODS: null
    - REPEATED_UTEST_COUNT: 100
    - REPEATED_UTEST_STOP_ON_FAILURE: false
    - REPEATED_DTEST_NAME: null
    - REPEATED_DTEST_VNODES: false
    - REPEATED_DTEST_COUNT: 100
    - REPEATED_DTEST_STOP_ON_FAILURE: false
    - REPEATED_UPGRADE_DTEST_NAME: null
    - REPEATED_UPGRADE_DTEST_COUNT: 100
    - REPEATED_UPGRADE_DTEST_STOP_ON_FAILURE: false
    - REPEATED_JVM_UPGRADE_DTEST_CLASS: null
    - REPEATED_JVM_UPGRADE_DTEST_METHODS: null
    - REPEATED_JVM_UPGRADE_DTEST_COUNT: 100
    - REPEATED_JVM_UPGRADE_DTEST_STOP_ON_FAILURE: false
    - JAVA_HOME: /usr/lib/jvm/java-8-openjdk-amd64
    - JDK_HOME: /usr/lib/jvm/java-8-openjdk-amd64
  j8_cqlshlib_tests:
    docker:
<<<<<<< HEAD
    - image: apache/cassandra-testing-ubuntu2004-java11-w-dependencies:20210929
    resource_class: medium
=======
    - image: apache/cassandra-testing-ubuntu2004-java11-w-dependencies:latest
    resource_class: xlarge
>>>>>>> e5c96230
    working_directory: ~/
    shell: /bin/bash -eo pipefail -l
    parallelism: 1
    steps:
    - attach_workspace:
        at: /home/cassandra
    - run:
        name: Run cqlshlib Unit Tests
        command: |
          export PATH=$JAVA_HOME/bin:$PATH
          time mv ~/cassandra /tmp
          cd /tmp/cassandra/pylib
          ./cassandra-cqlsh-tests.sh ..
        no_output_timeout: 15m
    - store_test_results:
        path: /tmp/cassandra/pylib
    environment:
    - ANT_HOME: /usr/share/ant
    - JAVA11_HOME: /usr/lib/jvm/java-11-openjdk-amd64
    - JAVA8_HOME: /usr/lib/jvm/java-8-openjdk-amd64
    - LANG: en_US.UTF-8
    - KEEP_TEST_DIR: true
    - DEFAULT_DIR: /home/cassandra/cassandra-dtest
    - PYTHONIOENCODING: utf-8
    - PYTHONUNBUFFERED: true
    - CASS_DRIVER_NO_EXTENSIONS: true
    - CASS_DRIVER_NO_CYTHON: true
    - CASSANDRA_SKIP_SYNC: true
    - DTEST_REPO: https://github.com/apache/cassandra-dtest.git
    - DTEST_BRANCH: trunk
    - CCM_MAX_HEAP_SIZE: 1024M
    - CCM_HEAP_NEWSIZE: 256M
    - REPEATED_UTEST_TARGET: testsome
    - REPEATED_UTEST_CLASS: null
    - REPEATED_UTEST_METHODS: null
    - REPEATED_UTEST_COUNT: 100
    - REPEATED_UTEST_STOP_ON_FAILURE: false
    - REPEATED_DTEST_NAME: null
    - REPEATED_DTEST_VNODES: false
    - REPEATED_DTEST_COUNT: 100
    - REPEATED_DTEST_STOP_ON_FAILURE: false
    - REPEATED_UPGRADE_DTEST_NAME: null
    - REPEATED_UPGRADE_DTEST_COUNT: 100
    - REPEATED_UPGRADE_DTEST_STOP_ON_FAILURE: false
    - REPEATED_JVM_UPGRADE_DTEST_CLASS: null
    - REPEATED_JVM_UPGRADE_DTEST_METHODS: null
    - REPEATED_JVM_UPGRADE_DTEST_COUNT: 100
    - REPEATED_JVM_UPGRADE_DTEST_STOP_ON_FAILURE: false
    - JAVA_HOME: /usr/lib/jvm/java-8-openjdk-amd64
    - JDK_HOME: /usr/lib/jvm/java-8-openjdk-amd64
  utests_fqltool:
    docker:
    - image: apache/cassandra-testing-ubuntu2004-java11-w-dependencies:latest
    resource_class: xlarge
    working_directory: ~/
    shell: /bin/bash -eo pipefail -l
    parallelism: 1
    steps:
    - attach_workspace:
        at: /home/cassandra
    - run:
        name: Run Unit Tests (fqltool-test)
        command: |
          export PATH=$JAVA_HOME/bin:$PATH
          time mv ~/cassandra /tmp
          cd /tmp/cassandra
          if [ -d ~/dtest_jars ]; then
            cp ~/dtest_jars/dtest* /tmp/cassandra/build/
          fi
          ant fqltool-test
        no_output_timeout: 15m
    - store_test_results:
        path: /tmp/cassandra/build/test/output/
    - store_artifacts:
        path: /tmp/cassandra/build/test/output
        destination: junitxml
    - store_artifacts:
        path: /tmp/cassandra/build/test/logs
        destination: logs
    environment:
    - ANT_HOME: /usr/share/ant
    - JAVA11_HOME: /usr/lib/jvm/java-11-openjdk-amd64
    - JAVA8_HOME: /usr/lib/jvm/java-8-openjdk-amd64
    - LANG: en_US.UTF-8
    - KEEP_TEST_DIR: true
    - DEFAULT_DIR: /home/cassandra/cassandra-dtest
    - PYTHONIOENCODING: utf-8
    - PYTHONUNBUFFERED: true
    - CASS_DRIVER_NO_EXTENSIONS: true
    - CASS_DRIVER_NO_CYTHON: true
    - CASSANDRA_SKIP_SYNC: true
    - DTEST_REPO: https://github.com/apache/cassandra-dtest.git
    - DTEST_BRANCH: trunk
    - CCM_MAX_HEAP_SIZE: 1024M
    - CCM_HEAP_NEWSIZE: 256M
    - REPEATED_UTEST_TARGET: testsome
    - REPEATED_UTEST_CLASS: null
    - REPEATED_UTEST_METHODS: null
    - REPEATED_UTEST_COUNT: 100
    - REPEATED_UTEST_STOP_ON_FAILURE: false
    - REPEATED_DTEST_NAME: null
    - REPEATED_DTEST_VNODES: false
    - REPEATED_DTEST_COUNT: 100
    - REPEATED_DTEST_STOP_ON_FAILURE: false
    - REPEATED_UPGRADE_DTEST_NAME: null
    - REPEATED_UPGRADE_DTEST_COUNT: 100
    - REPEATED_UPGRADE_DTEST_STOP_ON_FAILURE: false
    - REPEATED_JVM_UPGRADE_DTEST_CLASS: null
    - REPEATED_JVM_UPGRADE_DTEST_METHODS: null
    - REPEATED_JVM_UPGRADE_DTEST_COUNT: 100
    - REPEATED_JVM_UPGRADE_DTEST_STOP_ON_FAILURE: false
    - JAVA_HOME: /usr/lib/jvm/java-8-openjdk-amd64
    - JDK_HOME: /usr/lib/jvm/java-8-openjdk-amd64
  j11_dtests-no-vnodes:
    docker:
<<<<<<< HEAD
    - image: apache/cassandra-testing-ubuntu2004-java11:20210304
=======
    - image: apache/cassandra-testing-ubuntu2004-java11-w-dependencies:latest
>>>>>>> e5c96230
    resource_class: xlarge
    working_directory: ~/
    shell: /bin/bash -eo pipefail -l
    parallelism: 100
    steps:
    - attach_workspace:
        at: /home/cassandra
    - run:
        name: Log Environment Information
        command: |
          echo '*** id ***'
          id
          echo '*** cat /proc/cpuinfo ***'
          cat /proc/cpuinfo
          echo '*** free -m ***'
          free -m
          echo '*** df -m ***'
          df -m
          echo '*** ifconfig -a ***'
          ifconfig -a
          echo '*** uname -a ***'
          uname -a
          echo '*** mount ***'
          mount
          echo '*** env ***'
          env
          echo '*** java ***'
          which java
          java -version
    - run:
        name: Clone Cassandra dtest Repository (via git)
        command: |
          git clone --single-branch --branch $DTEST_BRANCH --depth 1 $DTEST_REPO ~/cassandra-dtest
    - run:
        name: Configure virtualenv and python Dependencies
        command: |
          # note, this should be super quick as all dependencies should be pre-installed in the docker image
          # if additional dependencies were added to requirmeents.txt and the docker image hasn't been updated
          # we'd have to install it here at runtime -- which will make things slow, so do yourself a favor and
          # rebuild the docker image! (it automatically pulls the latest requirements.txt on build)
          source ~/env3.6/bin/activate
          export PATH=$JAVA_HOME/bin:$PATH
          pip3 install --exists-action w --upgrade -r ~/cassandra-dtest/requirements.txt
          pip3 uninstall -y cqlsh
          pip3 freeze
    - run:
        name: Determine Tests to Run (j11_without_vnodes)
        no_output_timeout: 5m
        command: "# reminder: this code (along with all the steps) is independently executed on every circle container\n# so the goal here is to get the circleci script to return the tests *this* container will run\n# which we do via the `circleci` cli tool.\n\ncd cassandra-dtest\nsource ~/env3.6/bin/activate\nexport PATH=$JAVA_HOME/bin:$PATH\n\nif [ -n '' ]; then\n  export \nfi\n\necho \"***Collected DTests (j11_without_vnodes)***\"\nset -eo pipefail && ./run_dtests.py --skip-resource-intensive-tests --pytest-options '-k not cql' --dtest-print-tests-only --dtest-print-tests-output=/tmp/all_dtest_tests_j11_without_vnodes_raw --cassandra-dir=../cassandra\nif [ -z '' ]; then\n  mv /tmp/all_dtest_tests_j11_without_vnodes_raw /tmp/all_dtest_tests_j11_without_vnodes\nelse\n  grep -e '' /tmp/all_dtest_tests_j11_without_vnodes_raw > /tmp/all_dtest_tests_j11_without_vnodes || { echo \"Filter did not match any tests! Exiting build.\"; exit 0; }\nfi\nset -eo pipefail && circleci tests split --split-by=timings --timings-type=classname /tmp/all_dtest_tests_j11_without_vnodes > /tmp/split_dtest_tests_j11_without_vnodes.txt\ncat /tmp/split_dtest_tests_j11_without_vnodes.txt | tr '\\n' ' ' > /tmp/split_dtest_tests_j11_without_vnodes_final.txt\ncat /tmp/split_dtest_tests_j11_without_vnodes_final.txt\n"
    - run:
        name: Run dtests (j11_without_vnodes)
        no_output_timeout: 15m
        command: "echo \"cat /tmp/split_dtest_tests_j11_without_vnodes_final.txt\"\ncat /tmp/split_dtest_tests_j11_without_vnodes_final.txt\n\nsource ~/env3.6/bin/activate\nexport PATH=$JAVA_HOME/bin:$PATH\nif [ -n '' ]; then\n  export \nfi\n\njava -version\ncd ~/cassandra-dtest\nmkdir -p /tmp/dtest\n\necho \"env: $(env)\"\necho \"** done env\"\nmkdir -p /tmp/results/dtests\n# we need the \"set -o pipefail\" here so that the exit code that circleci will actually use is from pytest and not the exit code from tee\nexport SPLIT_TESTS=`cat /tmp/split_dtest_tests_j11_without_vnodes_final.txt`\nset -o pipefail && cd ~/cassandra-dtest && pytest --skip-resource-intensive-tests --log-cli-level=DEBUG --junit-xml=/tmp/results/dtests/pytest_result_j11_without_vnodes.xml -s --cassandra-dir=/home/cassandra/cassandra --keep-test-dir $SPLIT_TESTS 2>&1 | tee /tmp/dtest/stdout.txt\n"
    - store_test_results:
        path: /tmp/results
    - store_artifacts:
        path: /tmp/dtest
        destination: dtest_j11_without_vnodes
    - store_artifacts:
        path: ~/cassandra-dtest/logs
        destination: dtest_j11_without_vnodes_logs
    environment:
    - ANT_HOME: /usr/share/ant
    - JAVA11_HOME: /usr/lib/jvm/java-11-openjdk-amd64
    - JAVA8_HOME: /usr/lib/jvm/java-8-openjdk-amd64
    - LANG: en_US.UTF-8
    - KEEP_TEST_DIR: true
    - DEFAULT_DIR: /home/cassandra/cassandra-dtest
    - PYTHONIOENCODING: utf-8
    - PYTHONUNBUFFERED: true
    - CASS_DRIVER_NO_EXTENSIONS: true
    - CASS_DRIVER_NO_CYTHON: true
    - CASSANDRA_SKIP_SYNC: true
    - DTEST_REPO: https://github.com/apache/cassandra-dtest.git
    - DTEST_BRANCH: trunk
    - CCM_MAX_HEAP_SIZE: 1024M
    - CCM_HEAP_NEWSIZE: 256M
    - REPEATED_UTEST_TARGET: testsome
    - REPEATED_UTEST_CLASS: null
    - REPEATED_UTEST_METHODS: null
    - REPEATED_UTEST_COUNT: 100
    - REPEATED_UTEST_STOP_ON_FAILURE: false
    - REPEATED_DTEST_NAME: null
    - REPEATED_DTEST_VNODES: false
    - REPEATED_DTEST_COUNT: 100
    - REPEATED_DTEST_STOP_ON_FAILURE: false
    - REPEATED_UPGRADE_DTEST_NAME: null
    - REPEATED_UPGRADE_DTEST_COUNT: 100
    - REPEATED_UPGRADE_DTEST_STOP_ON_FAILURE: false
    - REPEATED_JVM_UPGRADE_DTEST_CLASS: null
    - REPEATED_JVM_UPGRADE_DTEST_METHODS: null
    - REPEATED_JVM_UPGRADE_DTEST_COUNT: 100
    - REPEATED_JVM_UPGRADE_DTEST_STOP_ON_FAILURE: false
    - JAVA_HOME: /usr/lib/jvm/java-11-openjdk-amd64
    - JDK_HOME: /usr/lib/jvm/java-11-openjdk-amd64
    - CASSANDRA_USE_JDK11: true
  utests_compression:
    docker:
    - image: apache/cassandra-testing-ubuntu2004-java11-w-dependencies:latest
    resource_class: xlarge
    working_directory: ~/
    shell: /bin/bash -eo pipefail -l
    parallelism: 100
    steps:
    - attach_workspace:
        at: /home/cassandra
    - run:
        name: Determine unit Tests to Run
        command: |
          # reminder: this code (along with all the steps) is independently executed on every circle container
          # so the goal here is to get the circleci script to return the tests *this* container will run
          # which we do via the `circleci` cli tool.

          rm -fr ~/cassandra-dtest/upgrade_tests
          echo "***java tests***"

          # get all of our unit test filenames
          set -eo pipefail && circleci tests glob "$HOME/cassandra/test/unit/**/*.java" > /tmp/all_java_unit_tests.txt

          # split up the unit tests into groups based on the number of containers we have
          set -eo pipefail && circleci tests split --split-by=timings --timings-type=filename --index=${CIRCLE_NODE_INDEX} --total=${CIRCLE_NODE_TOTAL} /tmp/all_java_unit_tests.txt > /tmp/java_tests_${CIRCLE_NODE_INDEX}.txt
          set -eo pipefail && cat /tmp/java_tests_${CIRCLE_NODE_INDEX}.txt | sed "s;^/home/cassandra/cassandra/test/unit/;;g" | grep "Test\.java$"  > /tmp/java_tests_${CIRCLE_NODE_INDEX}_final.txt
          echo "** /tmp/java_tests_${CIRCLE_NODE_INDEX}_final.txt"
          cat /tmp/java_tests_${CIRCLE_NODE_INDEX}_final.txt
        no_output_timeout: 15m
    - run:
        name: Log Environment Information
        command: |
          echo '*** id ***'
          id
          echo '*** cat /proc/cpuinfo ***'
          cat /proc/cpuinfo
          echo '*** free -m ***'
          free -m
          echo '*** df -m ***'
          df -m
          echo '*** ifconfig -a ***'
          ifconfig -a
          echo '*** uname -a ***'
          uname -a
          echo '*** mount ***'
          mount
          echo '*** env ***'
          env
          echo '*** java ***'
          which java
          java -version
    - run:
        name: Run Unit Tests (testclasslist-compression)
        command: |
          set -x
          export PATH=$JAVA_HOME/bin:$PATH
          time mv ~/cassandra /tmp
          cd /tmp/cassandra
          if [ -d ~/dtest_jars ]; then
            cp ~/dtest_jars/dtest* /tmp/cassandra/build/
          fi
          test_timeout=$(grep 'name="test.unit.timeout"' build.xml | awk -F'"' '{print $4}' || true)
          if [ -z "$test_timeout" ]; then
            test_timeout=$(grep 'name="test.timeout"' build.xml | awk -F'"' '{print $4}')
          fi
          ant testclasslist-compression -Dtest.timeout="$test_timeout" -Dtest.classlistfile=/tmp/java_tests_${CIRCLE_NODE_INDEX}_final.txt  -Dtest.classlistprefix=unit
        no_output_timeout: 15m
    - store_test_results:
        path: /tmp/cassandra/build/test/output/
    - store_artifacts:
        path: /tmp/cassandra/build/test/output
        destination: junitxml
    - store_artifacts:
        path: /tmp/cassandra/build/test/logs
        destination: logs
    environment:
    - ANT_HOME: /usr/share/ant
    - JAVA11_HOME: /usr/lib/jvm/java-11-openjdk-amd64
    - JAVA8_HOME: /usr/lib/jvm/java-8-openjdk-amd64
    - LANG: en_US.UTF-8
    - KEEP_TEST_DIR: true
    - DEFAULT_DIR: /home/cassandra/cassandra-dtest
    - PYTHONIOENCODING: utf-8
    - PYTHONUNBUFFERED: true
    - CASS_DRIVER_NO_EXTENSIONS: true
    - CASS_DRIVER_NO_CYTHON: true
    - CASSANDRA_SKIP_SYNC: true
    - DTEST_REPO: https://github.com/apache/cassandra-dtest.git
    - DTEST_BRANCH: trunk
    - CCM_MAX_HEAP_SIZE: 1024M
    - CCM_HEAP_NEWSIZE: 256M
    - REPEATED_UTEST_TARGET: testsome
    - REPEATED_UTEST_CLASS: null
    - REPEATED_UTEST_METHODS: null
    - REPEATED_UTEST_COUNT: 100
    - REPEATED_UTEST_STOP_ON_FAILURE: false
    - REPEATED_DTEST_NAME: null
    - REPEATED_DTEST_VNODES: false
    - REPEATED_DTEST_COUNT: 100
    - REPEATED_DTEST_STOP_ON_FAILURE: false
    - REPEATED_UPGRADE_DTEST_NAME: null
    - REPEATED_UPGRADE_DTEST_COUNT: 100
    - REPEATED_UPGRADE_DTEST_STOP_ON_FAILURE: false
    - REPEATED_JVM_UPGRADE_DTEST_CLASS: null
    - REPEATED_JVM_UPGRADE_DTEST_METHODS: null
    - REPEATED_JVM_UPGRADE_DTEST_COUNT: 100
    - REPEATED_JVM_UPGRADE_DTEST_STOP_ON_FAILURE: false
    - JAVA_HOME: /usr/lib/jvm/java-8-openjdk-amd64
    - JDK_HOME: /usr/lib/jvm/java-8-openjdk-amd64
  j8_repeated_utest:
    docker:
    - image: apache/cassandra-testing-ubuntu2004-java11-w-dependencies:latest
    resource_class: xlarge
    working_directory: ~/
    shell: /bin/bash -eo pipefail -l
    parallelism: 100
    steps:
    - attach_workspace:
        at: /home/cassandra
    - run:
        name: Log Environment Information
        command: |
          echo '*** id ***'
          id
          echo '*** cat /proc/cpuinfo ***'
          cat /proc/cpuinfo
          echo '*** free -m ***'
          free -m
          echo '*** df -m ***'
          df -m
          echo '*** ifconfig -a ***'
          ifconfig -a
          echo '*** uname -a ***'
          uname -a
          echo '*** mount ***'
          mount
          echo '*** env ***'
          env
          echo '*** java ***'
          which java
          java -version
    - run:
        name: Run repeated JUnit test
        no_output_timeout: 15m
        command: |
          if [ "${REPEATED_UTEST_CLASS}" == "<nil>" ]; then
            echo "Repeated utest class name hasn't been defined, exiting without running any test"
          elif [ "${REPEATED_UTEST_COUNT}" == "<nil>" ]; then
            echo "Repeated utest count hasn't been defined, exiting without running any test"
          elif [ "${REPEATED_UTEST_COUNT}" -le 0 ]; then
            echo "Repeated utest count is lesser or equals than zero, exiting without running any test"
          else

            # Calculate the number of test iterations to be run by the current parallel runner.
            # Since we are running the same test multiple times there is no need to use `circleci tests split`.
            count=$((${REPEATED_UTEST_COUNT} / CIRCLE_NODE_TOTAL))
            if (($CIRCLE_NODE_INDEX < (${REPEATED_UTEST_COUNT} % CIRCLE_NODE_TOTAL))); then
              count=$((count+1))
            fi

            if (($count <= 0)); then
              echo "No tests to run in this runner"
            else
              echo "Running ${REPEATED_UTEST_TARGET} ${REPEATED_UTEST_CLASS} ${REPEATED_UTEST_METHODS} ${REPEATED_UTEST_COUNT} times"

              set -x
              export PATH=$JAVA_HOME/bin:$PATH
              time mv ~/cassandra /tmp
              cd /tmp/cassandra
              if [ -d ~/dtest_jars ]; then
                cp ~/dtest_jars/dtest* /tmp/cassandra/build/
              fi

              target=${REPEATED_UTEST_TARGET}
              class_path=${REPEATED_UTEST_CLASS}
              class_name="${class_path##*.}"

              # Prepare the -Dtest.name argument.
              # It can be the fully qualified class name or the short class name, depending on the target.
              if [[ $target == "test" || \
                    $target == "test-cdc" || \
                    $target == "test-compression" || \
                    $target == "test-system-keyspace-directory" ]]; then
                name="-Dtest.name=$class_name"
              else
                name="-Dtest.name=$class_path"
              fi

              # Prepare the -Dtest.methods argument, which is optional
              if [ "${REPEATED_UTEST_METHODS}" == "<nil>" ]; then
                methods=""
              else
                methods="-Dtest.methods=${REPEATED_UTEST_METHODS}"
              fi

              # Run the test target as many times as requested collecting the exit code,
              # stopping the iteration only if stop_on_failure is set.
              exit_code="$?"
              for i in $(seq -w 1 $count); do

                echo "Running test iteration $i of $count"

                # run the test
                status="passes"
                if !( set -o pipefail && ant $target $name $methods -Dno-build-test=true | tee stdout.txt ); then
                  status="fails"
                  exit_code=1
                fi

                # move the stdout output file
                dest=/tmp/results/repeated_utest/stdout/${status}/${i}
                mkdir -p $dest
                mv stdout.txt $dest/${REPEATED_UTEST_TARGET}-${REPEATED_UTEST_CLASS}.txt

                # move the XML output files
                source=build/test/output
                dest=/tmp/results/repeated_utest/output/${status}/${i}
                mkdir -p $dest
                if [[ -d $source && -n "$(ls $source)" ]]; then
                  mv $source/* $dest/
                fi

                # move the log files
                source=build/test/logs
                dest=/tmp/results/repeated_utest/logs/${status}/${i}
                mkdir -p $dest
                if [[ -d $source && -n "$(ls $source)" ]]; then
                  mv $source/* $dest/
                fi

                # maybe stop iterations on test failure
                if [[ ${REPEATED_UTEST_STOP_ON_FAILURE} = true ]] && (( $exit_code > 0 )); then
                  break
                fi
              done

              (exit ${exit_code})
            fi
          fi
    - store_test_results:
        path: /tmp/results/repeated_utest/output
    - store_artifacts:
        path: /tmp/results/repeated_utest/stdout
        destination: stdout
    - store_artifacts:
        path: /tmp/results/repeated_utest/output
        destination: junitxml
    - store_artifacts:
        path: /tmp/results/repeated_utest/logs
        destination: logs
    environment:
    - ANT_HOME: /usr/share/ant
    - JAVA11_HOME: /usr/lib/jvm/java-11-openjdk-amd64
    - JAVA8_HOME: /usr/lib/jvm/java-8-openjdk-amd64
    - LANG: en_US.UTF-8
    - KEEP_TEST_DIR: true
    - DEFAULT_DIR: /home/cassandra/cassandra-dtest
    - PYTHONIOENCODING: utf-8
    - PYTHONUNBUFFERED: true
    - CASS_DRIVER_NO_EXTENSIONS: true
    - CASS_DRIVER_NO_CYTHON: true
    - CASSANDRA_SKIP_SYNC: true
    - DTEST_REPO: https://github.com/apache/cassandra-dtest.git
    - DTEST_BRANCH: trunk
    - CCM_MAX_HEAP_SIZE: 1024M
    - CCM_HEAP_NEWSIZE: 256M
    - REPEATED_UTEST_TARGET: testsome
    - REPEATED_UTEST_CLASS: null
    - REPEATED_UTEST_METHODS: null
    - REPEATED_UTEST_COUNT: 100
    - REPEATED_UTEST_STOP_ON_FAILURE: false
    - REPEATED_DTEST_NAME: null
    - REPEATED_DTEST_VNODES: false
    - REPEATED_DTEST_COUNT: 100
    - REPEATED_DTEST_STOP_ON_FAILURE: false
    - REPEATED_UPGRADE_DTEST_NAME: null
    - REPEATED_UPGRADE_DTEST_COUNT: 100
    - REPEATED_UPGRADE_DTEST_STOP_ON_FAILURE: false
    - REPEATED_JVM_UPGRADE_DTEST_CLASS: null
    - REPEATED_JVM_UPGRADE_DTEST_METHODS: null
    - REPEATED_JVM_UPGRADE_DTEST_COUNT: 100
    - REPEATED_JVM_UPGRADE_DTEST_STOP_ON_FAILURE: false
    - JAVA_HOME: /usr/lib/jvm/java-8-openjdk-amd64
    - JDK_HOME: /usr/lib/jvm/java-8-openjdk-amd64
  j8_dtest_jars_build:
    docker:
    - image: apache/cassandra-testing-ubuntu2004-java11-w-dependencies:latest
    resource_class: medium
    working_directory: ~/
    shell: /bin/bash -eo pipefail -l
    parallelism: 1
    steps:
    - attach_workspace:
        at: /home/cassandra
    - run:
        name: Build Cassandra DTest jars
        command: |
          export PATH=$JAVA_HOME/bin:$PATH
          cd ~/cassandra
          mkdir ~/dtest_jars
          git remote add apache https://github.com/apache/cassandra.git
          for branch in cassandra-2.2 cassandra-3.0 cassandra-3.11 cassandra-4.0 trunk; do
            # check out the correct cassandra version:
            git remote set-branches --add apache '$branch'
            git fetch --depth 1 apache $branch
            git checkout $branch
            git clean -fd
            # Loop to prevent failure due to maven-ant-tasks not downloading a jar..
            for x in $(seq 1 3); do
                ${ANT_HOME}/bin/ant realclean; ${ANT_HOME}/bin/ant jar dtest-jar
                RETURN="$?"
                if [ "${RETURN}" -eq "0" ]; then
                    cp build/dtest*.jar ~/dtest_jars
                    break
                fi
            done
            # Exit, if we didn't build successfully
            if [ "${RETURN}" -ne "0" ]; then
                echo "Build failed with exit code: ${RETURN}"
                exit ${RETURN}
            fi
          done
          # and build the dtest-jar for the branch under test
          ${ANT_HOME}/bin/ant realclean
          git checkout origin/$CIRCLE_BRANCH
          git clean -fd
          for x in $(seq 1 3); do
              ${ANT_HOME}/bin/ant realclean; ${ANT_HOME}/bin/ant jar dtest-jar
              RETURN="$?"
              if [ "${RETURN}" -eq "0" ]; then
                  cp build/dtest*.jar ~/dtest_jars
                  break
              fi
          done
          # Exit, if we didn't build successfully
          if [ "${RETURN}" -ne "0" ]; then
              echo "Build failed with exit code: ${RETURN}"
              exit ${RETURN}
          fi
          ls -l ~/dtest_jars
        no_output_timeout: 15m
    - persist_to_workspace:
        root: /home/cassandra
        paths:
        - dtest_jars
    environment:
    - ANT_HOME: /usr/share/ant
    - JAVA11_HOME: /usr/lib/jvm/java-11-openjdk-amd64
    - JAVA8_HOME: /usr/lib/jvm/java-8-openjdk-amd64
    - LANG: en_US.UTF-8
    - KEEP_TEST_DIR: true
    - DEFAULT_DIR: /home/cassandra/cassandra-dtest
    - PYTHONIOENCODING: utf-8
    - PYTHONUNBUFFERED: true
    - CASS_DRIVER_NO_EXTENSIONS: true
    - CASS_DRIVER_NO_CYTHON: true
    - CASSANDRA_SKIP_SYNC: true
    - DTEST_REPO: https://github.com/apache/cassandra-dtest.git
    - DTEST_BRANCH: trunk
    - CCM_MAX_HEAP_SIZE: 1024M
    - CCM_HEAP_NEWSIZE: 256M
    - REPEATED_UTEST_TARGET: testsome
    - REPEATED_UTEST_CLASS: null
    - REPEATED_UTEST_METHODS: null
    - REPEATED_UTEST_COUNT: 100
    - REPEATED_UTEST_STOP_ON_FAILURE: false
    - REPEATED_DTEST_NAME: null
    - REPEATED_DTEST_VNODES: false
    - REPEATED_DTEST_COUNT: 100
    - REPEATED_DTEST_STOP_ON_FAILURE: false
    - REPEATED_UPGRADE_DTEST_NAME: null
    - REPEATED_UPGRADE_DTEST_COUNT: 100
    - REPEATED_UPGRADE_DTEST_STOP_ON_FAILURE: false
    - REPEATED_JVM_UPGRADE_DTEST_CLASS: null
    - REPEATED_JVM_UPGRADE_DTEST_METHODS: null
    - REPEATED_JVM_UPGRADE_DTEST_COUNT: 100
    - REPEATED_JVM_UPGRADE_DTEST_STOP_ON_FAILURE: false
    - JAVA_HOME: /usr/lib/jvm/java-8-openjdk-amd64
    - JDK_HOME: /usr/lib/jvm/java-8-openjdk-amd64
workflows:
  version: 2
  java8_separate_tests:
    jobs:
    - start_j8_build:
        type: approval
    - j8_build:
        requires:
        - start_j8_build
    - start_j8_unit_tests:
        type: approval
    - j8_unit_tests:
        requires:
        - start_j8_unit_tests
        - j8_build
    - start_j8_jvm_dtests:
        type: approval
    - j8_jvm_dtests:
        requires:
        - start_j8_jvm_dtests
        - j8_build
    - start_j8_cqlshlib_tests:
        type: approval
    - j8_cqlshlib_tests:
        requires:
        - start_j8_cqlshlib_tests
        - j8_build
    - start_j11_unit_tests:
        type: approval
    - j11_unit_tests:
        requires:
        - start_j11_unit_tests
        - j8_build
    - start_utests_long:
        type: approval
    - utests_long:
        requires:
        - start_utests_long
        - j8_build
    - start_utests_compression:
        type: approval
    - utests_compression:
        requires:
        - start_utests_compression
        - j8_build
    - start_utests_stress:
        type: approval
    - utests_stress:
        requires:
        - start_utests_stress
        - j8_build
    - start_utests_fqltool:
        type: approval
    - utests_fqltool:
        requires:
        - start_utests_fqltool
        - j8_build
    - start_utests_system_keyspace_directory:
        type: approval
    - utests_system_keyspace_directory:
        requires:
        - start_utests_system_keyspace_directory
        - j8_build
    - start_j8_dtest_jars_build:
        type: approval
    - j8_dtest_jars_build:
        requires:
        - j8_build
        - start_j8_dtest_jars_build
    - start_jvm_upgrade_dtest:
        type: approval
    - j8_jvm_upgrade_dtests:
        requires:
        - start_jvm_upgrade_dtest
        - j8_dtest_jars_build
    - start_j8_dtests:
        type: approval
    - j8_dtests-with-vnodes:
        requires:
        - start_j8_dtests
        - j8_build
    - j8_dtests-no-vnodes:
        requires:
        - start_j8_dtests
        - j8_build
    - start_j11_dtests:
        type: approval
    - j11_dtests-with-vnodes:
        requires:
        - start_j11_dtests
        - j8_build
    - j11_dtests-no-vnodes:
        requires:
        - start_j11_dtests
        - j8_build
    - start_upgrade_tests:
        type: approval
    - j8_upgradetests-no-vnodes:
        requires:
        - start_upgrade_tests
        - j8_build
    - start_j8_cqlsh_tests:
        type: approval
    - j8_cqlsh-dtests-py2-with-vnodes:
        requires:
        - start_j8_cqlsh_tests
        - j8_build
    - j8_cqlsh-dtests-py3-with-vnodes:
        requires:
        - start_j8_cqlsh_tests
        - j8_build
    - j8_cqlsh-dtests-py38-with-vnodes:
        requires:
        - start_j8_cqlsh_tests
        - j8_build
    - j8_cqlsh-dtests-py2-no-vnodes:
        requires:
        - start_j8_cqlsh_tests
        - j8_build
    - j8_cqlsh-dtests-py3-no-vnodes:
        requires:
        - start_j8_cqlsh_tests
        - j8_build
    - j8_cqlsh-dtests-py38-no-vnodes:
        requires:
        - start_j8_cqlsh_tests
        - j8_build
    - start_j11_cqlsh_tests:
        type: approval
    - j11_cqlsh-dtests-py2-with-vnodes:
        requires:
        - start_j11_cqlsh_tests
        - j8_build
    - j11_cqlsh-dtests-py3-with-vnodes:
        requires:
        - start_j11_cqlsh_tests
        - j8_build
    - j11_cqlsh-dtests-py38-with-vnodes:
        requires:
        - start_j11_cqlsh_tests
        - j8_build
    - j11_cqlsh-dtests-py2-no-vnodes:
        requires:
        - start_j11_cqlsh_tests
        - j8_build
    - j11_cqlsh-dtests-py3-no-vnodes:
        requires:
        - start_j11_cqlsh_tests
        - j8_build
    - j11_cqlsh-dtests-py38-no-vnodes:
        requires:
        - start_j11_cqlsh_tests
        - j8_build
    - start_j8_repeated_utest:
        type: approval
    - j8_repeated_utest:
        requires:
        - start_j8_repeated_utest
        - j8_build
    - start_j11_repeated_utest:
        type: approval
    - j11_repeated_utest:
        requires:
        - start_j11_repeated_utest
        - j8_build
    - start_j8_repeated_dtest:
        type: approval
    - j8_repeated_dtest:
        requires:
        - start_j8_repeated_dtest
        - j8_build
    - start_j11_repeated_dtest:
        type: approval
    - j11_repeated_dtest:
        requires:
        - start_j11_repeated_dtest
        - j8_build
    - start_repeated_upgrade_dtest:
        type: approval
    - repeated_upgrade_dtest:
        requires:
        - start_repeated_upgrade_dtest
        - j8_build
    - start_repeated_jvm_upgrade_dtest:
        type: approval
    - repeated_jvm_upgrade_dtest:
        requires:
        - start_repeated_jvm_upgrade_dtest
        - j8_dtest_jars_build
  java8_pre-commit_tests:
    jobs:
    - start_pre-commit_tests:
        type: approval
    - j8_build:
        requires:
        - start_pre-commit_tests
    - j8_unit_tests:
        requires:
        - j8_build
    - j8_jvm_dtests:
        requires:
        - j8_build
    - j8_cqlshlib_tests:
        requires:
        - j8_build
    - j11_unit_tests:
        requires:
        - j8_build
    - start_utests_long:
        type: approval
    - utests_long:
        requires:
        - start_utests_long
        - j8_build
    - start_utests_compression:
        type: approval
    - utests_compression:
        requires:
        - start_utests_compression
        - j8_build
    - start_utests_stress:
        type: approval
    - utests_stress:
        requires:
        - start_utests_stress
        - j8_build
    - start_utests_fqltool:
        type: approval
    - utests_fqltool:
        requires:
        - start_utests_fqltool
        - j8_build
    - start_utests_system_keyspace_directory:
        type: approval
    - utests_system_keyspace_directory:
        requires:
        - start_utests_system_keyspace_directory
        - j8_build
    - start_j8_dtest_jars_build:
        type: approval
    - j8_dtest_jars_build:
        requires:
        - j8_build
        - start_j8_dtest_jars_build
    - start_jvm_upgrade_dtest:
        type: approval
    - j8_jvm_upgrade_dtests:
        requires:
        - start_jvm_upgrade_dtest
        - j8_dtest_jars_build
    - j8_dtests-with-vnodes:
        requires:
        - j8_build
    - j8_dtests-no-vnodes:
        requires:
        - j8_build
    - j11_dtests-with-vnodes:
        requires:
        - j8_build
    - j11_dtests-no-vnodes:
        requires:
        - j8_build
    - start_upgrade_tests:
        type: approval
    - j8_upgradetests-no-vnodes:
        requires:
        - j8_build
        - start_upgrade_tests
    - j8_cqlsh-dtests-py2-with-vnodes:
        requires:
        - j8_build
    - j8_cqlsh-dtests-py3-with-vnodes:
        requires:
        - j8_build
    - j8_cqlsh-dtests-py38-with-vnodes:
        requires:
        - j8_build
    - j8_cqlsh-dtests-py2-no-vnodes:
        requires:
        - j8_build
    - j8_cqlsh-dtests-py3-no-vnodes:
        requires:
        - j8_build
    - j8_cqlsh-dtests-py38-no-vnodes:
        requires:
        - j8_build
    - j11_cqlsh-dtests-py2-with-vnodes:
        requires:
        - j8_build
    - j11_cqlsh-dtests-py3-with-vnodes:
        requires:
        - j8_build
    - j11_cqlsh-dtests-py38-with-vnodes:
        requires:
        - j8_build
    - j11_cqlsh-dtests-py2-no-vnodes:
        requires:
        - j8_build
    - j11_cqlsh-dtests-py3-no-vnodes:
        requires:
        - j8_build
    - j11_cqlsh-dtests-py38-no-vnodes:
        requires:
        - j8_build
    - start_j8_repeated_utest:
        type: approval
    - j8_repeated_utest:
        requires:
        - start_j8_repeated_utest
        - j8_build
    - start_j11_repeated_utest:
        type: approval
    - j11_repeated_utest:
        requires:
        - start_j11_repeated_utest
        - j8_build
    - start_j8_repeated_dtest:
        type: approval
    - j8_repeated_dtest:
        requires:
        - start_j8_repeated_dtest
        - j8_build
    - start_j11_repeated_dtest:
        type: approval
    - j11_repeated_dtest:
        requires:
        - start_j11_repeated_dtest
        - j8_build
    - start_repeated_upgrade_dtest:
        type: approval
    - repeated_upgrade_dtest:
        requires:
        - start_repeated_upgrade_dtest
        - j8_build
    - start_repeated_jvm_upgrade_dtest:
        type: approval
    - repeated_jvm_upgrade_dtest:
        requires:
        - start_repeated_jvm_upgrade_dtest
        - j8_dtest_jars_build
  java11_separate_tests:
    jobs:
    - start_j11_build:
        type: approval
    - j11_build:
        requires:
        - start_j11_build
    - start_j11_unit_tests:
        type: approval
    - j11_unit_tests:
        requires:
        - start_j11_unit_tests
        - j11_build
    - start_j11_jvm_dtests:
        type: approval
    - j11_jvm_dtests:
        requires:
        - start_j11_jvm_dtests
        - j11_build
    - start_j11_cqlshlib_tests:
        type: approval
    - j11_cqlshlib_tests:
        requires:
        - start_j11_cqlshlib_tests
        - j11_build
    - start_j11_dtests:
        type: approval
    - j11_dtests-with-vnodes:
        requires:
        - start_j11_dtests
        - j11_build
    - j11_dtests-no-vnodes:
        requires:
        - start_j11_dtests
        - j11_build
    - start_j11_cqlsh_tests:
        type: approval
    - j11_cqlsh-dtests-py2-with-vnodes:
        requires:
        - start_j11_cqlsh_tests
        - j11_build
    - j11_cqlsh-dtests-py3-with-vnodes:
        requires:
        - start_j11_cqlsh_tests
        - j11_build
    - j11_cqlsh-dtests-py38-with-vnodes:
        requires:
        - start_j11_cqlsh_tests
        - j11_build
    - j11_cqlsh-dtests-py2-no-vnodes:
        requires:
        - start_j11_cqlsh_tests
        - j11_build
    - j11_cqlsh-dtests-py3-no-vnodes:
        requires:
        - start_j11_cqlsh_tests
        - j11_build
    - j11_cqlsh-dtests-py38-no-vnodes:
        requires:
        - start_j11_cqlsh_tests
        - j11_build
    - start_j11_repeated_utest:
        type: approval
    - j11_repeated_utest:
        requires:
        - start_j11_repeated_utest
        - j11_build
    - start_j11_repeated_dtest:
        type: approval
    - j11_repeated_dtest:
        requires:
        - start_j11_repeated_dtest
        - j11_build
  java11_pre-commit_tests:
    jobs:
    - start_pre-commit_tests:
        type: approval
    - j11_build:
        requires:
        - start_pre-commit_tests
    - j11_unit_tests:
        requires:
        - j11_build
    - j11_jvm_dtests:
        requires:
        - j11_build
    - j11_cqlshlib_tests:
        requires:
        - j11_build
    - j11_jvm_dtests:
        requires:
        - j11_build
    - j11_cqlshlib_tests:
        requires:
        - j11_build
    - j11_dtests-with-vnodes:
        requires:
        - j11_build
    - j11_dtests-no-vnodes:
        requires:
        - j11_build
    - j11_cqlsh-dtests-py2-with-vnodes:
        requires:
        - j11_build
    - j11_cqlsh-dtests-py3-with-vnodes:
        requires:
        - j11_build
    - j11_cqlsh-dtests-py38-with-vnodes:
        requires:
        - j11_build
    - j11_cqlsh-dtests-py2-no-vnodes:
        requires:
        - j11_build
    - j11_cqlsh-dtests-py3-no-vnodes:
        requires:
        - j11_build
    - j11_cqlsh-dtests-py38-no-vnodes:
        requires:
        - j11_build
    - start_j11_repeated_utest:
        type: approval
    - j11_repeated_utest:
        requires:
        - start_j11_repeated_utest
        - j11_build
    - start_j11_repeated_dtest:
        type: approval
    - j11_repeated_dtest:
        requires:
        - start_j11_repeated_dtest
        - j11_build<|MERGE_RESOLUTION|>--- conflicted
+++ resolved
@@ -399,7 +399,7 @@
     - JDK_HOME: /usr/lib/jvm/java-8-openjdk-amd64
   j11_unit_tests:
     docker:
-    - image: apache/cassandra-testing-ubuntu2004-java11:20210304
+    - image: apache/cassandra-testing-ubuntu2004-java11:latest
     resource_class: xlarge
     working_directory: ~/
     shell: /bin/bash -eo pipefail -l
@@ -631,13 +631,8 @@
     - JDK_HOME: /usr/lib/jvm/java-8-openjdk-amd64
   j8_cqlsh-dtests-py38-no-vnodes:
     docker:
-<<<<<<< HEAD
-    - image: apache/cassandra-testing-ubuntu2004-java11-w-dependencies:20210929
+    - image: apache/cassandra-testing-ubuntu2004-java11-w-dependencies:latest
     resource_class: xlarge
-=======
-    - image: apache/cassandra-testing-ubuntu2004-java11-w-dependencies:latest
-    resource_class: medium
->>>>>>> e5c96230
     working_directory: ~/
     shell: /bin/bash -eo pipefail -l
     parallelism: 100
@@ -731,7 +726,7 @@
     - JDK_HOME: /usr/lib/jvm/java-8-openjdk-amd64
   j11_cqlsh-dtests-py3-with-vnodes:
     docker:
-    - image: apache/cassandra-testing-ubuntu2004-java11:20210304
+    - image: apache/cassandra-testing-ubuntu2004-java11:latest
     resource_class: xlarge
     working_directory: ~/
     shell: /bin/bash -eo pipefail -l
@@ -827,7 +822,7 @@
     - CASSANDRA_USE_JDK11: true
   j11_cqlsh-dtests-py3-no-vnodes:
     docker:
-    - image: apache/cassandra-testing-ubuntu2004-java11:20210304
+    - image: apache/cassandra-testing-ubuntu2004-java11:latest
     resource_class: xlarge
     working_directory: ~/
     shell: /bin/bash -eo pipefail -l
@@ -923,7 +918,7 @@
     - CASSANDRA_USE_JDK11: true
   j11_cqlsh-dtests-py38-with-vnodes:
     docker:
-    - image: apache/cassandra-testing-ubuntu2004-java11:20210304
+    - image: apache/cassandra-testing-ubuntu2004-java11:latest
     resource_class: xlarge
     working_directory: ~/
     shell: /bin/bash -eo pipefail -l
@@ -1019,7 +1014,7 @@
     - CASSANDRA_USE_JDK11: true
   j8_cqlsh-dtests-py3-with-vnodes:
     docker:
-    - image: apache/cassandra-testing-ubuntu2004-java11-w-dependencies:20210929
+    - image: apache/cassandra-testing-ubuntu2004-java11-w-dependencies:latest
     resource_class: xlarge
     working_directory: ~/
     shell: /bin/bash -eo pipefail -l
@@ -1114,7 +1109,7 @@
     - JDK_HOME: /usr/lib/jvm/java-8-openjdk-amd64
   j8_cqlsh-dtests-py2-no-vnodes:
     docker:
-    - image: apache/cassandra-testing-ubuntu2004-java11-w-dependencies:20210929
+    - image: apache/cassandra-testing-ubuntu2004-java11-w-dependencies:latest
     resource_class: xlarge
     working_directory: ~/
     shell: /bin/bash -eo pipefail -l
@@ -1209,7 +1204,7 @@
     - JDK_HOME: /usr/lib/jvm/java-8-openjdk-amd64
   j11_repeated_dtest:
     docker:
-    - image: apache/cassandra-testing-ubuntu2004-java11:20210304
+    - image: apache/cassandra-testing-ubuntu2004-java11:latest
     resource_class: xlarge
     working_directory: ~/
     shell: /bin/bash -eo pipefail -l
@@ -1354,7 +1349,7 @@
     - CASSANDRA_USE_JDK11: true
   j8_repeated_dtest:
     docker:
-    - image: apache/cassandra-testing-ubuntu2004-java11-w-dependencies:20210929
+    - image: apache/cassandra-testing-ubuntu2004-java11-w-dependencies:latest
     resource_class: xlarge
     working_directory: ~/
     shell: /bin/bash -eo pipefail -l
@@ -1476,7 +1471,7 @@
     - JDK_HOME: /usr/lib/jvm/java-8-openjdk-amd64
   j11_cqlsh-dtests-py2-with-vnodes:
     docker:
-    - image: apache/cassandra-testing-ubuntu2004-java11:20210304
+    - image: apache/cassandra-testing-ubuntu2004-java11:latest
     resource_class: xlarge
     working_directory: ~/
     shell: /bin/bash -eo pipefail -l
@@ -1572,7 +1567,7 @@
     - CASSANDRA_USE_JDK11: true
   j11_dtests-with-vnodes:
     docker:
-    - image: apache/cassandra-testing-ubuntu2004-java11:20210304
+    - image: apache/cassandra-testing-ubuntu2004-java11:latest
     resource_class: xlarge
     working_directory: ~/
     shell: /bin/bash -eo pipefail -l
@@ -1671,7 +1666,7 @@
     - CASSANDRA_USE_JDK11: true
   j8_dtests-no-vnodes:
     docker:
-    - image: apache/cassandra-testing-ubuntu2004-java11-w-dependencies:20210929
+    - image: apache/cassandra-testing-ubuntu2004-java11-w-dependencies:latest
     resource_class: xlarge
     working_directory: ~/
     shell: /bin/bash -eo pipefail -l
@@ -1747,7 +1742,7 @@
     - JDK_HOME: /usr/lib/jvm/java-8-openjdk-amd64
   j8_upgradetests-no-vnodes:
     docker:
-    - image: apache/cassandra-testing-ubuntu2004-java11-w-dependencies:20210929
+    - image: apache/cassandra-testing-ubuntu2004-java11-w-dependencies:latest
     resource_class: xlarge
     working_directory: ~/
     shell: /bin/bash -eo pipefail -l
@@ -1823,7 +1818,7 @@
     - JDK_HOME: /usr/lib/jvm/java-8-openjdk-amd64
   utests_stress:
     docker:
-    - image: apache/cassandra-testing-ubuntu2004-java11-w-dependencies:20210929
+    - image: apache/cassandra-testing-ubuntu2004-java11-w-dependencies:latest
     resource_class: xlarge
     working_directory: ~/
     shell: /bin/bash -eo pipefail -l
@@ -1886,7 +1881,7 @@
     - JDK_HOME: /usr/lib/jvm/java-8-openjdk-amd64
   j8_unit_tests:
     docker:
-    - image: apache/cassandra-testing-ubuntu2004-java11-w-dependencies:20210929
+    - image: apache/cassandra-testing-ubuntu2004-java11-w-dependencies:latest
     resource_class: xlarge
     working_directory: ~/
     shell: /bin/bash -eo pipefail -l
@@ -1995,7 +1990,7 @@
     - JDK_HOME: /usr/lib/jvm/java-8-openjdk-amd64
   j11_jvm_dtests:
     docker:
-    - image: apache/cassandra-testing-ubuntu2004-java11:20210304
+    - image: apache/cassandra-testing-ubuntu2004-java11:latest
     resource_class: xlarge
     working_directory: ~/
     shell: /bin/bash -eo pipefail -l
@@ -2105,7 +2100,7 @@
     - CASSANDRA_USE_JDK11: true
   j11_build:
     docker:
-    - image: apache/cassandra-testing-ubuntu2004-java11:20210304
+    - image: apache/cassandra-testing-ubuntu2004-java11:latest
     resource_class: medium
     working_directory: ~/
     shell: /bin/bash -eo pipefail -l
@@ -2204,7 +2199,7 @@
     - CASSANDRA_USE_JDK11: true
   j11_cqlsh-dtests-py2-no-vnodes:
     docker:
-    - image: apache/cassandra-testing-ubuntu2004-java11:20210304
+    - image: apache/cassandra-testing-ubuntu2004-java11:latest
     resource_class: xlarge
     working_directory: ~/
     shell: /bin/bash -eo pipefail -l
@@ -2300,7 +2295,7 @@
     - CASSANDRA_USE_JDK11: true
   j11_cqlshlib_tests:
     docker:
-    - image: apache/cassandra-testing-ubuntu2004-java11:20210304
+    - image: apache/cassandra-testing-ubuntu2004-java11:latest
     resource_class: medium
     working_directory: ~/
     shell: /bin/bash -eo pipefail -l
@@ -2355,7 +2350,7 @@
     - CASSANDRA_USE_JDK11: true
   j11_repeated_utest:
     docker:
-    - image: apache/cassandra-testing-ubuntu2004-java11:20210304
+    - image: apache/cassandra-testing-ubuntu2004-java11:latest
     resource_class: xlarge
     working_directory: ~/
     shell: /bin/bash -eo pipefail -l
@@ -2531,7 +2526,7 @@
     - CASSANDRA_USE_JDK11: true
   j8_dtests-with-vnodes:
     docker:
-    - image: apache/cassandra-testing-ubuntu2004-java11-w-dependencies:20210929
+    - image: apache/cassandra-testing-ubuntu2004-java11-w-dependencies:latest
     resource_class: xlarge
     working_directory: ~/
     shell: /bin/bash -eo pipefail -l
@@ -2607,7 +2602,7 @@
     - JDK_HOME: /usr/lib/jvm/java-8-openjdk-amd64
   j11_cqlsh-dtests-py38-no-vnodes:
     docker:
-    - image: apache/cassandra-testing-ubuntu2004-java11:20210304
+    - image: apache/cassandra-testing-ubuntu2004-java11:latest
     resource_class: xlarge
     working_directory: ~/
     shell: /bin/bash -eo pipefail -l
@@ -2703,7 +2698,7 @@
     - CASSANDRA_USE_JDK11: true
   j8_jvm_dtests:
     docker:
-    - image: apache/cassandra-testing-ubuntu2004-java11-w-dependencies:20210929
+    - image: apache/cassandra-testing-ubuntu2004-java11-w-dependencies:latest
     resource_class: xlarge
     working_directory: ~/
     shell: /bin/bash -eo pipefail -l
@@ -2812,7 +2807,7 @@
     - JDK_HOME: /usr/lib/jvm/java-8-openjdk-amd64
   j8_build:
     docker:
-    - image: apache/cassandra-testing-ubuntu2004-java11-w-dependencies:20210929
+    - image: apache/cassandra-testing-ubuntu2004-java11-w-dependencies:latest
     resource_class: medium
     working_directory: ~/
     shell: /bin/bash -eo pipefail -l
@@ -3272,13 +3267,8 @@
     - JDK_HOME: /usr/lib/jvm/java-8-openjdk-amd64
   j8_cqlshlib_tests:
     docker:
-<<<<<<< HEAD
-    - image: apache/cassandra-testing-ubuntu2004-java11-w-dependencies:20210929
+    - image: apache/cassandra-testing-ubuntu2004-java11-w-dependencies:latest
     resource_class: medium
-=======
-    - image: apache/cassandra-testing-ubuntu2004-java11-w-dependencies:latest
-    resource_class: xlarge
->>>>>>> e5c96230
     working_directory: ~/
     shell: /bin/bash -eo pipefail -l
     parallelism: 1
@@ -3394,11 +3384,7 @@
     - JDK_HOME: /usr/lib/jvm/java-8-openjdk-amd64
   j11_dtests-no-vnodes:
     docker:
-<<<<<<< HEAD
-    - image: apache/cassandra-testing-ubuntu2004-java11:20210304
-=======
-    - image: apache/cassandra-testing-ubuntu2004-java11-w-dependencies:latest
->>>>>>> e5c96230
+    - image: apache/cassandra-testing-ubuntu2004-java11:latest
     resource_class: xlarge
     working_directory: ~/
     shell: /bin/bash -eo pipefail -l
