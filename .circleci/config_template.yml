--- conflicted
+++ resolved
@@ -3021,11 +3021,7 @@
             # we need the "set -o pipefail" here so that the exit code that circleci will actually use is from pytest and not the exit code from tee
             export SPLIT_TESTS=`cat /tmp/split_dtest_tests_<<parameters.file_tag>>_final.txt`
             if [ ! -z "$SPLIT_TESTS" ]; then
-<<<<<<< HEAD
-              set -o pipefail && cd ~/cassandra-dtest && pytest <<parameters.pytest_extra_args>> --log-level="DEBUG" --junit-xml=/tmp/results/dtests/pytest_result_<<parameters.file_tag>>.xml -s --cassandra-dir=/home/cassandra/cassandra --keep-test-dir $SPLIT_TESTS 2>&1 | tee /tmp/dtest/stdout.txt
-=======
               set -o pipefail && cd ~/cassandra-dtest && pytest <<parameters.pytest_extra_args>> --log-cli-level="DEBUG" --junit-xml=/tmp/results/dtests/pytest_result_<<parameters.file_tag>>.xml -s --cassandra-dir=/home/cassandra/cassandra --keep-test-dir $SPLIT_TESTS 2>&1 | tee /tmp/dtest/stdout.txt
->>>>>>> 1e450dbb
             else
               echo "Tune your parallelism, there are more containers than test classes. Nothing to do in this container"
               (exit 1)
