--- conflicted
+++ resolved
@@ -62,6 +62,14 @@
     REPEATED_UTESTS_LONG:
     # The number of times that new, modified or manually specified long unit tests should be run.
     REPEATED_UTESTS_LONG_COUNT: 100
+
+    # Comma-separated list of tests that should be included in the repeated run for stress unit tests,
+    # in addition to automatically detected new and modified tests. For example:
+    # REPEATED_UTESTS_STRESS: org.apache.cassandra.stress.generate.DistributionGaussianTest
+    # REPEATED_UTESTS_STRESS: org.apache.cassandra.stress.generate.DistributionGaussianTest#simpleGaussian
+    REPEATED_UTESTS_STRESS:
+    # The number of times that new, modified or manually specified stress unit tests should be run.
+    REPEATED_UTESTS_STRESS_COUNT: 500
 
     # Comma-separated list of tests that should be included in the repeated run for JVM dtests,
     # in addition to automatically detected new and modified tests. For example:
@@ -210,31 +218,31 @@
         requires:
           - start_utests_compression
           - build
-<<<<<<< HEAD
+    - start_utests_compression_repeat:
+        type: approval
+    - utests_compression_repeat:
+        requires:
+          - start_utests_compression_repeat
+          - build
     - start_utests_stress:
         type: approval
     - utests_stress:
         requires:
           - start_utests_stress
-=======
-    - start_utests_compression_repeat:
-        type: approval
-    - utests_compression_repeat:
-        requires:
-          - start_utests_compression_repeat
->>>>>>> 9aa28a81
+          - build
+    - start_utests_stress_repeat:
+        type: approval
+    - utests_stress_repeat:
+        requires:
+          - start_utests_stress_repeat
           - build
     - start_j8_dtest_jars_build:
         type: approval
     - j8_dtest_jars_build:
         requires:
           - build
-<<<<<<< HEAD
           - start_j8_dtest_jars_build
-    - start_jvm_upgrade_dtest:
-=======
     - start_jvm_upgrade_dtests:
->>>>>>> 9aa28a81
         type: approval
     - j8_jvm_upgrade_dtests:
         requires:
@@ -272,11 +280,11 @@
           - start_j8_dtests_vnode_repeat
           - build
     # Java 8 upgrade tests
-    - start_j8_upgrade_dtests:
+    - start_upgrade_dtests:
         type: approval
     - j8_upgrade_dtests:
         requires:
-          - start_j8_upgrade_dtests
+          - start_upgrade_dtests
           - build
     - start_j8_upgrade_dtests_repeat:
         type: approval
@@ -291,7 +299,6 @@
         requires:
           - start_j8_repeated_ant_test
           - build
-
 
 pre-commit_jobs: &pre-commit_jobs
   jobs:
@@ -330,33 +337,26 @@
         requires:
           - start_utests_compression
           - build
-<<<<<<< HEAD
+    - utests_compression_repeat:
+        requires:
+          - start_utests_compression
+          - build
     - start_utests_stress:
         type: approval
     - utests_stress:
         requires:
           - start_utests_stress
           - build
-    - start_j8_dtest_jars_build:
+    - utests_stress_repeat:
+        requires:
+          - start_utests_stress
+          - build
+    - start_jvm_upgrade_dtests:
         type: approval
     - j8_dtest_jars_build:
         requires:
           - build
-          - start_j8_dtest_jars_build
-    - start_jvm_upgrade_dtest:
-        type: approval
-=======
-    - utests_compression_repeat:
-        requires:
-          - start_utests_compression
-          - build
-    - start_jvm_upgrade_dtests:
-        type: approval
-    - j8_dtest_jars_build:
-        requires:
           - start_jvm_upgrade_dtests
-          - build
->>>>>>> 9aa28a81
     - j8_jvm_upgrade_dtests:
         requires:
           - j8_dtest_jars_build
@@ -377,15 +377,19 @@
         requires:
           - build
     # Java 8 upgrade tests (on request)
-    - start_upgrade_dtests:
+    - start_upgrade_tests:
         type: approval
     - j8_upgrade_dtests:
         requires:
-          - start_upgrade_dtests
+          - start_upgrade_tests
           - build
     - j8_upgrade_dtests_repeat:
         requires:
-          - start_upgrade_dtests
+          - start_upgrade_tests
+          - build
+    # Java 8 repeated utest
+    - j8_repeated_ant_test:
+        requires:
           - build
 
 workflows:
@@ -487,7 +491,6 @@
       - run_parallel_junit_tests:
           target: testclasslist-compression
 
-<<<<<<< HEAD
   utests_stress:
     <<: *j8_seq_executor
     steps:
@@ -496,10 +499,7 @@
       - run_junit_tests:
           target: stress-test
 
-  j8_dtests-with-vnodes:
-=======
   j8_dtests_vnode:
->>>>>>> 9aa28a81
     <<: *j8_par_executor
     steps:
       - attach_workspace:
@@ -575,6 +575,14 @@
           at: /home/cassandra
       - log_environment
       - run_utests_long_repeat
+
+  utests_stress_repeat:
+    <<: *j8_repeated_utest_executor
+    steps:
+      - attach_workspace:
+          at: /home/cassandra
+      - log_environment
+      - run_utests_stress_repeat
 
   j8_jvm_dtests_repeat:
     <<: *j8_repeated_utest_executor
@@ -1000,6 +1008,14 @@
           count: ${REPEATED_UTESTS_LONG_COUNT}
           stop_on_failure: ${REPEATED_TESTS_STOP_ON_FAILURE}
 
+  run_utests_stress_repeat:
+    steps:
+      - run_repeated_utests:
+          target: stress-test-some
+          tests: ${REPEATED_UTESTS_STRESS}
+          count: ${REPEATED_UTESTS_STRESS_COUNT}
+          stop_on_failure: ${REPEATED_TESTS_STOP_ON_FAILURE}
+
   run_jvm_dtests_repeat:
     steps:
       - run_repeated_utests:
@@ -1068,7 +1084,8 @@
                       $target == "test-cdc" || \
                       $target == "test-compression" || \
                       $target == "test-system-keyspace-directory" || \
-                      $target == "long-test" ]]; then
+                      $target == "long-test" || \
+                      $target == "stress-test" ]]; then
                   name_arg="-Dtest.name=${class##*.}"
                 else
                   name_arg="-Dtest.name=$class"
@@ -1189,7 +1206,8 @@
                       $target == "test-cdc" || \
                       $target == "test-compression" || \
                       $target == "test-system-keyspace-directory" || \
-                      $target == "long-test" ]]; then
+                      $target == "long-test" || \
+                      $target == "stress-test" ]]; then
                   name="-Dtest.name=$class_name"
                 else
                   name="-Dtest.name=$class_path"
