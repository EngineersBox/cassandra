--- conflicted
+++ resolved
@@ -1,12 +1,6 @@
-<<<<<<< HEAD
---- config-2_1.yml	2022-10-15 12:44:53.878216263 +0100
-+++ config-2_1.yml.HIGHRES	2022-10-15 12:45:49.850511983 +0100
+--- config-2_1.yml	2022-10-25 12:28:18.966893212 +0100
++++ config-2_1.yml.HIGHRES	2022-10-25 12:29:12.625678547 +0100
 @@ -148,14 +148,14 @@
-=======
---- config-2_1.yml	2022-10-27 10:22:41.868009084 +0100
-+++ config-2_1.yml.HIGHRES	2022-10-27 10:23:05.374865893 +0100
-@@ -136,14 +136,14 @@
->>>>>>> 6152cb08
  j8_par_executor: &j8_par_executor
    executor:
      name: java8-executor
@@ -25,11 +19,7 @@
  
  j8_small_executor: &j8_small_executor
    executor:
-<<<<<<< HEAD
-@@ -166,62 +166,68 @@
-=======
-@@ -154,68 +154,74 @@
->>>>>>> 6152cb08
+@@ -166,68 +166,74 @@
  j8_medium_par_executor: &j8_medium_par_executor
    executor:
      name: java8-executor
