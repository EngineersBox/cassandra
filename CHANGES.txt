<<<<<<< HEAD
4.0-beta2
 * Verify sstable components on startup (CASSANDRA-15945)
4.0-beta1
 * Remove BackPressureStrategy (CASSANDRA-15375)
 * Improve messaging on indexing frozen collections (CASSANDRA-15908)
 * USING_G1 is incorrectly set in cassandra-env.sh if G1 is explicitly disabled with -UseG1GC (CASSANDRA-15931)
 * Update compaction_throughput_mb_per_sec throttle default to 64 (CASSANDRA-14902)
 * Add option to disable compaction at startup (CASSANDRA-15927)
 * FBUtilities.getJustLocalAddress falls back to lo ip on misconfigured nodes (CASSANDRA-15901)
 * Close channel and reduce buffer allocation during entire sstable streaming with SSL (CASSANDRA-15900)
 * Prune expired messages less frequently in internode messaging (CASSANDRA-15700)
 * Fix Ec2Snitch handling of legacy mode for dc names matching both formats, eg "us-west-2" (CASSANDRA-15878)
 * Add support for server side DESCRIBE statements (CASSANDRA-14825)
 * Fail startup if -Xmn is set when the G1 garbage collector is used (CASSANDRA-15839)
 * generateSplits method replaced the generateRandomTokens for ReplicationAwareTokenAllocator. (CASSANDRA-15877)
 * Several mbeans are not unregistered when dropping a keyspace and table (CASSANDRA-14888)
 * Update defaults for server and client TLS settings (CASSANDRA-15262)
 * Differentiate follower/initator in StreamMessageHeader (CASSANDRA-15665)
 * Add a startup check to detect if LZ4 uses java rather than native implementation (CASSANDRA-15884)
 * Fix missing topology events when running multiple nodes on the same network interface (CASSANDRA-15677)
 * Create config.yml.MIDRES (CASSANDRA-15712)
 * Fix handling of fully purged static rows in repaired data tracking (CASSANDRA-15848)
 * Prevent validation request submission from blocking ANTI_ENTROPY stage (CASSANDRA-15812)
 * Add fqltool and auditlogviewer to rpm and deb packages (CASSANDRA-14712)
 * Include DROPPED_COLUMNS in schema digest computation (CASSANDRA-15843)
 * Fix Cassandra restart from rpm install (CASSANDRA-15830)
 * Improve handling of 2i initialization failures (CASSANDRA-13606)
 * Add completion_ratio column to sstable_tasks virtual table (CASANDRA-15759)
 * Add support for adding custom Verbs (CASSANDRA-15725)
 * Speed up entire-file-streaming file containment check and allow entire-file-streaming for all compaction strategies (CASSANDRA-15657,CASSANDRA-15783)
 * Provide ability to configure IAuditLogger (CASSANDRA-15748)
 * Fix nodetool enablefullquerylog blocking param parsing (CASSANDRA-15819)
 * Add isTransient to SSTableMetadataView (CASSANDRA-15806)
 * Fix tools/bin/fqltool for all shells (CASSANDRA-15820)
 * Fix clearing of legacy size_estimates (CASSANDRA-15776)
 * Update port when reconnecting to pre-4.0 SSL storage (CASSANDRA-15727)
 * Only calculate dynamicBadnessThreshold once per loop in DynamicEndpointSnitch (CASSANDRA-15798)
 * Cleanup redundant nodetool commands added in 4.0 (CASSANDRA-15256)
 * Update to Python driver 3.23 for cqlsh (CASSANDRA-15793)
 * Add tunable initial size and growth factor to RangeTombstoneList (CASSANDRA-15763)
 * Improve debug logging in SSTableReader for index summary (CASSANDRA-15755)
 * bin/sstableverify should support user provided token ranges (CASSANDRA-15753)
 * Improve logging when mutation passed to commit log is too large (CASSANDRA-14781)
 * replace LZ4FastDecompressor with LZ4SafeDecompressor (CASSANDRA-15560)
 * Fix buffer pool NPE with concurrent release due to in-progress tiny pool eviction (CASSANDRA-15726)
 * Avoid race condition when completing stream sessions (CASSANDRA-15666)
 * Flush with fast compressors by default (CASSANDRA-15379)
 * Fix CqlInputFormat regression from the switch to system.size_estimates (CASSANDRA-15637)
 * Allow sending Entire SSTables over SSL (CASSANDRA-15740)
 * Fix CQLSH UTF-8 encoding issue for Python 2/3 compatibility (CASSANDRA-15739)
 * Fix batch statement preparation when multiple tables and parameters are used (CASSANDRA-15730)
 * Fix regression with traceOutgoingMessage printing message size (CASSANDRA-15687)
 * Ensure repaired data tracking reads a consistent amount of data across replicas (CASSANDRA-15601)
 * Fix CQLSH to avoid arguments being evaluated (CASSANDRA-15660)
 * Correct Visibility and Improve Safety of Methods in LatencyMetrics (CASSANDRA-15597)
 * Allow cqlsh to run with Python2.7/Python3.6+ (CASSANDRA-15659,CASSANDRA-15573)
 * Improve logging around incremental repair (CASSANDRA-15599)
 * Do not check cdc_raw_directory filesystem space if CDC disabled (CASSANDRA-15688)
 * Replace array iterators with get by index (CASSANDRA-15394)
 * Minimize BTree iterator allocations (CASSANDRA-15389)
Merged from 3.11:
=======
3.11.8
 * Frozen RawTuple is not annotated with frozen in the toString method (CASSANDRA-15857)


3.11.7
>>>>>>> d51c18f8
 * Fix cqlsh output when fetching all rows in batch mode (CASSANDRA-15905)
 * Upgrade Jackson to 2.9.10 (CASSANDRA-15867)
 * Fix CQL formatting of read command restrictions for slow query log (CASSANDRA-15503)
Merged from 3.0:
 * Avoid hinted handoff per-host throttle being arounded to 0 in large cluster (CASSANDRA-15859)
 * Avoid emitting empty range tombstones from RangeTombstoneList (CASSANDRA-15924)
 * Avoid thread starvation, and improve compare-and-swap performance, in the slab allocators (CASSANDRA-15922)
 * Add token to tombstone warning and error messages (CASSANDRA-15890)
 * Fixed range read concurrency factor computation and capped as 10 times tpc cores (CASSANDRA-15752)
 * Catch exception on bootstrap resume and init native transport (CASSANDRA-15863)
 * Fix replica-side filtering returning stale data with CL > ONE (CASSANDRA-8272, CASSANDRA-8273)
 * Rely on snapshotted session infos on StreamResultFuture.maybeComplete to avoid race conditions (CASSANDRA-15667)
 * EmptyType doesn't override writeValue so could attempt to write bytes when expected not to (CASSANDRA-15790)
 * Fix index queries on partition key columns when some partitions contains only static data (CASSANDRA-13666)
 * Avoid creating duplicate rows during major upgrades (CASSANDRA-15789)
 * liveDiskSpaceUsed and totalDiskSpaceUsed get corrupted if IndexSummaryRedistribution gets interrupted (CASSANDRA-15674)
 * Fix Debian init start/stop (CASSANDRA-15770)
 * Fix infinite loop on index query paging in tables with clustering (CASSANDRA-14242)
 * Fix chunk index overflow due to large sstable with small chunk length (CASSANDRA-15595)
 * Allow selecting static column only when querying static index (CASSANDRA-14242)
 * cqlsh return non-zero status when STDIN CQL fails (CASSANDRA-15623)
 * Don't skip sstables in slice queries based only on local min/max/deletion timestamp (CASSANDRA-15690)
Merged from 2.2:
 * Fix nomenclature of allow and deny lists (CASSANDRA-15862)
 * Remove generated files from source artifact (CASSANDRA-15849)
 * Remove duplicated tools binaries from tarballs (CASSANDRA-15768)
 * Duplicate results with DISTINCT queries in mixed mode (CASSANDRA-15501)
Merged from 2.1:
 * Fix writing of snapshot manifest when the table has table-backed secondary indexes (CASSANDRA-10968)

4.0-alpha4
 * Add client request size server metrics (CASSANDRA-15704)
 * Add additional logging around FileUtils and compaction leftover cleanup (CASSANDRA-15705)
 * Mark system_views/system_virtual_schema as non-alterable keyspaces in cqlsh (CASSANDRA-15711)
 * Fail incremental repair if an old version sstable is involved (CASSANDRA-15612)
 * Fix overflows on StreamingTombstoneHistogramBuilder produced by large deletion times (CASSANDRA-14773)
 * Mark system_views/system_virtual_schema as system keyspaces in cqlsh (CASSANDRA-15706)
 * Avoid unnecessary collection/iterator allocations during btree construction (CASSANDRA-15390)
 * Repair history tables should have TTL and TWCS (CASSANDRA-12701)
 * Fix cqlsh erroring out on Python 3.7 due to webbrowser module being absent (CASSANDRA-15572)
 * Fix IMH#acquireCapacity() to return correct Outcome when endpoint reserve runs out (CASSANDRA-15607)
 * Fix nodetool describering output (CASSANDRA-15682)
 * Only track ideal CL failure when request CL met (CASSANDRA-15696)
 * Fix flaky CoordinatorMessagingTest and docstring in OutboundSink and ConsistentSession (CASSANDRA-15672)
 * Fix force compaction of wrapping ranges (CASSANDRA-15664)
 * Expose repair streaming metrics (CASSANDRA-15656)
 * Set now in seconds in the future for validation repairs (CASSANDRA-15655)
 * Emit metric on preview repair failure (CASSANDRA-15654)
 * Use more appropriate logging levels (CASSANDRA-15661)
 * Fixed empty check in TrieMemIndex due to potential state inconsistency in ConcurrentSkipListMap (CASSANDRA-15526)
 * Added UnleveledSSTables global and table level metric (CASSANDRA-15620)
 * Added Virtual Table exposing Cassandra relevant system properties (CASSANDRA-15616, CASSANDRA-15643)
 * Improve the algorithmic token allocation in case racks = RF (CASSANDRA-15600)
 * Fix ConnectionTest.testAcquireReleaseOutbound (CASSANDRA-15308)
 * Include finalized pending sstables in preview repair (CASSANDRA-15553)
 * Reverted to the original behavior of CLUSTERING ORDER on CREATE TABLE (CASSANDRA-15271)
 * Correct inaccurate logging message (CASSANDRA-15549)
 * Unset GREP_OPTIONS (CASSANDRA-14487)
 * Update to Python driver 3.21 for cqlsh (CASSANDRA-14872)
 * Fix missing Keyspaces in cqlsh describe output (CASSANDRA-15576)
 * Fix multi DC nodetool status output (CASSANDRA-15305)
 * updateCoordinatorWriteLatencyTableMetric can produce misleading metrics (CASSANDRA-15569)
 * Make cqlsh and cqlshlib Python 2 & 3 compatible (CASSANDRA-10190)
 * Improve the description of nodetool listsnapshots command (CASSANDRA-14587)
 * allow embedded cassandra launched from a one-jar or uno-jar (CASSANDRA-15494)
 * Update hppc library to version 0.8.1 (CASSANDRA-12995)
 * Limit the dependencies used by UDFs/UDAs (CASSANDRA-14737)
 * Make native_transport_max_concurrent_requests_in_bytes updatable (CASSANDRA-15519)
 * Cleanup and improvements to IndexInfo/ColumnIndex (CASSANDRA-15469)
 * Potential Overflow in DatabaseDescriptor Functions That Convert Between KB/MB & Bytes (CASSANDRA-15470)
Merged from 3.11:
 * Allow sstableloader to use SSL on the native port (CASSANDRA-14904)
Merged from 3.0:
 * cqlsh return non-zero status when STDIN CQL fails (CASSANDRA-15623)
 * Don't skip sstables in slice queries based only on local min/max/deletion timestamp (CASSANDRA-15690)
 * Memtable memory allocations may deadlock (CASSANDRA-15367)
 * Run evictFromMembership in GossipStage (CASSANDRA-15592)
Merged from 2.2:
 * Duplicate results with DISTINCT queries in mixed mode (CASSANDRA-15501)
 * Disable JMX rebinding (CASSANDRA-15653)
Merged from 2.1:
 * Fix parse error in cqlsh COPY FROM and formatting for map of blobs (CASSANDRA-15679)
 * Fix Commit log replays when static column clustering keys are collections (CASSANDRA-14365)
 * Fix Red Hat init script on newer systemd versions (CASSANDRA-15273)
 * Allow EXTRA_CLASSPATH to work on tar/source installations (CASSANDRA-15567)

4.0-alpha3
 * Restore monotonic read consistency guarantees for blocking read repair (CASSANDRA-14740)
 * Separate exceptions for CAS write timeout exceptions caused by contention and unkown result (CASSANDRA-15350)
 * Fix in-jvm dtest java 11 compatibility (CASSANDRA-15463)
 * Remove joda time dependency (CASSANDRA-15257)
 * Exclude purgeable tombstones from repaired data tracking (CASSANDRA-15462)
 * Exclude legacy counter shards from repaired data tracking (CASSANDRA-15461)
 * Make it easier to add trace headers to messages (CASSANDRA-15499)
 * Fix and optimise partial compressed sstable streaming (CASSANDRA-13938)
 * Improve error when JVM 11 can't access required modules (CASSANDRA-15468)
 * Better handling of file deletion failures by DiskFailurePolicy (CASSANDRA-15143)
 * Prevent read repair mutations from increasing read timeout (CASSANDRA-15442)
 * Document 4.0 system keyspace changes, bump generations (CASSANDRA-15454)
 * Make it possible to disable STCS-in-L0 during runtime (CASSANDRA-15445)
 * Removed obsolete OldNetworkTopologyStrategy (CASSANDRA-13990)
 * Align record header of FQL and audit binary log (CASSANDRA-15076)
 * Shuffle forwarding replica for messages to non-local DC (CASSANDRA-15318)
 * Optimise native protocol ASCII string encoding (CASSANDRA-15410)
 * Make sure all exceptions are propagated in DebuggableThreadPoolExecutor (CASSANDRA-15332)
 * Make it possible to resize concurrent read / write thread pools at runtime (CASSANDRA-15277)
 * Close channels on error (CASSANDRA-15407)
 * Integrate SJK into nodetool (CASSANDRA-12197)
 * Ensure that empty clusterings with kind==CLUSTERING are Clustering.EMPTY (CASSANDRA-15498)
 * The flag 'cross_node_timeout' has been set as true by default. This change
   is done under the assumption that users have setup NTP on their clusters or
   otherwise synchronize their clocks, and that clocks are mostly in sync, since
   this is a requirement for general correctness of last write wins. (CASSANDRA-15216)
Merged from 3.11:
 * Fix bad UDT sstable metadata serialization headers written by C* 3.0 on upgrade and in sstablescrub (CASSANDRA-15035)
 * Fix nodetool compactionstats showing extra pending task for TWCS - patch implemented (CASSANDRA-15409)
 * Fix SELECT JSON formatting for the "duration" type (CASSANDRA-15075)
 * Update nodetool help stop output (CASSANDRA-15401)
Merged from 3.0:
 * Fix race condition when setting bootstrap flags (CASSANDRA-14878)
 * Run in-jvm upgrade dtests in circleci (CASSANDRA-15506)
 * Include updates to static column in mutation size calculations (CASSANDRA-15293)
 * Fix point-in-time recoevery ignoring timestamp of updates to static columns (CASSANDRA-15292)
 * GC logs are also put under $CASSANDRA_LOG_DIR (CASSANDRA-14306)
 * Fix sstabledump's position key value when partitions have multiple rows (CASSANDRA-14721)
 * Avoid over-scanning data directories in LogFile.verify() (CASSANDRA-15364)
 * Bump generations and document changes to system_distributed and system_traces in 3.0, 3.11
   (CASSANDRA-15441)
 * Fix system_traces creation timestamp; optimise system keyspace upgrades (CASSANDRA-15398)
 * Make sure index summary redistribution does not start when compactions are paused (CASSANDRA-15265)
 * Fix NativeLibrary.tryOpenDirectory callers for Windows (CASSANDRA-15426)
Merged from 2.2:
 * Fix SELECT JSON output for empty blobs (CASSANDRA-15435)
 * In-JVM DTest: Set correct internode message version for upgrade test (CASSANDRA-15371)
 * In-JVM DTest: Support NodeTool in dtest (CASSANDRA-15429)
 * Added data modeling documentation (CASSANDRA-15443)

4.0-alpha2
 * Fix SASI non-literal string comparisons (range operators) (CASSANDRA-15169)
 * Upgrade Guava to 27, and to java-driver 3.6.0 (from 3.4.0-SNAPSHOT) (CASSANDRA-14655)
 * Extract an AbstractCompactionController to allow for custom implementations (CASSANDRA-15286)
 * Move chronicle-core version from snapshot to stable, and include carrotsearch in generated pom.xml (CASSANDRA-15321)
 * Untangle RepairMessage sub-hierarchy of messages, use new messaging (more) correctly (CASSANDRA-15163)
 * Add `allocate_tokens_for_local_replication_factor` option for token allocation (CASSANDRA-15260)
 * Add Alibaba Cloud Platform snitch (CASSANDRA-15092)
Merged from 3.0:
 * Fix various data directory prefix matching issues (CASSANDRA-13974)
 * Minimize clustering values in metadata collector (CASSANDRA-15400)
 * Make sure index summary redistribution does not start when compactions are paused (CASSANDRA-15265)
 * Add ability to cap max negotiable protocol version (CASSANDRA-15193)
 * Gossip tokens on startup if available (CASSANDRA-15335)
 * Fix resource leak in CompressedSequentialWriter (CASSANDRA-15340)
 * Fix bad merge that reverted CASSANDRA-14993 (CASSANDRA-15289)
 * Add support for network topology and query tracing for inJVM dtest (CASSANDRA-15319)


4.0-alpha1
 * Inaccurate exception message with nodetool snapshot (CASSANDRA-15287)
 * Fix InternodeOutboundMetrics overloaded bytes/count mixup (CASSANDRA-15186)
 * Enhance & reenable RepairTest with compression=off and compression=on (CASSANDRA-15272)
 * Improve readability of Table metrics Virtual tables units (CASSANDRA-15194)
 * Fix error with non-existent table for nodetool tablehistograms (CASSANDRA-14410)
 * Avoid result truncation in decimal operations (CASSANDRA-15232)
 * Catch non-IOException in FileUtils.close to make sure that all resources are closed (CASSANDRA-15225)
 * Align load column in nodetool status output (CASSANDRA-14787)
 * CassandraNetworkAuthorizer uses cached roles info (CASSANDRA-15089)
 * Introduce optional timeouts for idle client sessions (CASSANDRA-11097)
 * Fix AlterTableStatement dropped type validation order (CASSANDRA-15203)
 * Update Netty dependencies to latest, clean up SocketFactory (CASSANDRA-15195)
 * Native Transport - Apply noSpamLogger to ConnectionLimitHandler (CASSANDRA-15167)
 * Reduce heap pressure during compactions (CASSANDRA-14654)
 * Support building Cassandra with JDK 11 (CASSANDRA-15108)
 * Use quilt to patch cassandra.in.sh in Debian packaging (CASSANDRA-14710)
 * Take sstable references before calculating approximate key count (CASSANDRA-14647)
 * Restore snapshotting of system keyspaces on version change (CASSANDRA-14412)
 * Fix AbstractBTreePartition locking in java 11 (CASSANDRA-14607)
 * SimpleClient should pass connection properties as options (CASSANDRA-15056)
 * Set repaired data tracking flag on range reads if enabled (CASSANDRA-15019)
 * Calculate pending ranges for BOOTSTRAP_REPLACE correctly (CASSANDRA-14802)
 * Make TableCQLHelper reuse the single quote pattern (CASSANDRA-15033)
 * Add Zstd compressor (CASSANDRA-14482)
 * Fix IR prepare anti-compaction race (CASSANDRA-15027)
 * Fix SimpleStrategy option validation (CASSANDRA-15007)
 * Don't try to cancel 2i compactions when starting anticompaction (CASSANDRA-15024)
 * Avoid NPE in RepairRunnable.recordFailure (CASSANDRA-15025)
 * SSL Cert Hot Reloading should check for sanity of the new keystore/truststore before loading it (CASSANDRA-14991)
 * Avoid leaking threads when failing anticompactions and rate limit anticompactions (CASSANDRA-15002)
 * Validate token() arguments early instead of throwing NPE at execution (CASSANDRA-14989)
 * Add a new tool to dump audit logs (CASSANDRA-14885)
 * Fix generating javadoc with Java11 (CASSANDRA-14988)
 * Only cancel conflicting compactions when starting anticompactions and sub range compactions (CASSANDRA-14935)
 * Use a stub IndexRegistry for non-daemon use cases (CASSANDRA-14938)
 * Don't enable client transports when bootstrap is pending (CASSANDRA-14525)
 * Make antiCompactGroup throw exception on error and anticompaction non cancellable
   again (CASSANDRA-14936)
 * Catch empty/invalid bounds in SelectStatement (CASSANDRA-14849)
 * Auto-expand replication_factor for NetworkTopologyStrategy (CASSANDRA-14303)
 * Transient Replication: support EACH_QUORUM (CASSANDRA-14727)
 * BufferPool: allocating thread for new chunks should acquire directly (CASSANDRA-14832)
 * Send correct messaging version in internode messaging handshake's third message (CASSANDRA-14896)
 * Make Read and Write Latency columns consistent for proxyhistograms and tablehistograms (CASSANDRA-11939)
 * Make protocol checksum type option case insensitive (CASSANDRA-14716)
 * Forbid re-adding static columns as regular and vice versa (CASSANDRA-14913)
 * Audit log allows system keyspaces to be audited via configuration options (CASSANDRA-14498)
 * Lower default chunk_length_in_kb from 64kb to 16kb (CASSANDRA-13241)
 * Startup checker should wait for count rather than percentage (CASSANDRA-14297)
 * Fix incorrect sorting of replicas in SimpleStrategy.calculateNaturalReplicas (CASSANDRA-14862)
 * Partitioned outbound internode TCP connections can occur when nodes restart (CASSANDRA-14358)
 * Don't write to system_distributed.repair_history, system_traces.sessions, system_traces.events in mixed version 3.X/4.0 clusters (CASSANDRA-14841)
 * Avoid running query to self through messaging service (CASSANDRA-14807)
 * Allow using custom script for chronicle queue BinLog archival (CASSANDRA-14373)
 * Transient->Full range movements mishandle consistency level upgrade (CASSANDRA-14759)
 * ReplicaCollection follow-up (CASSANDRA-14726)
 * Transient node receives full data requests (CASSANDRA-14762)
 * Enable snapshot artifacts publish (CASSANDRA-12704)
 * Introduce RangesAtEndpoint.unwrap to simplify StreamSession.addTransferRanges (CASSANDRA-14770)
 * LOCAL_QUORUM may speculate to non-local nodes, resulting in Timeout instead of Unavailable (CASSANDRA-14735)
 * Avoid creating empty compaction tasks after truncate (CASSANDRA-14780)
 * Fail incremental repair prepare phase if it encounters sstables from un-finalized sessions (CASSANDRA-14763)
 * Add a check for receiving digest response from transient node (CASSANDRA-14750)
 * Fail query on transient replica if coordinator only expects full data (CASSANDRA-14704)
 * Remove mentions of transient replication from repair path (CASSANDRA-14698)
 * Fix handleRepairStatusChangedNotification to remove first then add (CASSANDRA-14720)
 * Allow transient node to serve as a repair coordinator (CASSANDRA-14693)
 * DecayingEstimatedHistogramReservoir.EstimatedHistogramReservoirSnapshot returns wrong value for size() and incorrectly calculates count (CASSANDRA-14696)
 * AbstractReplicaCollection equals and hash code should throw due to conflict between order sensitive/insensitive uses (CASSANDRA-14700)
 * Detect inconsistencies in repaired data on the read path (CASSANDRA-14145)
 * Add checksumming to the native protocol (CASSANDRA-13304)
 * Make AuthCache more easily extendable (CASSANDRA-14662)
 * Extend RolesCache to include detailed role info (CASSANDRA-14497)
 * Add fqltool compare (CASSANDRA-14619)
 * Add fqltool replay (CASSANDRA-14618)
 * Log keyspace in full query log (CASSANDRA-14656)
 * Transient Replication and Cheap Quorums (CASSANDRA-14404)
 * Log server-generated timestamp and nowInSeconds used by queries in FQL (CASSANDRA-14675)
 * Add diagnostic events for read repairs (CASSANDRA-14668)
 * Use consistent nowInSeconds and timestamps values within a request (CASSANDRA-14671)
 * Add sampler for query time and expose with nodetool (CASSANDRA-14436)
 * Clean up Message.Request implementations (CASSANDRA-14677)
 * Disable old native protocol versions on demand (CASANDRA-14659)
 * Allow specifying now-in-seconds in native protocol (CASSANDRA-14664)
 * Improve BTree build performance by avoiding data copy (CASSANDRA-9989)
 * Make monotonic read / read repair configurable (CASSANDRA-14635)
 * Refactor CompactionStrategyManager (CASSANDRA-14621)
 * Flush netty client messages immediately by default (CASSANDRA-13651)
 * Improve read repair blocking behavior (CASSANDRA-10726)
 * Add a virtual table to expose settings (CASSANDRA-14573)
 * Fix up chunk cache handling of metrics (CASSANDRA-14628)
 * Extend IAuthenticator to accept peer SSL certificates (CASSANDRA-14652)
 * Incomplete handling of exceptions when decoding incoming messages (CASSANDRA-14574)
 * Add diagnostic events for user audit logging (CASSANDRA-13668)
 * Allow retrieving diagnostic events via JMX (CASSANDRA-14435)
 * Add base classes for diagnostic events (CASSANDRA-13457)
 * Clear view system metadata when dropping keyspace (CASSANDRA-14646)
 * Allocate ReentrantLock on-demand in java11 AtomicBTreePartitionerBase (CASSANDRA-14637)
 * Make all existing virtual tables use LocalPartitioner (CASSANDRA-14640)
 * Revert 4.0 GC alg back to CMS (CASANDRA-14636)
 * Remove hardcoded java11 jvm args in idea workspace files (CASSANDRA-14627)
 * Update netty to 4.1.128 (CASSANDRA-14633)
 * Add a virtual table to expose thread pools (CASSANDRA-14523)
 * Add a virtual table to expose caches (CASSANDRA-14538, CASSANDRA-14626)
 * Fix toDate function for timestamp arguments (CASSANDRA-14502)
 * Stream entire SSTables when possible (CASSANDRA-14556)
 * Cell reconciliation should not depend on nowInSec (CASSANDRA-14592)
 * Add experimental support for Java 11 (CASSANDRA-9608)
 * Make PeriodicCommitLogService.blockWhenSyncLagsNanos configurable (CASSANDRA-14580)
 * Improve logging in MessageInHandler's constructor (CASSANDRA-14576)
 * Set broadcast address in internode messaging handshake (CASSANDRA-14579)
 * Wait for schema agreement prior to building MVs (CASSANDRA-14571)
 * Make all DDL statements idempotent and not dependent on global state (CASSANDRA-13426)
 * Bump the hints messaging version to match the current one (CASSANDRA-14536)
 * OffsetAwareConfigurationLoader doesn't set ssl storage port causing bind errors in CircleCI (CASSANDRA-14546)
 * Report why native_transport_port fails to bind (CASSANDRA-14544)
 * Optimize internode messaging protocol (CASSANDRA-14485)
 * Internode messaging handshake sends wrong messaging version number (CASSANDRA-14540)
 * Add a virtual table to expose active client connections (CASSANDRA-14458)
 * Clean up and refactor client metrics (CASSANDRA-14524)
 * Nodetool import row cache invalidation races with adding sstables to tracker (CASSANDRA-14529)
 * Fix assertions in LWTs after TableMetadata was made immutable (CASSANDRA-14356)
 * Abort compactions quicker (CASSANDRA-14397)
 * Support light-weight transactions in cassandra-stress (CASSANDRA-13529)
 * Make AsyncOneResponse use the correct timeout (CASSANDRA-14509)
 * Add option to sanity check tombstones on reads/compactions (CASSANDRA-14467)
 * Add a virtual table to expose all running sstable tasks (CASSANDRA-14457)
 * Let nodetool import take a list of directories (CASSANDRA-14442)
 * Avoid unneeded memory allocations / cpu for disabled log levels (CASSANDRA-14488)
 * Implement virtual keyspace interface (CASSANDRA-7622)
 * nodetool import cleanup and improvements (CASSANDRA-14417)
 * Bump jackson version to >= 2.9.5 (CASSANDRA-14427)
 * Allow nodetool toppartitions without specifying table (CASSANDRA-14360)
 * Audit logging for database activity (CASSANDRA-12151)
 * Clean up build artifacts in docs container (CASSANDRA-14432)
 * Minor network authz improvements (Cassandra-14413)
 * Automatic sstable upgrades (CASSANDRA-14197)
 * Replace deprecated junit.framework.Assert usages with org.junit.Assert (CASSANDRA-14431)
 * Cassandra-stress throws NPE if insert section isn't specified in user profile (CASSSANDRA-14426)
 * List clients by protocol versions `nodetool clientstats --by-protocol` (CASSANDRA-14335)
 * Improve LatencyMetrics performance by reducing write path processing (CASSANDRA-14281)
 * Add network authz (CASSANDRA-13985)
 * Use the correct IP/Port for Streaming when localAddress is left unbound (CASSANDRA-14389)
 * nodetool listsnapshots is missing local system keyspace snapshots (CASSANDRA-14381)
 * Remove StreamCoordinator.streamExecutor thread pool (CASSANDRA-14402)
 * Rename nodetool --with-port to --print-port to disambiguate from --port (CASSANDRA-14392)
 * Client TOPOLOGY_CHANGE messages have wrong port. (CASSANDRA-14398)
 * Add ability to load new SSTables from a separate directory (CASSANDRA-6719)
 * Eliminate background repair and probablistic read_repair_chance table options
   (CASSANDRA-13910)
 * Bind to correct local address in 4.0 streaming (CASSANDRA-14362)
 * Use standard Amazon naming for datacenter and rack in Ec2Snitch (CASSANDRA-7839)
 * Abstract write path for pluggable storage (CASSANDRA-14118)
 * nodetool describecluster should be more informative (CASSANDRA-13853)
 * Compaction performance improvements (CASSANDRA-14261) 
 * Refactor Pair usage to avoid boxing ints/longs (CASSANDRA-14260)
 * Add options to nodetool tablestats to sort and limit output (CASSANDRA-13889)
 * Rename internals to reflect CQL vocabulary (CASSANDRA-14354)
 * Add support for hybrid MIN(), MAX() speculative retry policies
   (CASSANDRA-14293, CASSANDRA-14338, CASSANDRA-14352)
 * Fix some regressions caused by 14058 (CASSANDRA-14353)
 * Abstract repair for pluggable storage (CASSANDRA-14116)
 * Add meaningful toString() impls (CASSANDRA-13653)
 * Add sstableloader option to accept target keyspace name (CASSANDRA-13884)
 * Move processing of EchoMessage response to gossip stage (CASSANDRA-13713)
 * Add coordinator write metric per CF (CASSANDRA-14232)
 * Correct and clarify SSLFactory.getSslContext method and call sites (CASSANDRA-14314)
 * Handle static and partition deletion properly on ThrottledUnfilteredIterator (CASSANDRA-14315)
 * NodeTool clientstats should show SSL Cipher (CASSANDRA-14322)
 * Add ability to specify driver name and version (CASSANDRA-14275)
 * Abstract streaming for pluggable storage (CASSANDRA-14115)
 * Forced incremental repairs should promote sstables if they can (CASSANDRA-14294)
 * Use Murmur3 for validation compactions (CASSANDRA-14002)
 * Comma at the end of the seed list is interpretated as localhost (CASSANDRA-14285)
 * Refactor read executor and response resolver, abstract read repair (CASSANDRA-14058)
 * Add optional startup delay to wait until peers are ready (CASSANDRA-13993)
 * Add a few options to nodetool verify (CASSANDRA-14201)
 * CVE-2017-5929 Security vulnerability and redefine default log rotation policy (CASSANDRA-14183)
 * Use JVM default SSL validation algorithm instead of custom default (CASSANDRA-13259)
 * Better document in code InetAddressAndPort usage post 7544, incorporate port into UUIDGen node (CASSANDRA-14226)
 * Fix sstablemetadata date string for minLocalDeletionTime (CASSANDRA-14132)
 * Make it possible to change neverPurgeTombstones during runtime (CASSANDRA-14214)
 * Remove GossipDigestSynVerbHandler#doSort() (CASSANDRA-14174)
 * Add nodetool clientlist (CASSANDRA-13665)
 * Revert ProtocolVersion changes from CASSANDRA-7544 (CASSANDRA-14211)
 * Non-disruptive seed node list reload (CASSANDRA-14190)
 * Nodetool tablehistograms to print statics for all the tables (CASSANDRA-14185)
 * Migrate dtests to use pytest and python3 (CASSANDRA-14134)
 * Allow storage port to be configurable per node (CASSANDRA-7544)
 * Make sub-range selection for non-frozen collections return null instead of empty (CASSANDRA-14182)
 * BloomFilter serialization format should not change byte ordering (CASSANDRA-9067)
 * Remove unused on-heap BloomFilter implementation (CASSANDRA-14152)
 * Delete temp test files on exit (CASSANDRA-14153)
 * Make PartitionUpdate and Mutation immutable (CASSANDRA-13867)
 * Fix CommitLogReplayer exception for CDC data (CASSANDRA-14066)
 * Fix cassandra-stress startup failure (CASSANDRA-14106)
 * Remove initialDirectories from CFS (CASSANDRA-13928)
 * Fix trivial log format error (CASSANDRA-14015)
 * Allow sstabledump to do a json object per partition (CASSANDRA-13848)
 * Add option to optimise merkle tree comparison across replicas (CASSANDRA-3200)
 * Remove unused and deprecated methods from AbstractCompactionStrategy (CASSANDRA-14081)
 * Fix Distribution.average in cassandra-stress (CASSANDRA-14090)
 * Support a means of logging all queries as they were invoked (CASSANDRA-13983)
 * Presize collections (CASSANDRA-13760)
 * Add GroupCommitLogService (CASSANDRA-13530)
 * Parallelize initial materialized view build (CASSANDRA-12245)
 * Make LWTs send resultset metadata on every request (CASSANDRA-13992)
 * Fix flaky indexWithFailedInitializationIsNotQueryableAfterPartialRebuild (CASSANDRA-13963)
 * Introduce leaf-only iterator (CASSANDRA-9988)
 * Upgrade Guava to 23.3 and Airline to 0.8 (CASSANDRA-13997)
 * Allow only one concurrent call to StatusLogger (CASSANDRA-12182)
 * Refactoring to specialised functional interfaces (CASSANDRA-13982)
 * Speculative retry should allow more friendly params (CASSANDRA-13876)
 * Throw exception if we send/receive repair messages to incompatible nodes (CASSANDRA-13944)
 * Replace usages of MessageDigest with Guava's Hasher (CASSANDRA-13291)
 * Add nodetool cmd to print hinted handoff window (CASSANDRA-13728)
 * Fix some alerts raised by static analysis (CASSANDRA-13799)
 * Checksum sstable metadata (CASSANDRA-13321, CASSANDRA-13593)
 * Add result set metadata to prepared statement MD5 hash calculation (CASSANDRA-10786)
 * Refactor GcCompactionTest to avoid boxing (CASSANDRA-13941)
 * Expose recent histograms in JmxHistograms (CASSANDRA-13642)
 * Fix buffer length comparison when decompressing in netty-based streaming (CASSANDRA-13899)
 * Properly close StreamCompressionInputStream to release any ByteBuf (CASSANDRA-13906)
 * Add SERIAL and LOCAL_SERIAL support for cassandra-stress (CASSANDRA-13925)
 * LCS needlessly checks for L0 STCS candidates multiple times (CASSANDRA-12961)
 * Correctly close netty channels when a stream session ends (CASSANDRA-13905)
 * Update lz4 to 1.4.0 (CASSANDRA-13741)
 * Optimize Paxos prepare and propose stage for local requests (CASSANDRA-13862)
 * Throttle base partitions during MV repair streaming to prevent OOM (CASSANDRA-13299)
 * Use compaction threshold for STCS in L0 (CASSANDRA-13861)
 * Fix problem with min_compress_ratio: 1 and disallow ratio < 1 (CASSANDRA-13703)
 * Add extra information to SASI timeout exception (CASSANDRA-13677)
 * Add incremental repair support for --hosts, --force, and subrange repair (CASSANDRA-13818)
 * Rework CompactionStrategyManager.getScanners synchronization (CASSANDRA-13786)
 * Add additional unit tests for batch behavior, TTLs, Timestamps (CASSANDRA-13846)
 * Add keyspace and table name in schema validation exception (CASSANDRA-13845)
 * Emit metrics whenever we hit tombstone failures and warn thresholds (CASSANDRA-13771)
 * Make netty EventLoopGroups daemon threads (CASSANDRA-13837)
 * Race condition when closing stream sessions (CASSANDRA-13852)
 * NettyFactoryTest is failing in trunk on macOS (CASSANDRA-13831)
 * Allow changing log levels via nodetool for related classes (CASSANDRA-12696)
 * Add stress profile yaml with LWT (CASSANDRA-7960)
 * Reduce memory copies and object creations when acting on ByteBufs (CASSANDRA-13789)
 * Simplify mx4j configuration (Cassandra-13578)
 * Fix trigger example on 4.0 (CASSANDRA-13796)
 * Force minumum timeout value (CASSANDRA-9375)
 * Use netty for streaming (CASSANDRA-12229)
 * Use netty for internode messaging (CASSANDRA-8457)
 * Add bytes repaired/unrepaired to nodetool tablestats (CASSANDRA-13774)
 * Don't delete incremental repair sessions if they still have sstables (CASSANDRA-13758)
 * Fix pending repair manager index out of bounds check (CASSANDRA-13769)
 * Don't use RangeFetchMapCalculator when RF=1 (CASSANDRA-13576)
 * Don't optimise trivial ranges in RangeFetchMapCalculator (CASSANDRA-13664)
 * Use an ExecutorService for repair commands instead of new Thread(..).start() (CASSANDRA-13594)
 * Fix race / ref leak in anticompaction (CASSANDRA-13688)
 * Expose tasks queue length via JMX (CASSANDRA-12758)
 * Fix race / ref leak in PendingRepairManager (CASSANDRA-13751)
 * Enable ppc64le runtime as unsupported architecture (CASSANDRA-13615)
 * Improve sstablemetadata output (CASSANDRA-11483)
 * Support for migrating legacy users to roles has been dropped (CASSANDRA-13371)
 * Introduce error metrics for repair (CASSANDRA-13387)
 * Refactoring to primitive functional interfaces in AuthCache (CASSANDRA-13732)
 * Update metrics to 3.1.5 (CASSANDRA-13648)
 * batch_size_warn_threshold_in_kb can now be set at runtime (CASSANDRA-13699)
 * Avoid always rebuilding secondary indexes at startup (CASSANDRA-13725)
 * Upgrade JMH from 1.13 to 1.19 (CASSANDRA-13727)
 * Upgrade SLF4J from 1.7.7 to 1.7.25 (CASSANDRA-12996)
 * Default for start_native_transport now true if not set in config (CASSANDRA-13656)
 * Don't add localhost to the graph when calculating where to stream from (CASSANDRA-13583)
 * Make CDC availability more deterministic via hard-linking (CASSANDRA-12148)
 * Allow skipping equality-restricted clustering columns in ORDER BY clause (CASSANDRA-10271)
 * Use common nowInSec for validation compactions (CASSANDRA-13671)
 * Improve handling of IR prepare failures (CASSANDRA-13672)
 * Send IR coordinator messages synchronously (CASSANDRA-13673)
 * Flush system.repair table before IR finalize promise (CASSANDRA-13660)
 * Fix column filter creation for wildcard queries (CASSANDRA-13650)
 * Add 'nodetool getbatchlogreplaythrottle' and 'nodetool setbatchlogreplaythrottle' (CASSANDRA-13614)
 * fix race condition in PendingRepairManager (CASSANDRA-13659)
 * Allow noop incremental repair state transitions (CASSANDRA-13658)
 * Run repair with down replicas (CASSANDRA-10446)
 * Added started & completed repair metrics (CASSANDRA-13598)
 * Added started & completed repair metrics (CASSANDRA-13598)
 * Improve secondary index (re)build failure and concurrency handling (CASSANDRA-10130)
 * Improve calculation of available disk space for compaction (CASSANDRA-13068)
 * Change the accessibility of RowCacheSerializer for third party row cache plugins (CASSANDRA-13579)
 * Allow sub-range repairs for a preview of repaired data (CASSANDRA-13570)
 * NPE in IR cleanup when columnfamily has no sstables (CASSANDRA-13585)
 * Fix Randomness of stress values (CASSANDRA-12744)
 * Allow selecting Map values and Set elements (CASSANDRA-7396)
 * Fast and garbage-free Streaming Histogram (CASSANDRA-13444)
 * Update repairTime for keyspaces on completion (CASSANDRA-13539)
 * Add configurable upper bound for validation executor threads (CASSANDRA-13521)
 * Bring back maxHintTTL propery (CASSANDRA-12982)
 * Add testing guidelines (CASSANDRA-13497)
 * Add more repair metrics (CASSANDRA-13531)
 * RangeStreamer should be smarter when picking endpoints for streaming (CASSANDRA-4650)
 * Avoid rewrapping an exception thrown for cache load functions (CASSANDRA-13367)
 * Log time elapsed for each incremental repair phase (CASSANDRA-13498)
 * Add multiple table operation support to cassandra-stress (CASSANDRA-8780)
 * Fix incorrect cqlsh results when selecting same columns multiple times (CASSANDRA-13262)
 * Fix WriteResponseHandlerTest is sensitive to test execution order (CASSANDRA-13421)
 * Improve incremental repair logging (CASSANDRA-13468)
 * Start compaction when incremental repair finishes (CASSANDRA-13454)
 * Add repair streaming preview (CASSANDRA-13257)
 * Cleanup isIncremental/repairedAt usage (CASSANDRA-13430)
 * Change protocol to allow sending key space independent of query string (CASSANDRA-10145)
 * Make gc_log and gc_warn settable at runtime (CASSANDRA-12661)
 * Take number of files in L0 in account when estimating remaining compaction tasks (CASSANDRA-13354)
 * Skip building views during base table streams on range movements (CASSANDRA-13065)
 * Improve error messages for +/- operations on maps and tuples (CASSANDRA-13197)
 * Remove deprecated repair JMX APIs (CASSANDRA-11530)
 * Fix version check to enable streaming keep-alive (CASSANDRA-12929)
 * Make it possible to monitor an ideal consistency level separate from actual consistency level (CASSANDRA-13289)
 * Outbound TCP connections ignore internode authenticator (CASSANDRA-13324)
 * Cleanup ParentRepairSession after repairs (CASSANDRA-13359)
 * Upgrade snappy-java to 1.1.2.6 (CASSANDRA-13336)
 * Incremental repair not streaming correct sstables (CASSANDRA-13328)
 * Upgrade the jna version to 4.3.0 (CASSANDRA-13300)
 * Add the currentTimestamp, currentDate, currentTime and currentTimeUUID functions (CASSANDRA-13132)
 * Remove config option index_interval (CASSANDRA-10671)
 * Reduce lock contention for collection types and serializers (CASSANDRA-13271)
 * Make it possible to override MessagingService.Verb ids (CASSANDRA-13283)
 * Avoid synchronized on prepareForRepair in ActiveRepairService (CASSANDRA-9292)
 * Adds the ability to use uncompressed chunks in compressed files (CASSANDRA-10520)
 * Don't flush sstables when streaming for incremental repair (CASSANDRA-13226)
 * Remove unused method (CASSANDRA-13227)
 * Fix minor bugs related to #9143 (CASSANDRA-13217)
 * Output warning if user increases RF (CASSANDRA-13079)
 * Remove pre-3.0 streaming compatibility code for 4.0 (CASSANDRA-13081)
 * Add support for + and - operations on dates (CASSANDRA-11936)
 * Fix consistency of incrementally repaired data (CASSANDRA-9143)
 * Increase commitlog version (CASSANDRA-13161)
 * Make TableMetadata immutable, optimize Schema (CASSANDRA-9425)
 * Refactor ColumnCondition (CASSANDRA-12981)
 * Parallelize streaming of different keyspaces (CASSANDRA-4663)
 * Improved compactions metrics (CASSANDRA-13015)
 * Speed-up start-up sequence by avoiding un-needed flushes (CASSANDRA-13031)
 * Use Caffeine (W-TinyLFU) for on-heap caches (CASSANDRA-10855)
 * Thrift removal (CASSANDRA-11115)
 * Remove pre-3.0 compatibility code for 4.0 (CASSANDRA-12716)
 * Add column definition kind to dropped columns in schema (CASSANDRA-12705)
 * Add (automate) Nodetool Documentation (CASSANDRA-12672)
 * Update bundled cqlsh python driver to 3.7.0 (CASSANDRA-12736)
 * Reject invalid replication settings when creating or altering a keyspace (CASSANDRA-12681)
 * Clean up the SSTableReader#getScanner API wrt removal of RateLimiter (CASSANDRA-12422)
 * Use new token allocation for non bootstrap case as well (CASSANDRA-13080)
 * Avoid byte-array copy when key cache is disabled (CASSANDRA-13084)
 * Require forceful decommission if number of nodes is less than replication factor (CASSANDRA-12510)
 * Allow IN restrictions on column families with collections (CASSANDRA-12654)
 * Log message size in trace message in OutboundTcpConnection (CASSANDRA-13028)
 * Add timeUnit Days for cassandra-stress (CASSANDRA-13029)
 * Add mutation size and batch metrics (CASSANDRA-12649)
 * Add method to get size of endpoints to TokenMetadata (CASSANDRA-12999)
 * Expose time spent waiting in thread pool queue (CASSANDRA-8398)
 * Conditionally update index built status to avoid unnecessary flushes (CASSANDRA-12969)
 * cqlsh auto completion: refactor definition of compaction strategy options (CASSANDRA-12946)
 * Add support for arithmetic operators (CASSANDRA-11935)
 * Add histogram for delay to deliver hints (CASSANDRA-13234)
 * Fix cqlsh automatic protocol downgrade regression (CASSANDRA-13307)
 * Changing `max_hint_window_in_ms` at runtime (CASSANDRA-11720)
 * Trivial format error in StorageProxy (CASSANDRA-13551)
 * Nodetool repair can hang forever if we lose the notification for the repair completing/failing (CASSANDRA-13480)
 * Anticompaction can cause noisy log messages (CASSANDRA-13684)
 * Switch to client init for sstabledump (CASSANDRA-13683)
 * CQLSH: Don't pause when capturing data (CASSANDRA-13743)
 * nodetool clearsnapshot requires --all to clear all snapshots (CASSANDRA-13391)
 * Correctly count range tombstones in traces and tombstone thresholds (CASSANDRA-8527)
 * cqlshrc.sample uses incorrect option for time formatting (CASSANDRA-14243)
 * Multi-version in-JVM dtests (CASSANDRA-14937)
 * Allow instance class loaders to be garbage collected for inJVM dtest (CASSANDRA-15170)

3.11.6
 * Fix bad UDT sstable metadata serialization headers written by C* 3.0 on upgrade and in sstablescrub (CASSANDRA-15035)
 * Fix nodetool compactionstats showing extra pending task for TWCS - patch implemented (CASSANDRA-15409)
 * Fix SELECT JSON formatting for the "duration" type (CASSANDRA-15075)
 * Fix LegacyLayout to have same behavior as 2.x when handling unknown column names (CASSANDRA-15081)
 * Update nodetool help stop output (CASSANDRA-15401)
Merged from 3.0:
 * Run in-jvm upgrade dtests in circleci (CASSANDRA-15506)
 * Include updates to static column in mutation size calculations (CASSANDRA-15293)
 * Fix point-in-time recoevery ignoring timestamp of updates to static columns (CASSANDRA-15292)
 * GC logs are also put under $CASSANDRA_LOG_DIR (CASSANDRA-14306)
 * Fix sstabledump's position key value when partitions have multiple rows (CASSANDRA-14721)
 * Avoid over-scanning data directories in LogFile.verify() (CASSANDRA-15364)
 * Bump generations and document changes to system_distributed and system_traces in 3.0, 3.11
   (CASSANDRA-15441)
 * Fix system_traces creation timestamp; optimise system keyspace upgrades (CASSANDRA-15398)
 * Fix various data directory prefix matching issues (CASSANDRA-13974)
 * Minimize clustering values in metadata collector (CASSANDRA-15400)
 * Avoid over-trimming of results in mixed mode clusters (CASSANDRA-15405)
 * validate value sizes in LegacyLayout (CASSANDRA-15373)
 * Ensure that tracing doesn't break connections in 3.x/4.0 mixed mode by default (CASSANDRA-15385)
 * Make sure index summary redistribution does not start when compactions are paused (CASSANDRA-15265)
 * Ensure legacy rows have primary key livenessinfo when they contain illegal cells (CASSANDRA-15365)
 * Fix race condition when setting bootstrap flags (CASSANDRA-14878)
Merged from 2.2:
 * Fix SELECT JSON output for empty blobs (CASSANDRA-15435)
 * In-JVM DTest: Set correct internode message version for upgrade test (CASSANDRA-15371)
 * In-JVM DTest: Support NodeTool in dtest (CASSANDRA-15429)
 * Fix NativeLibrary.tryOpenDirectory callers for Windows (CASSANDRA-15426)

3.11.5
 * Fix cassandra-env.sh to use $CASSANDRA_CONF to find cassandra-jaas.config (CASSANDRA-14305)
 * Fixed nodetool cfstats printing index name twice (CASSANDRA-14903)
 * Add flag to disable SASI indexes, and warnings on creation (CASSANDRA-14866)
Merged from 3.0:
 * Fix LegacyLayout RangeTombstoneList IndexOutOfBoundsException when upgrading and RangeTombstone bounds are asymmetric (CASSANDRA-15172)
 * Fix NPE when using allocate_tokens_for_keyspace on new DC/rack (CASSANDRA-14952)
 * Filter sstables earlier when running cleanup (CASSANDRA-15100)
 * Use mean row count instead of mean column count for index selectivity calculation (CASSANDRA-15259)
 * Avoid updating unchanged gossip states (CASSANDRA-15097)
 * Prevent recreation of previously dropped columns with a different kind (CASSANDRA-14948)
 * Prevent client requests from blocking on executor task queue (CASSANDRA-15013)
 * Toughen up column drop/recreate type validations (CASSANDRA-15204)
 * LegacyLayout should handle paging states that cross a collection column (CASSANDRA-15201)
 * Prevent RuntimeException when username or password is empty/null (CASSANDRA-15198)
 * Multiget thrift query returns null records after digest mismatch (CASSANDRA-14812)
 * Handle paging states serialized with a different version than the session's (CASSANDRA-15176)
 * Throw IOE instead of asserting on unsupporter peer versions (CASSANDRA-15066)
 * Update token metadata when handling MOVING/REMOVING_TOKEN events (CASSANDRA-15120)
 * Add ability to customize cassandra log directory using $CASSANDRA_LOG_DIR (CASSANDRA-15090)
 * Fix assorted gossip races and add related runtime checks (CASSANDRA-15059)
 * cassandra-stress works with frozen collections: list and set (CASSANDRA-14907)
 * Fix handling FS errors on writing and reading flat files - LogTransaction and hints (CASSANDRA-15053)
 * Avoid double closing the iterator to avoid overcounting the number of requests (CASSANDRA-15058)
 * Improve `nodetool status -r` speed (CASSANDRA-14847)
 * Improve merkle tree size and time on heap (CASSANDRA-14096)
 * Add missing commands to nodetool_completion (CASSANDRA-14916)
 * Anti-compaction temporarily corrupts sstable state for readers (CASSANDRA-15004)
Merged from 2.2:
 * Handle exceptions during authentication/authorization (CASSANDRA-15041)
 * Support cross version messaging in in-jvm upgrade dtests (CASSANDRA-15078)
 * Fix index summary redistribution cancellation (CASSANDRA-15045)
 * Refactor Circle CI configuration (CASSANDRA-14806)
 * Fixing invalid CQL in security documentation (CASSANDRA-15020)


3.11.4
 * Make stop-server.bat wait for Cassandra to terminate (CASSANDRA-14829)
 * Correct sstable sorting for garbagecollect and levelled compaction (CASSANDRA-14870)
Merged from 3.0:
 * Improve merkle tree size and time on heap (CASSANDRA-14096)
 * Severe concurrency issues in STCS,DTCS,TWCS,TMD.Topology,TypeParser
 * Add a script to make running the cqlsh tests in cassandra repo easier (CASSANDRA-14951)
 * If SizeEstimatesRecorder misses a 'onDropTable' notification, the size_estimates table will never be cleared for that table. (CASSANDRA-14905)
 * Streaming needs to synchronise access to LifecycleTransaction (CASSANDRA-14554)
 * Fix cassandra-stress write hang with default options (CASSANDRA-14616)
 * Netty epoll IOExceptions caused by unclean client disconnects being logged at INFO (CASSANDRA-14909)
 * Unfiltered.isEmpty conflicts with Row extends AbstractCollection.isEmpty (CASSANDRA-14588)
 * RangeTombstoneList doesn't properly clean up mergeable or superseded rts in some cases (CASSANDRA-14894)
 * Fix handling of collection tombstones for dropped columns from legacy sstables (CASSANDRA-14912)
 * Throw exception if Columns serialized subset encode more columns than possible (CASSANDRA-14591)
 * Drop/add column name with different Kind can result in corruption (CASSANDRA-14843)
 * Fix missing rows when reading 2.1 SSTables with static columns in 3.0 (CASSANDRA-14873)
 * Move TWCS message 'No compaction necessary for bucket size' to Trace level (CASSANDRA-14884)
 * Sstable min/max metadata can cause data loss (CASSANDRA-14861)
 * Dropped columns can cause reverse sstable iteration to return prematurely (CASSANDRA-14838)
 * Legacy sstables with  multi block range tombstones create invalid bound sequences (CASSANDRA-14823)
 * Expand range tombstone validation checks to multiple interim request stages (CASSANDRA-14824)
 * Reverse order reads can return incomplete results (CASSANDRA-14803)
 * Avoid calling iter.next() in a loop when notifying indexers about range tombstones (CASSANDRA-14794)
 * Fix purging semi-expired RT boundaries in reversed iterators (CASSANDRA-14672)
 * DESC order reads can fail to return the last Unfiltered in the partition (CASSANDRA-14766)
 * Fix corrupted collection deletions for dropped columns in 3.0 <-> 2.{1,2} messages (CASSANDRA-14568)
 * Fix corrupted static collection deletions in 3.0 <-> 2.{1,2} messages (CASSANDRA-14568)
 * Handle failures in parallelAllSSTableOperation (cleanup/upgradesstables/etc) (CASSANDRA-14657)
 * Improve TokenMetaData cache populating performance avoid long locking (CASSANDRA-14660)
 * Backport: Flush netty client messages immediately (not by default) (CASSANDRA-13651)
 * Fix static column order for SELECT * wildcard queries (CASSANDRA-14638)
 * sstableloader should use discovered broadcast address to connect intra-cluster (CASSANDRA-14522)
 * Fix reading columns with non-UTF names from schema (CASSANDRA-14468)
Merged from 2.2:
 * CircleCI docker image should bake in more dependencies (CASSANDRA-14985)
 * MigrationManager attempts to pull schema from different major version nodes (CASSANDRA-14928)
 * Returns null instead of NaN or Infinity in JSON strings (CASSANDRA-14377)
Merged from 2.1:
 * Paged Range Slice queries with DISTINCT can drop rows from results (CASSANDRA-14956)
 * Update release checksum algorithms to SHA-256, SHA-512 (CASSANDRA-14970)


3.11.3
 * Validate supported column type with SASI analyzer (CASSANDRA-13669)
 * Remove BTree.Builder Recycler to reduce memory usage (CASSANDRA-13929)
 * Reduce nodetool GC thread count (CASSANDRA-14475)
 * Fix New SASI view creation during Index Redistribution (CASSANDRA-14055)
 * Remove string formatting lines from BufferPool hot path (CASSANDRA-14416)
 * Detect OpenJDK jvm type and architecture (CASSANDRA-12793)
 * Don't use guava collections in the non-system keyspace jmx attributes (CASSANDRA-12271)
 * Allow existing nodes to use all peers in shadow round (CASSANDRA-13851)
 * Fix cqlsh to read connection.ssl cqlshrc option again (CASSANDRA-14299)
 * Downgrade log level to trace for CommitLogSegmentManager (CASSANDRA-14370)
 * CQL fromJson(null) throws NullPointerException (CASSANDRA-13891)
 * Serialize empty buffer as empty string for json output format (CASSANDRA-14245)
 * Allow logging implementation to be interchanged for embedded testing (CASSANDRA-13396)
 * SASI tokenizer for simple delimiter based entries (CASSANDRA-14247)
 * Fix Loss of digits when doing CAST from varint/bigint to decimal (CASSANDRA-14170)
 * RateBasedBackPressure unnecessarily invokes a lock on the Guava RateLimiter (CASSANDRA-14163)
 * Fix wildcard GROUP BY queries (CASSANDRA-14209)
Merged from 3.0:
 * Fix corrupted static collection deletions in 3.0 -> 2.{1,2} messages (CASSANDRA-14568)
 * Fix potential IndexOutOfBoundsException with counters (CASSANDRA-14167)
 * Always close RT markers returned by ReadCommand#executeLocally() (CASSANDRA-14515)
 * Reverse order queries with range tombstones can cause data loss (CASSANDRA-14513)
 * Fix regression of lagging commitlog flush log message (CASSANDRA-14451)
 * Add Missing dependencies in pom-all (CASSANDRA-14422)
 * Cleanup StartupClusterConnectivityChecker and PING Verb (CASSANDRA-14447)
 * Cassandra not starting when using enhanced startup scripts in windows (CASSANDRA-14418)
 * Fix progress stats and units in compactionstats (CASSANDRA-12244)
 * Better handle missing partition columns in system_schema.columns (CASSANDRA-14379)
 * Delay hints store excise by write timeout to avoid race with decommission (CASSANDRA-13740)
 * Add missed CQL keywords to documentation (CASSANDRA-14359)
 * Fix unbounded validation compactions on repair / revert CASSANDRA-13797 (CASSANDRA-14332)
 * Avoid deadlock when running nodetool refresh before node is fully up (CASSANDRA-14310)
 * Handle all exceptions when opening sstables (CASSANDRA-14202)
 * Handle incompletely written hint descriptors during startup (CASSANDRA-14080)
 * Handle repeat open bound from SRP in read repair (CASSANDRA-14330)
 * Use zero as default score in DynamicEndpointSnitch (CASSANDRA-14252)
 * Respect max hint window when hinting for LWT (CASSANDRA-14215)
 * Adding missing WriteType enum values to v3, v4, and v5 spec (CASSANDRA-13697)
 * Don't regenerate bloomfilter and summaries on startup (CASSANDRA-11163)
 * Fix NPE when performing comparison against a null frozen in LWT (CASSANDRA-14087)
 * Log when SSTables are deleted (CASSANDRA-14302)
 * Fix batch commitlog sync regression (CASSANDRA-14292)
 * Write to pending endpoint when view replica is also base replica (CASSANDRA-14251)
 * Chain commit log marker potential performance regression in batch commit mode (CASSANDRA-14194)
 * Fully utilise specified compaction threads (CASSANDRA-14210)
 * Pre-create deletion log records to finish compactions quicker (CASSANDRA-12763)
Merged from 2.2:
 * Fix compaction failure caused by reading un-flushed data (CASSANDRA-12743)
 * Use Bounds instead of Range for sstables in anticompaction (CASSANDRA-14411)
 * Fix JSON queries with IN restrictions and ORDER BY clause (CASSANDRA-14286)
 * CQL fromJson(null) throws NullPointerException (CASSANDRA-13891)
Merged from 2.1:
 * Check checksum before decompressing data (CASSANDRA-14284)


3.11.2
 * Fix ReadCommandTest (CASSANDRA-14234)
 * Remove trailing period from latency reports at keyspace level (CASSANDRA-14233)
 * Remove dependencies on JVM internal classes from JMXServerUtils (CASSANDRA-14173) 
 * Add DEFAULT, UNSET, MBEAN and MBEANS to `ReservedKeywords` (CASSANDRA-14205)
 * Print correct snitch info from nodetool describecluster (CASSANDRA-13528)
 * Enable CDC unittest (CASSANDRA-14141)
 * Acquire read lock before accessing CompactionStrategyManager fields (CASSANDRA-14139)
 * Avoid invalidating disk boundaries unnecessarily (CASSANDRA-14083)
 * Avoid exposing compaction strategy index externally (CASSANDRA-14082)
 * Fix imbalanced disks when replacing node with same address with JBOD (CASSANDRA-14084)
 * Reload compaction strategies when disk boundaries are invalidated (CASSANDRA-13948)
 * Remove OpenJDK log warning (CASSANDRA-13916)
 * Prevent compaction strategies from looping indefinitely (CASSANDRA-14079)
 * Cache disk boundaries (CASSANDRA-13215)
 * Add asm jar to build.xml for maven builds (CASSANDRA-11193)
 * Round buffer size to powers of 2 for the chunk cache (CASSANDRA-13897)
 * Update jackson JSON jars (CASSANDRA-13949)
 * Avoid locks when checking LCS fanout and if we should defrag (CASSANDRA-13930)
Merged from 3.0:
 * Fix unit test failures in ViewComplexTest (CASSANDRA-14219)
 * Add MinGW uname check to start scripts (CASSANDRA-12840)
 * Use the correct digest file and reload sstable metadata in nodetool verify (CASSANDRA-14217)
 * Handle failure when mutating repaired status in Verifier (CASSANDRA-13933)
 * Set encoding for javadoc generation (CASSANDRA-14154)
 * Fix index target computation for dense composite tables with dropped compact storage (CASSANDRA-14104)
 * Improve commit log chain marker updating (CASSANDRA-14108)
 * Extra range tombstone bound creates double rows (CASSANDRA-14008)
 * Fix SStable ordering by max timestamp in SinglePartitionReadCommand (CASSANDRA-14010)
 * Accept role names containing forward-slash (CASSANDRA-14088)
 * Optimize CRC check chance probability calculations (CASSANDRA-14094)
 * Fix cleanup on keyspace with no replicas (CASSANDRA-13526)
 * Fix updating base table rows with TTL not removing materialized view entries (CASSANDRA-14071)
 * Reduce garbage created by DynamicSnitch (CASSANDRA-14091)
 * More frequent commitlog chained markers (CASSANDRA-13987)
 * Fix serialized size of DataLimits (CASSANDRA-14057)
 * Add flag to allow dropping oversized read repair mutations (CASSANDRA-13975)
 * Fix SSTableLoader logger message (CASSANDRA-14003)
 * Fix repair race that caused gossip to block (CASSANDRA-13849)
 * Tracing interferes with digest requests when using RandomPartitioner (CASSANDRA-13964)
 * Add flag to disable materialized views, and warnings on creation (CASSANDRA-13959)
 * Don't let user drop or generally break tables in system_distributed (CASSANDRA-13813)
 * Provide a JMX call to sync schema with local storage (CASSANDRA-13954)
 * Mishandling of cells for removed/dropped columns when reading legacy files (CASSANDRA-13939)
 * Deserialise sstable metadata in nodetool verify (CASSANDRA-13922)
Merged from 2.2:
 * Fix the inspectJvmOptions startup check (CASSANDRA-14112)
 * Fix race that prevents submitting compaction for a table when executor is full (CASSANDRA-13801)
 * Rely on the JVM to handle OutOfMemoryErrors (CASSANDRA-13006)
 * Grab refs during scrub/index redistribution/cleanup (CASSANDRA-13873)
Merged from 2.1:
 * Protect against overflow of local expiration time (CASSANDRA-14092)
 * RPM package spec: fix permissions for installed jars and config files (CASSANDRA-14181)
 * More PEP8 compliance for cqlsh


3.11.1
 * Fix the computation of cdc_total_space_in_mb for exabyte filesystems (CASSANDRA-13808)
 * AbstractTokenTreeBuilder#serializedSize returns wrong value when there is a single leaf and overflow collisions (CASSANDRA-13869)
 * Add a compaction option to TWCS to ignore sstables overlapping checks (CASSANDRA-13418)
 * BTree.Builder memory leak (CASSANDRA-13754)
 * Revert CASSANDRA-10368 of supporting non-pk column filtering due to correctness (CASSANDRA-13798)
 * Add a skip read validation flag to cassandra-stress (CASSANDRA-13772)
 * Fix cassandra-stress hang issues when an error during cluster connection happens (CASSANDRA-12938)
 * Better bootstrap failure message when blocked by (potential) range movement (CASSANDRA-13744)
 * "ignore" option is ignored in sstableloader (CASSANDRA-13721)
 * Deadlock in AbstractCommitLogSegmentManager (CASSANDRA-13652)
 * Duplicate the buffer before passing it to analyser in SASI operation (CASSANDRA-13512)
 * Properly evict pstmts from prepared statements cache (CASSANDRA-13641)
Merged from 3.0:
 * Improve TRUNCATE performance (CASSANDRA-13909)
 * Implement short read protection on partition boundaries (CASSANDRA-13595)
 * Fix ISE thrown by UPI.Serializer.hasNext() for some SELECT queries (CASSANDRA-13911)
 * Filter header only commit logs before recovery (CASSANDRA-13918)
 * AssertionError prepending to a list (CASSANDRA-13149)
 * Fix support for SuperColumn tables (CASSANDRA-12373)
 * Handle limit correctly on tables with strict liveness (CASSANDRA-13883)
 * Fix missing original update in TriggerExecutor (CASSANDRA-13894)
 * Remove non-rpc-ready nodes from counter leader candidates (CASSANDRA-13043)
 * Improve short read protection performance (CASSANDRA-13794)
 * Fix sstable reader to support range-tombstone-marker for multi-slices (CASSANDRA-13787)
 * Fix short read protection for tables with no clustering columns (CASSANDRA-13880)
 * Make isBuilt volatile in PartitionUpdate (CASSANDRA-13619)
 * Prevent integer overflow of timestamps in CellTest and RowsTest (CASSANDRA-13866)
 * Fix counter application order in short read protection (CASSANDRA-12872)
 * Don't block RepairJob execution on validation futures (CASSANDRA-13797)
 * Wait for all management tasks to complete before shutting down CLSM (CASSANDRA-13123)
 * INSERT statement fails when Tuple type is used as clustering column with default DESC order (CASSANDRA-13717)
 * Fix pending view mutations handling and cleanup batchlog when there are local and remote paired mutations (CASSANDRA-13069)
 * Improve config validation and documentation on overflow and NPE (CASSANDRA-13622)
 * Range deletes in a CAS batch are ignored (CASSANDRA-13655)
 * Avoid assertion error when IndexSummary > 2G (CASSANDRA-12014)
 * Change repair midpoint logging for tiny ranges (CASSANDRA-13603)
 * Better handle corrupt final commitlog segment (CASSANDRA-11995)
 * StreamingHistogram is not thread safe (CASSANDRA-13756)
 * Fix MV timestamp issues (CASSANDRA-11500)
 * Better tolerate improperly formatted bcrypt hashes (CASSANDRA-13626)
 * Fix race condition in read command serialization (CASSANDRA-13363)
 * Fix AssertionError in short read protection (CASSANDRA-13747)
 * Don't skip corrupted sstables on startup (CASSANDRA-13620)
 * Fix the merging of cells with different user type versions (CASSANDRA-13776)
 * Copy session properties on cqlsh.py do_login (CASSANDRA-13640)
 * Potential AssertionError during ReadRepair of range tombstone and partition deletions (CASSANDRA-13719)
 * Don't let stress write warmup data if n=0 (CASSANDRA-13773)
 * Gossip thread slows down when using batch commit log (CASSANDRA-12966)
 * Randomize batchlog endpoint selection with only 1 or 2 racks (CASSANDRA-12884)
 * Fix digest calculation for counter cells (CASSANDRA-13750)
 * Fix ColumnDefinition.cellValueType() for non-frozen collection and change SSTabledump to use type.toJSONString() (CASSANDRA-13573)
 * Skip materialized view addition if the base table doesn't exist (CASSANDRA-13737)
 * Drop table should remove corresponding entries in dropped_columns table (CASSANDRA-13730)
 * Log warn message until legacy auth tables have been migrated (CASSANDRA-13371)
 * Fix incorrect [2.1 <- 3.0] serialization of counter cells created in 2.0 (CASSANDRA-13691)
 * Fix invalid writetime for null cells (CASSANDRA-13711)
 * Fix ALTER TABLE statement to atomically propagate changes to the table and its MVs (CASSANDRA-12952)
 * Fixed ambiguous output of nodetool tablestats command (CASSANDRA-13722)
 * Fix Digest mismatch Exception if hints file has UnknownColumnFamily (CASSANDRA-13696)
 * Purge tombstones created by expired cells (CASSANDRA-13643)
 * Make concat work with iterators that have different subsets of columns (CASSANDRA-13482)
 * Set test.runners based on cores and memory size (CASSANDRA-13078)
 * Allow different NUMACTL_ARGS to be passed in (CASSANDRA-13557)
 * Allow native function calls in CQLSSTableWriter (CASSANDRA-12606)
 * Fix secondary index queries on COMPACT tables (CASSANDRA-13627)
 * Nodetool listsnapshots output is missing a newline, if there are no snapshots (CASSANDRA-13568)
 * sstabledump reports incorrect usage for argument order (CASSANDRA-13532)
Merged from 2.2:
 * Safely handle empty buffers when outputting to JSON (CASSANDRA-13868)
 * Copy session properties on cqlsh.py do_login (CASSANDRA-13847)
 * Fix load over calculated issue in IndexSummaryRedistribution (CASSANDRA-13738)
 * Fix compaction and flush exception not captured (CASSANDRA-13833)
 * Uncaught exceptions in Netty pipeline (CASSANDRA-13649)
 * Prevent integer overflow on exabyte filesystems (CASSANDRA-13067)
 * Fix queries with LIMIT and filtering on clustering columns (CASSANDRA-11223)
 * Fix potential NPE when resume bootstrap fails (CASSANDRA-13272)
 * Fix toJSONString for the UDT, tuple and collection types (CASSANDRA-13592)
 * Fix nested Tuples/UDTs validation (CASSANDRA-13646)
Merged from 2.1:
 * Clone HeartBeatState when building gossip messages. Make its generation/version volatile (CASSANDRA-13700)


3.11.0
 * Allow native function calls in CQLSSTableWriter (CASSANDRA-12606)
 * Replace string comparison with regex/number checks in MessagingService test (CASSANDRA-13216)
 * Fix formatting of duration columns in CQLSH (CASSANDRA-13549)
 * Fix the problem with duplicated rows when using paging with SASI (CASSANDRA-13302)
 * Allow CONTAINS statements filtering on the partition key and it’s parts (CASSANDRA-13275)
 * Fall back to even ranges calculation in clusters with vnodes when tokens are distributed unevenly (CASSANDRA-13229)
 * Fix duration type validation to prevent overflow (CASSANDRA-13218)
 * Forbid unsupported creation of SASI indexes over partition key columns (CASSANDRA-13228)
 * Reject multiple values for a key in CQL grammar. (CASSANDRA-13369)
 * UDA fails without input rows (CASSANDRA-13399)
 * Fix compaction-stress by using daemonInitialization (CASSANDRA-13188)
 * V5 protocol flags decoding broken (CASSANDRA-13443)
 * Use write lock not read lock for removing sstables from compaction strategies. (CASSANDRA-13422)
 * Use corePoolSize equal to maxPoolSize in JMXEnabledThreadPoolExecutors (CASSANDRA-13329)
 * Avoid rebuilding SASI indexes containing no values (CASSANDRA-12962)
 * Add charset to Analyser input stream (CASSANDRA-13151)
 * Fix testLimitSSTables flake caused by concurrent flush (CASSANDRA-12820)
 * cdc column addition strikes again (CASSANDRA-13382)
 * Fix static column indexes (CASSANDRA-13277)
 * DataOutputBuffer.asNewBuffer broken (CASSANDRA-13298)
 * unittest CipherFactoryTest failed on MacOS (CASSANDRA-13370)
 * Forbid SELECT restrictions and CREATE INDEX over non-frozen UDT columns (CASSANDRA-13247)
 * Default logging we ship will incorrectly print "?:?" for "%F:%L" pattern (CASSANDRA-13317)
 * Possible AssertionError in UnfilteredRowIteratorWithLowerBound (CASSANDRA-13366)
 * Support unaligned memory access for AArch64 (CASSANDRA-13326)
 * Improve SASI range iterator efficiency on intersection with an empty range (CASSANDRA-12915).
 * Fix equality comparisons of columns using the duration type (CASSANDRA-13174)
 * Move to FastThreadLocalThread and FastThreadLocal (CASSANDRA-13034)
 * nodetool stopdaemon errors out (CASSANDRA-13030)
 * Tables in system_distributed should not use gcgs of 0 (CASSANDRA-12954)
 * Fix primary index calculation for SASI (CASSANDRA-12910)
 * More fixes to the TokenAllocator (CASSANDRA-12990)
 * NoReplicationTokenAllocator should work with zero replication factor (CASSANDRA-12983)
 * Address message coalescing regression (CASSANDRA-12676)
 * Delete illegal character from StandardTokenizerImpl.jflex (CASSANDRA-13417)
 * Fix cqlsh automatic protocol downgrade regression (CASSANDRA-13307)
 * Tracing payload not passed from QueryMessage to tracing session (CASSANDRA-12835)
Merged from 3.0:
 * Filter header only commit logs before recovery (CASSANDRA-13918)
 * Ensure int overflow doesn't occur when calculating large partition warning size (CASSANDRA-13172)
 * Ensure consistent view of partition columns between coordinator and replica in ColumnFilter (CASSANDRA-13004)
 * Failed unregistering mbean during drop keyspace (CASSANDRA-13346)
 * nodetool scrub/cleanup/upgradesstables exit code is wrong (CASSANDRA-13542)
 * Fix the reported number of sstable data files accessed per read (CASSANDRA-13120)
 * Fix schema digest mismatch during rolling upgrades from versions before 3.0.12 (CASSANDRA-13559)
 * Upgrade JNA version to 4.4.0 (CASSANDRA-13072)
 * Interned ColumnIdentifiers should use minimal ByteBuffers (CASSANDRA-13533)
 * Fix repair process violating start/end token limits for small ranges (CASSANDRA-13052)
 * Add storage port options to sstableloader (CASSANDRA-13518)
 * Properly handle quoted index names in cqlsh DESCRIBE output (CASSANDRA-12847)
 * Fix NPE in StorageService.excise() (CASSANDRA-13163)
 * Expire OutboundTcpConnection messages by a single Thread (CASSANDRA-13265)
 * Fail repair if insufficient responses received (CASSANDRA-13397)
 * Fix SSTableLoader fail when the loaded table contains dropped columns (CASSANDRA-13276)
 * Avoid name clashes in CassandraIndexTest (CASSANDRA-13427)
 * Handling partially written hint files (CASSANDRA-12728)
 * Interrupt replaying hints on decommission (CASSANDRA-13308)
 * Handling partially written hint files (CASSANDRA-12728)
 * Fix NPE issue in StorageService (CASSANDRA-13060)
 * Make reading of range tombstones more reliable (CASSANDRA-12811)
 * Fix startup problems due to schema tables not completely flushed (CASSANDRA-12213)
 * Fix view builder bug that can filter out data on restart (CASSANDRA-13405)
 * Fix 2i page size calculation when there are no regular columns (CASSANDRA-13400)
 * Fix the conversion of 2.X expired rows without regular column data (CASSANDRA-13395)
 * Fix hint delivery when using ext+internal IPs with prefer_local enabled (CASSANDRA-13020)
 * Legacy deserializer can create empty range tombstones (CASSANDRA-13341)
 * Legacy caching options can prevent 3.0 upgrade (CASSANDRA-13384)
 * Use the Kernel32 library to retrieve the PID on Windows and fix startup checks (CASSANDRA-13333)
 * Fix code to not exchange schema across major versions (CASSANDRA-13274)
 * Dropping column results in "corrupt" SSTable (CASSANDRA-13337)
 * Bugs handling range tombstones in the sstable iterators (CASSANDRA-13340)
 * Fix CONTAINS filtering for null collections (CASSANDRA-13246)
 * Applying: Use a unique metric reservoir per test run when using Cassandra-wide metrics residing in MBeans (CASSANDRA-13216)
 * Propagate row deletions in 2i tables on upgrade (CASSANDRA-13320)
 * Slice.isEmpty() returns false for some empty slices (CASSANDRA-13305)
 * Add formatted row output to assertEmpty in CQL Tester (CASSANDRA-13238)
 * Prevent data loss on upgrade 2.1 - 3.0 by adding component separator to LogRecord absolute path (CASSANDRA-13294)
 * Improve testing on macOS by eliminating sigar logging (CASSANDRA-13233)
 * Cqlsh copy-from should error out when csv contains invalid data for collections (CASSANDRA-13071)
 * Fix "multiple versions of ant detected..." when running ant test (CASSANDRA-13232)
 * Coalescing strategy sleeps too much (CASSANDRA-13090)
 * Faster StreamingHistogram (CASSANDRA-13038)
 * Legacy deserializer can create unexpected boundary range tombstones (CASSANDRA-13237)
 * Remove unnecessary assertion from AntiCompactionTest (CASSANDRA-13070)
 * Fix cqlsh COPY for dates before 1900 (CASSANDRA-13185)
 * Use keyspace replication settings on system.size_estimates table (CASSANDRA-9639)
 * Add vm.max_map_count StartupCheck (CASSANDRA-13008)
 * Obfuscate password in stress-graphs (CASSANDRA-12233)
 * Hint related logging should include the IP address of the destination in addition to
   host ID (CASSANDRA-13205)
 * Reloading logback.xml does not work (CASSANDRA-13173)
 * Lightweight transactions temporarily fail after upgrade from 2.1 to 3.0 (CASSANDRA-13109)
 * Duplicate rows after upgrading from 2.1.16 to 3.0.10/3.9 (CASSANDRA-13125)
 * Fix UPDATE queries with empty IN restrictions (CASSANDRA-13152)
 * Fix handling of partition with partition-level deletion plus
   live rows in sstabledump (CASSANDRA-13177)
 * Provide user workaround when system_schema.columns does not contain entries
   for a table that's in system_schema.tables (CASSANDRA-13180)
 * Nodetool upgradesstables/scrub/compact ignores system tables (CASSANDRA-13410)
 * Fix schema version calculation for rolling upgrades (CASSANDRA-13441)
Merged from 2.2:
 * Nodes started with join_ring=False should be able to serve requests when authentication is enabled (CASSANDRA-11381)
 * cqlsh COPY FROM: increment error count only for failures, not for attempts (CASSANDRA-13209)
 * Avoid starting gossiper in RemoveTest (CASSANDRA-13407)
 * Fix weightedSize() for row-cache reported by JMX and NodeTool (CASSANDRA-13393)
 * Fix JVM metric names (CASSANDRA-13103)
 * Honor truststore-password parameter in cassandra-stress (CASSANDRA-12773)
 * Discard in-flight shadow round responses (CASSANDRA-12653)
 * Don't anti-compact repaired data to avoid inconsistencies (CASSANDRA-13153)
 * Wrong logger name in AnticompactionTask (CASSANDRA-13343)
 * Commitlog replay may fail if last mutation is within 4 bytes of end of segment (CASSANDRA-13282)
 * Fix queries updating multiple time the same list (CASSANDRA-13130)
 * Fix GRANT/REVOKE when keyspace isn't specified (CASSANDRA-13053)
 * Fix flaky LongLeveledCompactionStrategyTest (CASSANDRA-12202)
 * Fix failing COPY TO STDOUT (CASSANDRA-12497)
 * Fix ColumnCounter::countAll behaviour for reverse queries (CASSANDRA-13222)
 * Exceptions encountered calling getSeeds() breaks OTC thread (CASSANDRA-13018)
 * Fix negative mean latency metric (CASSANDRA-12876)
 * Use only one file pointer when creating commitlog segments (CASSANDRA-12539)
Merged from 2.1:
 * Fix 2ndary index queries on partition keys for tables with static columns (CASSANDRA-13147)
 * Fix ParseError unhashable type list in cqlsh copy from (CASSANDRA-13364)
 * Remove unused repositories (CASSANDRA-13278)
 * Log stacktrace of uncaught exceptions (CASSANDRA-13108)
 * Use portable stderr for java error in startup (CASSANDRA-13211)
 * Fix Thread Leak in OutboundTcpConnection (CASSANDRA-13204)
 * Upgrade netty version to fix memory leak with client encryption (CASSANDRA-13114)
 * Coalescing strategy can enter infinite loop (CASSANDRA-13159)


3.10
 * Fix secondary index queries regression (CASSANDRA-13013)
 * Add duration type to the protocol V5 (CASSANDRA-12850)
 * Fix duration type validation (CASSANDRA-13143)
 * Fix flaky GcCompactionTest (CASSANDRA-12664)
 * Fix TestHintedHandoff.hintedhandoff_decom_test (CASSANDRA-13058)
 * Fixed query monitoring for range queries (CASSANDRA-13050)
 * Remove outboundBindAny configuration property (CASSANDRA-12673)
 * Use correct bounds for all-data range when filtering (CASSANDRA-12666)
 * Remove timing window in test case (CASSANDRA-12875)
 * Resolve unit testing without JCE security libraries installed (CASSANDRA-12945)
 * Fix inconsistencies in cassandra-stress load balancing policy (CASSANDRA-12919)
 * Fix validation of non-frozen UDT cells (CASSANDRA-12916)
 * Don't shut down socket input/output on StreamSession (CASSANDRA-12903)
 * Fix Murmur3PartitionerTest (CASSANDRA-12858)
 * Move cqlsh syntax rules into separate module and allow easier customization (CASSANDRA-12897)
 * Fix CommitLogSegmentManagerTest (CASSANDRA-12283)
 * Fix cassandra-stress truncate option (CASSANDRA-12695)
 * Fix crossNode value when receiving messages (CASSANDRA-12791)
 * Don't load MX4J beans twice (CASSANDRA-12869)
 * Extend native protocol request flags, add versions to SUPPORTED, and introduce ProtocolVersion enum (CASSANDRA-12838)
 * Set JOINING mode when running pre-join tasks (CASSANDRA-12836)
 * remove net.mintern.primitive library due to license issue (CASSANDRA-12845)
 * Properly format IPv6 addresses when logging JMX service URL (CASSANDRA-12454)
 * Optimize the vnode allocation for single replica per DC (CASSANDRA-12777)
 * Use non-token restrictions for bounds when token restrictions are overridden (CASSANDRA-12419)
 * Fix CQLSH auto completion for PER PARTITION LIMIT (CASSANDRA-12803)
 * Use different build directories for Eclipse and Ant (CASSANDRA-12466)
 * Avoid potential AttributeError in cqlsh due to no table metadata (CASSANDRA-12815)
 * Fix RandomReplicationAwareTokenAllocatorTest.testExistingCluster (CASSANDRA-12812)
 * Upgrade commons-codec to 1.9 (CASSANDRA-12790)
 * Add duration data type (CASSANDRA-11873)
 * Make the fanout size for LeveledCompactionStrategy to be configurable (CASSANDRA-11550)
 * Fix timeout in ReplicationAwareTokenAllocatorTest (CASSANDRA-12784)
 * Improve sum aggregate functions (CASSANDRA-12417)
 * Make cassandra.yaml docs for batch_size_*_threshold_in_kb reflect changes in CASSANDRA-10876 (CASSANDRA-12761)
 * cqlsh fails to format collections when using aliases (CASSANDRA-11534)
 * Check for hash conflicts in prepared statements (CASSANDRA-12733)
 * Exit query parsing upon first error (CASSANDRA-12598)
 * Fix cassandra-stress to use single seed in UUID generation (CASSANDRA-12729)
 * CQLSSTableWriter does not allow Update statement (CASSANDRA-12450)
 * Config class uses boxed types but DD exposes primitive types (CASSANDRA-12199)
 * Add pre- and post-shutdown hooks to Storage Service (CASSANDRA-12461)
 * Add hint delivery metrics (CASSANDRA-12693)
 * Remove IndexInfo cache from FileIndexInfoRetriever (CASSANDRA-12731)
 * ColumnIndex does not reuse buffer (CASSANDRA-12502)
 * cdc column addition still breaks schema migration tasks (CASSANDRA-12697)
 * Upgrade metrics-reporter dependencies (CASSANDRA-12089)
 * Tune compaction thread count via nodetool (CASSANDRA-12248)
 * Add +=/-= shortcut syntax for update queries (CASSANDRA-12232)
 * Include repair session IDs in repair start message (CASSANDRA-12532)
 * Add a blocking task to Index, run before joining the ring (CASSANDRA-12039)
 * Fix NPE when using CQLSSTableWriter (CASSANDRA-12667)
 * Support optional backpressure strategies at the coordinator (CASSANDRA-9318)
 * Make randompartitioner work with new vnode allocation (CASSANDRA-12647)
 * Fix cassandra-stress graphing (CASSANDRA-12237)
 * Allow filtering on partition key columns for queries without secondary indexes (CASSANDRA-11031)
 * Fix Cassandra Stress reporting thread model and precision (CASSANDRA-12585)
 * Add JMH benchmarks.jar (CASSANDRA-12586)
 * Cleanup uses of AlterTableStatementColumn (CASSANDRA-12567)
 * Add keep-alive to streaming (CASSANDRA-11841)
 * Tracing payload is passed through newSession(..) (CASSANDRA-11706)
 * avoid deleting non existing sstable files and improve related log messages (CASSANDRA-12261)
 * json/yaml output format for nodetool compactionhistory (CASSANDRA-12486)
 * Retry all internode messages once after a connection is
   closed and reopened (CASSANDRA-12192)
 * Add support to rebuild from targeted replica (CASSANDRA-9875)
 * Add sequence distribution type to cassandra stress (CASSANDRA-12490)
 * "SELECT * FROM foo LIMIT ;" does not error out (CASSANDRA-12154)
 * Define executeLocally() at the ReadQuery Level (CASSANDRA-12474)
 * Extend read/write failure messages with a map of replica addresses
   to error codes in the v5 native protocol (CASSANDRA-12311)
 * Fix rebuild of SASI indexes with existing index files (CASSANDRA-12374)
 * Let DatabaseDescriptor not implicitly startup services (CASSANDRA-9054, 12550)
 * Fix clustering indexes in presence of static columns in SASI (CASSANDRA-12378)
 * Fix queries on columns with reversed type on SASI indexes (CASSANDRA-12223)
 * Added slow query log (CASSANDRA-12403)
 * Count full coordinated request against timeout (CASSANDRA-12256)
 * Allow TTL with null value on insert and update (CASSANDRA-12216)
 * Make decommission operation resumable (CASSANDRA-12008)
 * Add support to one-way targeted repair (CASSANDRA-9876)
 * Remove clientutil jar (CASSANDRA-11635)
 * Fix compaction throughput throttle (CASSANDRA-12366, CASSANDRA-12717)
 * Delay releasing Memtable memory on flush until PostFlush has finished running (CASSANDRA-12358)
 * Cassandra stress should dump all setting on startup (CASSANDRA-11914)
 * Make it possible to compact a given token range (CASSANDRA-10643)
 * Allow updating DynamicEndpointSnitch properties via JMX (CASSANDRA-12179)
 * Collect metrics on queries by consistency level (CASSANDRA-7384)
 * Add support for GROUP BY to SELECT statement (CASSANDRA-10707)
 * Deprecate memtable_cleanup_threshold and update default for memtable_flush_writers (CASSANDRA-12228)
 * Upgrade to OHC 0.4.4 (CASSANDRA-12133)
 * Add version command to cassandra-stress (CASSANDRA-12258)
 * Create compaction-stress tool (CASSANDRA-11844)
 * Garbage-collecting compaction operation and schema option (CASSANDRA-7019)
 * Add beta protocol flag for v5 native protocol (CASSANDRA-12142)
 * Support filtering on non-PRIMARY KEY columns in the CREATE
   MATERIALIZED VIEW statement's WHERE clause (CASSANDRA-10368)
 * Unify STDOUT and SYSTEMLOG logback format (CASSANDRA-12004)
 * COPY FROM should raise error for non-existing input files (CASSANDRA-12174)
 * Faster write path (CASSANDRA-12269)
 * Option to leave omitted columns in INSERT JSON unset (CASSANDRA-11424)
 * Support json/yaml output in nodetool tpstats (CASSANDRA-12035)
 * Expose metrics for successful/failed authentication attempts (CASSANDRA-10635)
 * Prepend snapshot name with "truncated" or "dropped" when a snapshot
   is taken before truncating or dropping a table (CASSANDRA-12178)
 * Optimize RestrictionSet (CASSANDRA-12153)
 * cqlsh does not automatically downgrade CQL version (CASSANDRA-12150)
 * Omit (de)serialization of state variable in UDAs (CASSANDRA-9613)
 * Create a system table to expose prepared statements (CASSANDRA-8831)
 * Reuse DataOutputBuffer from ColumnIndex (CASSANDRA-11970)
 * Remove DatabaseDescriptor dependency from SegmentedFile (CASSANDRA-11580)
 * Add supplied username to authentication error messages (CASSANDRA-12076)
 * Remove pre-startup check for open JMX port (CASSANDRA-12074)
 * Remove compaction Severity from DynamicEndpointSnitch (CASSANDRA-11738)
 * Restore resumable hints delivery (CASSANDRA-11960)
 * Properly record CAS contention (CASSANDRA-12626)
Merged from 3.0:
 * Dump threads when unit tests time out (CASSANDRA-13117)
 * Better error when modifying function permissions without explicit keyspace (CASSANDRA-12925)
 * Indexer is not correctly invoked when building indexes over sstables (CASSANDRA-13075)
 * Stress daemon help is incorrect (CASSANDRA-12563)
 * Read repair is not blocking repair to finish in foreground repair (CASSANDRA-13115)
 * Replace empty strings with null values if they cannot be converted (CASSANDRA-12794)
 * Remove support for non-JavaScript UDFs (CASSANDRA-12883)
 * Fix deserialization of 2.x DeletedCells (CASSANDRA-12620)
 * Add parent repair session id to anticompaction log message (CASSANDRA-12186)
 * Improve contention handling on failure to acquire MV lock for streaming and hints (CASSANDRA-12905)
 * Fix DELETE and UPDATE queries with empty IN restrictions (CASSANDRA-12829)
 * Mark MVs as built after successful bootstrap (CASSANDRA-12984)
 * Estimated TS drop-time histogram updated with Cell.NO_DELETION_TIME (CASSANDRA-13040)
 * Nodetool compactionstats fails with NullPointerException (CASSANDRA-13021)
 * Thread local pools never cleaned up (CASSANDRA-13033)
 * Set RPC_READY to false when draining or if a node is marked as shutdown (CASSANDRA-12781)
 * CQL often queries static columns unnecessarily (CASSANDRA-12768)
 * Make sure sstables only get committed when it's safe to discard commit log records (CASSANDRA-12956)
 * Reject default_time_to_live option when creating or altering MVs (CASSANDRA-12868)
 * Nodetool should use a more sane max heap size (CASSANDRA-12739)
 * LocalToken ensures token values are cloned on heap (CASSANDRA-12651)
 * AnticompactionRequestSerializer serializedSize is incorrect (CASSANDRA-12934)
 * Prevent reloading of logback.xml from UDF sandbox (CASSANDRA-12535)
 * Reenable HeapPool (CASSANDRA-12900)
 * Disallow offheap_buffers memtable allocation (CASSANDRA-11039)
 * Fix CommitLogSegmentManagerTest (CASSANDRA-12283)
 * Pass root cause to CorruptBlockException when uncompression failed (CASSANDRA-12889)
 * Batch with multiple conditional updates for the same partition causes AssertionError (CASSANDRA-12867)
 * Make AbstractReplicationStrategy extendable from outside its package (CASSANDRA-12788)
 * Don't tell users to turn off consistent rangemovements during rebuild. (CASSANDRA-12296)
 * Fix CommitLogTest.testDeleteIfNotDirty (CASSANDRA-12854)
 * Avoid deadlock due to MV lock contention (CASSANDRA-12689)
 * Fix for KeyCacheCqlTest flakiness (CASSANDRA-12801)
 * Include SSTable filename in compacting large row message (CASSANDRA-12384)
 * Fix potential socket leak (CASSANDRA-12329, CASSANDRA-12330)
 * Fix ViewTest.testCompaction (CASSANDRA-12789)
 * Improve avg aggregate functions (CASSANDRA-12417)
 * Preserve quoted reserved keyword column names in MV creation (CASSANDRA-11803)
 * nodetool stopdaemon errors out (CASSANDRA-12646)
 * Split materialized view mutations on build to prevent OOM (CASSANDRA-12268)
 * mx4j does not work in 3.0.8 (CASSANDRA-12274)
 * Abort cqlsh copy-from in case of no answer after prolonged period of time (CASSANDRA-12740)
 * Avoid sstable corrupt exception due to dropped static column (CASSANDRA-12582)
 * Make stress use client mode to avoid checking commit log size on startup (CASSANDRA-12478)
 * Fix exceptions with new vnode allocation (CASSANDRA-12715)
 * Unify drain and shutdown processes (CASSANDRA-12509)
 * Fix NPE in ComponentOfSlice.isEQ() (CASSANDRA-12706)
 * Fix failure in LogTransactionTest (CASSANDRA-12632)
 * Fix potentially incomplete non-frozen UDT values when querying with the
   full primary key specified (CASSANDRA-12605)
 * Make sure repaired tombstones are dropped when only_purge_repaired_tombstones is enabled (CASSANDRA-12703)
 * Skip writing MV mutations to commitlog on mutation.applyUnsafe() (CASSANDRA-11670)
 * Establish consistent distinction between non-existing partition and NULL value for LWTs on static columns (CASSANDRA-12060)
 * Extend ColumnIdentifier.internedInstances key to include the type that generated the byte buffer (CASSANDRA-12516)
 * Handle composite prefixes with final EOC=0 as in 2.x and refactor LegacyLayout.decodeBound (CASSANDRA-12423)
 * select_distinct_with_deletions_test failing on non-vnode environments (CASSANDRA-11126)
 * Stack Overflow returned to queries while upgrading (CASSANDRA-12527)
 * Fix legacy regex for temporary files from 2.2 (CASSANDRA-12565)
 * Add option to state current gc_grace_seconds to tools/bin/sstablemetadata (CASSANDRA-12208)
 * Fix file system race condition that may cause LogAwareFileLister to fail to classify files (CASSANDRA-11889)
 * Fix file handle leaks due to simultaneous compaction/repair and
   listing snapshots, calculating snapshot sizes, or making schema
   changes (CASSANDRA-11594)
 * Fix nodetool repair exits with 0 for some errors (CASSANDRA-12508)
 * Do not shut down BatchlogManager twice during drain (CASSANDRA-12504)
 * Disk failure policy should not be invoked on out of space (CASSANDRA-12385)
 * Calculate last compacted key on startup (CASSANDRA-6216)
 * Add schema to snapshot manifest, add USING TIMESTAMP clause to ALTER TABLE statements (CASSANDRA-7190)
 * If CF has no clustering columns, any row cache is full partition cache (CASSANDRA-12499)
 * Correct log message for statistics of offheap memtable flush (CASSANDRA-12776)
 * Explicitly set locale for string validation (CASSANDRA-12541,CASSANDRA-12542,CASSANDRA-12543,CASSANDRA-12545)
Merged from 2.2:
 * Fix speculative retry bugs (CASSANDRA-13009)
 * Fix handling of nulls and unsets in IN conditions (CASSANDRA-12981)
 * Fix race causing infinite loop if Thrift server is stopped before it starts listening (CASSANDRA-12856)
 * CompactionTasks now correctly drops sstables out of compaction when not enough disk space is available (CASSANDRA-12979)
 * Fix DynamicEndpointSnitch noop in multi-datacenter situations (CASSANDRA-13074)
 * cqlsh copy-from: encode column names to avoid primary key parsing errors (CASSANDRA-12909)
 * Temporarily fix bug that creates commit log when running offline tools (CASSANDRA-8616)
 * Reduce granuality of OpOrder.Group during index build (CASSANDRA-12796)
 * Test bind parameters and unset parameters in InsertUpdateIfConditionTest (CASSANDRA-12980)
 * Use saved tokens when setting local tokens on StorageService.joinRing (CASSANDRA-12935)
 * cqlsh: fix DESC TYPES errors (CASSANDRA-12914)
 * Fix leak on skipped SSTables in sstableupgrade (CASSANDRA-12899)
 * Avoid blocking gossip during pending range calculation (CASSANDRA-12281)
 * Fix purgeability of tombstones with max timestamp (CASSANDRA-12792)
 * Fail repair if participant dies during sync or anticompaction (CASSANDRA-12901)
 * cqlsh COPY: unprotected pk values before converting them if not using prepared statements (CASSANDRA-12863)
 * Fix Util.spinAssertEquals (CASSANDRA-12283)
 * Fix potential NPE for compactionstats (CASSANDRA-12462)
 * Prepare legacy authenticate statement if credentials table initialised after node startup (CASSANDRA-12813)
 * Change cassandra.wait_for_tracing_events_timeout_secs default to 0 (CASSANDRA-12754)
 * Clean up permissions when a UDA is dropped (CASSANDRA-12720)
 * Limit colUpdateTimeDelta histogram updates to reasonable deltas (CASSANDRA-11117)
 * Fix leak errors and execution rejected exceptions when draining (CASSANDRA-12457)
 * Fix merkle tree depth calculation (CASSANDRA-12580)
 * Make Collections deserialization more robust (CASSANDRA-12618)
 * Fix exceptions when enabling gossip on nodes that haven't joined the ring (CASSANDRA-12253)
 * Fix authentication problem when invoking cqlsh copy from a SOURCE command (CASSANDRA-12642)
 * Decrement pending range calculator jobs counter in finally block
 * cqlshlib tests: increase default execute timeout (CASSANDRA-12481)
 * Forward writes to replacement node when replace_address != broadcast_address (CASSANDRA-8523)
 * Fail repair on non-existing table (CASSANDRA-12279)
 * Enable repair -pr and -local together (fix regression of CASSANDRA-7450) (CASSANDRA-12522)
 * Better handle invalid system roles table (CASSANDRA-12700)
 * Split consistent range movement flag correction (CASSANDRA-12786)
Merged from 2.1:
 * cqlsh copy-from: sort user type fields in csv (CASSANDRA-12959)
 * Don't skip sstables based on maxLocalDeletionTime (CASSANDRA-12765)


3.8, 3.9
 * Fix value skipping with counter columns (CASSANDRA-11726)
 * Fix nodetool tablestats miss SSTable count (CASSANDRA-12205)
 * Fixed flacky SSTablesIteratedTest (CASSANDRA-12282)
 * Fixed flacky SSTableRewriterTest: check file counts before calling validateCFS (CASSANDRA-12348)
 * cqlsh: Fix handling of $$-escaped strings (CASSANDRA-12189)
 * Fix SSL JMX requiring truststore containing server cert (CASSANDRA-12109)
 * RTE from new CDC column breaks in flight queries (CASSANDRA-12236)
 * Fix hdr logging for single operation workloads (CASSANDRA-12145)
 * Fix SASI PREFIX search in CONTAINS mode with partial terms (CASSANDRA-12073)
 * Increase size of flushExecutor thread pool (CASSANDRA-12071)
 * Partial revert of CASSANDRA-11971, cannot recycle buffer in SP.sendMessagesToNonlocalDC (CASSANDRA-11950)
 * Upgrade netty to 4.0.39 (CASSANDRA-12032, CASSANDRA-12034)
 * Improve details in compaction log message (CASSANDRA-12080)
 * Allow unset values in CQLSSTableWriter (CASSANDRA-11911)
 * Chunk cache to request compressor-compatible buffers if pool space is exhausted (CASSANDRA-11993)
 * Remove DatabaseDescriptor dependencies from SequentialWriter (CASSANDRA-11579)
 * Move skip_stop_words filter before stemming (CASSANDRA-12078)
 * Support seek() in EncryptedFileSegmentInputStream (CASSANDRA-11957)
 * SSTable tools mishandling LocalPartitioner (CASSANDRA-12002)
 * When SEPWorker assigned work, set thread name to match pool (CASSANDRA-11966)
 * Add cross-DC latency metrics (CASSANDRA-11569)
 * Allow terms in selection clause (CASSANDRA-10783)
 * Add bind variables to trace (CASSANDRA-11719)
 * Switch counter shards' clock to timestamps (CASSANDRA-9811)
 * Introduce HdrHistogram and response/service/wait separation to stress tool (CASSANDRA-11853)
 * entry-weighers in QueryProcessor should respect partitionKeyBindIndexes field (CASSANDRA-11718)
 * Support older ant versions (CASSANDRA-11807)
 * Estimate compressed on disk size when deciding if sstable size limit reached (CASSANDRA-11623)
 * cassandra-stress profiles should support case sensitive schemas (CASSANDRA-11546)
 * Remove DatabaseDescriptor dependency from FileUtils (CASSANDRA-11578)
 * Faster streaming (CASSANDRA-9766)
 * Add prepared query parameter to trace for "Execute CQL3 prepared query" session (CASSANDRA-11425)
 * Add repaired percentage metric (CASSANDRA-11503)
 * Add Change-Data-Capture (CASSANDRA-8844)
Merged from 3.0:
 * Fix paging for 2.x to 3.x upgrades (CASSANDRA-11195)
 * Fix clean interval not sent to commit log for empty memtable flush (CASSANDRA-12436)
 * Fix potential resource leak in RMIServerSocketFactoryImpl (CASSANDRA-12331)
 * Make sure compaction stats are updated when compaction is interrupted (CASSANDRA-12100)
 * Change commitlog and sstables to track dirty and clean intervals (CASSANDRA-11828)
 * NullPointerException during compaction on table with static columns (CASSANDRA-12336)
 * Fixed ConcurrentModificationException when reading metrics in GraphiteReporter (CASSANDRA-11823)
 * Fix upgrade of super columns on thrift (CASSANDRA-12335)
 * Fixed flacky BlacklistingCompactionsTest, switched to fixed size types and increased corruption size (CASSANDRA-12359)
 * Rerun ReplicationAwareTokenAllocatorTest on failure to avoid flakiness (CASSANDRA-12277)
 * Exception when computing read-repair for range tombstones (CASSANDRA-12263)
 * Lost counter writes in compact table and static columns (CASSANDRA-12219)
 * AssertionError with MVs on updating a row that isn't indexed due to a null value (CASSANDRA-12247)
 * Disable RR and speculative retry with EACH_QUORUM reads (CASSANDRA-11980)
 * Add option to override compaction space check (CASSANDRA-12180)
 * Faster startup by only scanning each directory for temporary files once (CASSANDRA-12114)
 * Respond with v1/v2 protocol header when responding to driver that attempts
   to connect with too low of a protocol version (CASSANDRA-11464)
 * NullPointerExpception when reading/compacting table (CASSANDRA-11988)
 * Fix problem with undeleteable rows on upgrade to new sstable format (CASSANDRA-12144)
 * Fix potential bad messaging service message for paged range reads
   within mixed-version 3.x clusters (CASSANDRA-12249)
 * Fix paging logic for deleted partitions with static columns (CASSANDRA-12107)
 * Wait until the message is being send to decide which serializer must be used (CASSANDRA-11393)
 * Fix migration of static thrift column names with non-text comparators (CASSANDRA-12147)
 * Fix upgrading sparse tables that are incorrectly marked as dense (CASSANDRA-11315)
 * Fix reverse queries ignoring range tombstones (CASSANDRA-11733)
 * Avoid potential race when rebuilding CFMetaData (CASSANDRA-12098)
 * Avoid missing sstables when getting the canonical sstables (CASSANDRA-11996)
 * Always select the live sstables when getting sstables in bounds (CASSANDRA-11944)
 * Fix column ordering of results with static columns for Thrift requests in
   a mixed 2.x/3.x cluster, also fix potential non-resolved duplication of
   those static columns in query results (CASSANDRA-12123)
 * Avoid digest mismatch with empty but static rows (CASSANDRA-12090)
 * Fix EOF exception when altering column type (CASSANDRA-11820)
 * Fix potential race in schema during new table creation (CASSANDRA-12083)
 * cqlsh: fix error handling in rare COPY FROM failure scenario (CASSANDRA-12070)
 * Disable autocompaction during drain (CASSANDRA-11878)
 * Add a metrics timer to MemtablePool and use it to track time spent blocked on memory in MemtableAllocator (CASSANDRA-11327)
 * Fix upgrading schema with super columns with non-text subcomparators (CASSANDRA-12023)
 * Add TimeWindowCompactionStrategy (CASSANDRA-9666)
 * Fix JsonTransformer output of partition with deletion info (CASSANDRA-12418)
 * Fix NPE in SSTableLoader when specifying partial directory path (CASSANDRA-12609)
Merged from 2.2:
 * Add local address entry in PropertyFileSnitch (CASSANDRA-11332)
 * cqlsh copy: fix missing counter values (CASSANDRA-12476)
 * Move migration tasks to non-periodic queue, assure flush executor shutdown after non-periodic executor (CASSANDRA-12251)
 * cqlsh copy: fixed possible race in initializing feeding thread (CASSANDRA-11701)
 * Only set broadcast_rpc_address on Ec2MultiRegionSnitch if it's not set (CASSANDRA-11357)
 * Update StorageProxy range metrics for timeouts, failures and unavailables (CASSANDRA-9507)
 * Add Sigar to classes included in clientutil.jar (CASSANDRA-11635)
 * Add decay to histograms and timers used for metrics (CASSANDRA-11752)
 * Fix hanging stream session (CASSANDRA-10992)
 * Fix INSERT JSON, fromJson() support of smallint, tinyint types (CASSANDRA-12371)
 * Restore JVM metric export for metric reporters (CASSANDRA-12312)
 * Release sstables of failed stream sessions only when outgoing transfers are finished (CASSANDRA-11345)
 * Wait for tracing events before returning response and query at same consistency level client side (CASSANDRA-11465)
 * cqlsh copyutil should get host metadata by connected address (CASSANDRA-11979)
 * Fixed cqlshlib.test.remove_test_db (CASSANDRA-12214)
 * Synchronize ThriftServer::stop() (CASSANDRA-12105)
 * Use dedicated thread for JMX notifications (CASSANDRA-12146)
 * Improve streaming synchronization and fault tolerance (CASSANDRA-11414)
 * MemoryUtil.getShort() should return an unsigned short also for architectures not supporting unaligned memory accesses (CASSANDRA-11973)
Merged from 2.1:
 * Fix queries with empty ByteBuffer values in clustering column restrictions (CASSANDRA-12127)
 * Disable passing control to post-flush after flush failure to prevent data loss (CASSANDRA-11828)
 * Allow STCS-in-L0 compactions to reduce scope with LCS (CASSANDRA-12040)
 * cannot use cql since upgrading python to 2.7.11+ (CASSANDRA-11850)
 * Fix filtering on clustering columns when 2i is used (CASSANDRA-11907)


3.0.8
 * Fix potential race in schema during new table creation (CASSANDRA-12083)
 * cqlsh: fix error handling in rare COPY FROM failure scenario (CASSANDRA-12070)
 * Disable autocompaction during drain (CASSANDRA-11878)
 * Add a metrics timer to MemtablePool and use it to track time spent blocked on memory in MemtableAllocator (CASSANDRA-11327)
 * Fix upgrading schema with super columns with non-text subcomparators (CASSANDRA-12023)
 * Add TimeWindowCompactionStrategy (CASSANDRA-9666)
Merged from 2.2:
 * Allow nodetool info to run with readonly JMX access (CASSANDRA-11755)
 * Validate bloom_filter_fp_chance against lowest supported
   value when the table is created (CASSANDRA-11920)
 * Don't send erroneous NEW_NODE notifications on restart (CASSANDRA-11038)
 * StorageService shutdown hook should use a volatile variable (CASSANDRA-11984)
Merged from 2.1:
 * Add system property to set the max number of native transport requests in queue (CASSANDRA-11363)
 * Fix queries with empty ByteBuffer values in clustering column restrictions (CASSANDRA-12127)
 * Disable passing control to post-flush after flush failure to prevent data loss (CASSANDRA-11828)
 * Allow STCS-in-L0 compactions to reduce scope with LCS (CASSANDRA-12040)
 * cannot use cql since upgrading python to 2.7.11+ (CASSANDRA-11850)
 * Fix filtering on clustering columns when 2i is used (CASSANDRA-11907)
 * Avoid stalling paxos when the paxos state expires (CASSANDRA-12043)
 * Remove finished incoming streaming connections from MessagingService (CASSANDRA-11854)
 * Don't try to get sstables for non-repairing column families (CASSANDRA-12077)
 * Avoid marking too many sstables as repaired (CASSANDRA-11696)
 * Prevent select statements with clustering key > 64k (CASSANDRA-11882)
 * Fix clock skew corrupting other nodes with paxos (CASSANDRA-11991)
 * Remove distinction between non-existing static columns and existing but null in LWTs (CASSANDRA-9842)
 * Cache local ranges when calculating repair neighbors (CASSANDRA-11934)
 * Allow LWT operation on static column with only partition keys (CASSANDRA-10532)
 * Create interval tree over canonical sstables to avoid missing sstables during streaming (CASSANDRA-11886)
 * cqlsh COPY FROM: shutdown parent cluster after forking, to avoid corrupting SSL connections (CASSANDRA-11749)


3.7
 * Support multiple folders for user defined compaction tasks (CASSANDRA-11765)
 * Fix race in CompactionStrategyManager's pause/resume (CASSANDRA-11922)
Merged from 3.0:
 * Fix legacy serialization of Thrift-generated non-compound range tombstones
   when communicating with 2.x nodes (CASSANDRA-11930)
 * Fix Directories instantiations where CFS.initialDirectories should be used (CASSANDRA-11849)
 * Avoid referencing DatabaseDescriptor in AbstractType (CASSANDRA-11912)
 * Don't use static dataDirectories field in Directories instances (CASSANDRA-11647)
 * Fix sstables not being protected from removal during index build (CASSANDRA-11905)
 * cqlsh: Suppress stack trace from Read/WriteFailures (CASSANDRA-11032)
 * Remove unneeded code to repair index summaries that have
   been improperly down-sampled (CASSANDRA-11127)
 * Avoid WriteTimeoutExceptions during commit log replay due to materialized
   view lock contention (CASSANDRA-11891)
 * Prevent OOM failures on SSTable corruption, improve tests for corruption detection (CASSANDRA-9530)
 * Use CFS.initialDirectories when clearing snapshots (CASSANDRA-11705)
 * Allow compaction strategies to disable early open (CASSANDRA-11754)
 * Refactor Materialized View code (CASSANDRA-11475)
 * Update Java Driver (CASSANDRA-11615)
Merged from 2.2:
 * Persist local metadata earlier in startup sequence (CASSANDRA-11742)
 * cqlsh: fix tab completion for case-sensitive identifiers (CASSANDRA-11664)
 * Avoid showing estimated key as -1 in tablestats (CASSANDRA-11587)
 * Fix possible race condition in CommitLog.recover (CASSANDRA-11743)
 * Enable client encryption in sstableloader with cli options (CASSANDRA-11708)
 * Possible memory leak in NIODataInputStream (CASSANDRA-11867)
 * Add seconds to cqlsh tracing session duration (CASSANDRA-11753)
 * Fix commit log replay after out-of-order flush completion (CASSANDRA-9669)
 * Prohibit Reversed Counter type as part of the PK (CASSANDRA-9395)
 * cqlsh: correctly handle non-ascii chars in error messages (CASSANDRA-11626)
Merged from 2.1:
 * Run CommitLog tests with different compression settings (CASSANDRA-9039)
 * cqlsh: apply current keyspace to source command (CASSANDRA-11152)
 * Clear out parent repair session if repair coordinator dies (CASSANDRA-11824)
 * Set default streaming_socket_timeout_in_ms to 24 hours (CASSANDRA-11840)
 * Do not consider local node a valid source during replace (CASSANDRA-11848)
 * Add message dropped tasks to nodetool netstats (CASSANDRA-11855)
 * Avoid holding SSTableReaders for duration of incremental repair (CASSANDRA-11739)


3.6
 * Correctly migrate schema for frozen UDTs during 2.x -> 3.x upgrades
   (does not affect any released versions) (CASSANDRA-11613)
 * Allow server startup if JMX is configured directly (CASSANDRA-11725)
 * Prevent direct memory OOM on buffer pool allocations (CASSANDRA-11710)
 * Enhanced Compaction Logging (CASSANDRA-10805)
 * Make prepared statement cache size configurable (CASSANDRA-11555)
 * Integrated JMX authentication and authorization (CASSANDRA-10091)
 * Add units to stress ouput (CASSANDRA-11352)
 * Fix PER PARTITION LIMIT for single and multi partitions queries (CASSANDRA-11603)
 * Add uncompressed chunk cache for RandomAccessReader (CASSANDRA-5863)
 * Clarify ClusteringPrefix hierarchy (CASSANDRA-11213)
 * Always perform collision check before joining ring (CASSANDRA-10134)
 * SSTableWriter output discrepancy (CASSANDRA-11646)
 * Fix potential timeout in NativeTransportService.testConcurrentDestroys (CASSANDRA-10756)
 * Support large partitions on the 3.0 sstable format (CASSANDRA-11206,11763)
 * Add support to rebuild from specific range (CASSANDRA-10406)
 * Optimize the overlapping lookup by calculating all the
   bounds in advance (CASSANDRA-11571)
 * Support json/yaml output in nodetool tablestats (CASSANDRA-5977)
 * (stress) Add datacenter option to -node options (CASSANDRA-11591)
 * Fix handling of empty slices (CASSANDRA-11513)
 * Make number of cores used by cqlsh COPY visible to testing code (CASSANDRA-11437)
 * Allow filtering on clustering columns for queries without secondary indexes (CASSANDRA-11310)
 * Refactor Restriction hierarchy (CASSANDRA-11354)
 * Eliminate allocations in R/W path (CASSANDRA-11421)
 * Update Netty to 4.0.36 (CASSANDRA-11567)
 * Fix PER PARTITION LIMIT for queries requiring post-query ordering (CASSANDRA-11556)
 * Allow instantiation of UDTs and tuples in UDFs (CASSANDRA-10818)
 * Support UDT in CQLSSTableWriter (CASSANDRA-10624)
 * Support for non-frozen user-defined types, updating
   individual fields of user-defined types (CASSANDRA-7423)
 * Make LZ4 compression level configurable (CASSANDRA-11051)
 * Allow per-partition LIMIT clause in CQL (CASSANDRA-7017)
 * Make custom filtering more extensible with UserExpression (CASSANDRA-11295)
 * Improve field-checking and error reporting in cassandra.yaml (CASSANDRA-10649)
 * Print CAS stats in nodetool proxyhistograms (CASSANDRA-11507)
 * More user friendly error when providing an invalid token to nodetool (CASSANDRA-9348)
 * Add static column support to SASI index (CASSANDRA-11183)
 * Support EQ/PREFIX queries in SASI CONTAINS mode without tokenization (CASSANDRA-11434)
 * Support LIKE operator in prepared statements (CASSANDRA-11456)
 * Add a command to see if a Materialized View has finished building (CASSANDRA-9967)
 * Log endpoint and port associated with streaming operation (CASSANDRA-8777)
 * Print sensible units for all log messages (CASSANDRA-9692)
 * Upgrade Netty to version 4.0.34 (CASSANDRA-11096)
 * Break the CQL grammar into separate Parser and Lexer (CASSANDRA-11372)
 * Compress only inter-dc traffic by default (CASSANDRA-8888)
 * Add metrics to track write amplification (CASSANDRA-11420)
 * cassandra-stress: cannot handle "value-less" tables (CASSANDRA-7739)
 * Add/drop multiple columns in one ALTER TABLE statement (CASSANDRA-10411)
 * Add require_endpoint_verification opt for internode encryption (CASSANDRA-9220)
 * Add auto import java.util for UDF code block (CASSANDRA-11392)
 * Add --hex-format option to nodetool getsstables (CASSANDRA-11337)
 * sstablemetadata should print sstable min/max token (CASSANDRA-7159)
 * Do not wrap CassandraException in TriggerExecutor (CASSANDRA-9421)
 * COPY TO should have higher double precision (CASSANDRA-11255)
 * Stress should exit with non-zero status after failure (CASSANDRA-10340)
 * Add client to cqlsh SHOW_SESSION (CASSANDRA-8958)
 * Fix nodetool tablestats keyspace level metrics (CASSANDRA-11226)
 * Store repair options in parent_repair_history (CASSANDRA-11244)
 * Print current leveling in sstableofflinerelevel (CASSANDRA-9588)
 * Change repair message for keyspaces with RF 1 (CASSANDRA-11203)
 * Remove hard-coded SSL cipher suites and protocols (CASSANDRA-10508)
 * Improve concurrency in CompactionStrategyManager (CASSANDRA-10099)
 * (cqlsh) interpret CQL type for formatting blobs (CASSANDRA-11274)
 * Refuse to start and print txn log information in case of disk
   corruption (CASSANDRA-10112)
 * Resolve some eclipse-warnings (CASSANDRA-11086)
 * (cqlsh) Show static columns in a different color (CASSANDRA-11059)
 * Allow to remove TTLs on table with default_time_to_live (CASSANDRA-11207)
Merged from 3.0:
 * Disallow creating view with a static column (CASSANDRA-11602)
 * Reduce the amount of object allocations caused by the getFunctions methods (CASSANDRA-11593)
 * Potential error replaying commitlog with smallint/tinyint/date/time types (CASSANDRA-11618)
 * Fix queries with filtering on counter columns (CASSANDRA-11629)
 * Improve tombstone printing in sstabledump (CASSANDRA-11655)
 * Fix paging for range queries where all clustering columns are specified (CASSANDRA-11669)
 * Don't require HEAP_NEW_SIZE to be set when using G1 (CASSANDRA-11600)
 * Fix sstabledump not showing cells after tombstone marker (CASSANDRA-11654)
 * Ignore all LocalStrategy keyspaces for streaming and other related
   operations (CASSANDRA-11627)
 * Ensure columnfilter covers indexed columns for thrift 2i queries (CASSANDRA-11523)
 * Only open one sstable scanner per sstable (CASSANDRA-11412)
 * Option to specify ProtocolVersion in cassandra-stress (CASSANDRA-11410)
 * ArithmeticException in avgFunctionForDecimal (CASSANDRA-11485)
 * LogAwareFileLister should only use OLD sstable files in current folder to determine disk consistency (CASSANDRA-11470)
 * Notify indexers of expired rows during compaction (CASSANDRA-11329)
 * Properly respond with ProtocolError when a v1/v2 native protocol
   header is received (CASSANDRA-11464)
 * Validate that num_tokens and initial_token are consistent with one another (CASSANDRA-10120)
Merged from 2.2:
 * Exit JVM if JMX server fails to startup (CASSANDRA-11540)
 * Produce a heap dump when exiting on OOM (CASSANDRA-9861)
 * Restore ability to filter on clustering columns when using a 2i (CASSANDRA-11510)
 * JSON datetime formatting needs timezone (CASSANDRA-11137)
 * Fix is_dense recalculation for Thrift-updated tables (CASSANDRA-11502)
 * Remove unnescessary file existence check during anticompaction (CASSANDRA-11660)
 * Add missing files to debian packages (CASSANDRA-11642)
 * Avoid calling Iterables::concat in loops during ModificationStatement::getFunctions (CASSANDRA-11621)
 * cqlsh: COPY FROM should use regular inserts for single statement batches and
   report errors correctly if workers processes crash on initialization (CASSANDRA-11474)
 * Always close cluster with connection in CqlRecordWriter (CASSANDRA-11553)
 * Allow only DISTINCT queries with partition keys restrictions (CASSANDRA-11339)
 * CqlConfigHelper no longer requires both a keystore and truststore to work (CASSANDRA-11532)
 * Make deprecated repair methods backward-compatible with previous notification service (CASSANDRA-11430)
 * IncomingStreamingConnection version check message wrong (CASSANDRA-11462)
Merged from 2.1:
 * Support mlockall on IBM POWER arch (CASSANDRA-11576)
 * Add option to disable use of severity in DynamicEndpointSnitch (CASSANDRA-11737)
 * cqlsh COPY FROM fails for null values with non-prepared statements (CASSANDRA-11631)
 * Make cython optional in pylib/setup.py (CASSANDRA-11630)
 * Change order of directory searching for cassandra.in.sh to favor local one (CASSANDRA-11628)
 * cqlsh COPY FROM fails with []{} chars in UDT/tuple fields/values (CASSANDRA-11633)
 * clqsh: COPY FROM throws TypeError with Cython extensions enabled (CASSANDRA-11574)
 * cqlsh: COPY FROM ignores NULL values in conversion (CASSANDRA-11549)
 * Validate levels when building LeveledScanner to avoid overlaps with orphaned sstables (CASSANDRA-9935)


3.5
 * StaticTokenTreeBuilder should respect posibility of duplicate tokens (CASSANDRA-11525)
 * Correctly fix potential assertion error during compaction (CASSANDRA-11353)
 * Avoid index segment stitching in RAM which lead to OOM on big SSTable files (CASSANDRA-11383)
 * Fix clustering and row filters for LIKE queries on clustering columns (CASSANDRA-11397)
Merged from 3.0:
 * Fix rare NPE on schema upgrade from 2.x to 3.x (CASSANDRA-10943)
 * Improve backoff policy for cqlsh COPY FROM (CASSANDRA-11320)
 * Improve IF NOT EXISTS check in CREATE INDEX (CASSANDRA-11131)
 * Upgrade ohc to 0.4.3
 * Enable SO_REUSEADDR for JMX RMI server sockets (CASSANDRA-11093)
 * Allocate merkletrees with the correct size (CASSANDRA-11390)
 * Support streaming pre-3.0 sstables (CASSANDRA-10990)
 * Add backpressure to compressed or encrypted commit log (CASSANDRA-10971)
 * SSTableExport supports secondary index tables (CASSANDRA-11330)
 * Fix sstabledump to include missing info in debug output (CASSANDRA-11321)
 * Establish and implement canonical bulk reading workload(s) (CASSANDRA-10331)
 * Fix paging for IN queries on tables without clustering columns (CASSANDRA-11208)
 * Remove recursive call from CompositesSearcher (CASSANDRA-11304)
 * Fix filtering on non-primary key columns for queries without index (CASSANDRA-6377)
 * Fix sstableloader fail when using materialized view (CASSANDRA-11275)
Merged from 2.2:
 * DatabaseDescriptor should log stacktrace in case of Eception during seed provider creation (CASSANDRA-11312)
 * Use canonical path for directory in SSTable descriptor (CASSANDRA-10587)
 * Add cassandra-stress keystore option (CASSANDRA-9325)
 * Dont mark sstables as repairing with sub range repairs (CASSANDRA-11451)
 * Notify when sstables change after cancelling compaction (CASSANDRA-11373)
 * cqlsh: COPY FROM should check that explicit column names are valid (CASSANDRA-11333)
 * Add -Dcassandra.start_gossip startup option (CASSANDRA-10809)
 * Fix UTF8Validator.validate() for modified UTF-8 (CASSANDRA-10748)
 * Clarify that now() function is calculated on the coordinator node in CQL documentation (CASSANDRA-10900)
 * Fix bloom filter sizing with LCS (CASSANDRA-11344)
 * (cqlsh) Fix error when result is 0 rows with EXPAND ON (CASSANDRA-11092)
 * Add missing newline at end of bin/cqlsh (CASSANDRA-11325)
 * Unresolved hostname leads to replace being ignored (CASSANDRA-11210)
 * Only log yaml config once, at startup (CASSANDRA-11217)
 * Reference leak with parallel repairs on the same table (CASSANDRA-11215)
Merged from 2.1:
 * Add a -j parameter to scrub/cleanup/upgradesstables to state how
   many threads to use (CASSANDRA-11179)
 * COPY FROM on large datasets: fix progress report and debug performance (CASSANDRA-11053)
 * InvalidateKeys should have a weak ref to key cache (CASSANDRA-11176)


3.4
 * (cqlsh) add cqlshrc option to always connect using ssl (CASSANDRA-10458)
 * Cleanup a few resource warnings (CASSANDRA-11085)
 * Allow custom tracing implementations (CASSANDRA-10392)
 * Extract LoaderOptions to be able to be used from outside (CASSANDRA-10637)
 * fix OnDiskIndexTest to properly treat empty ranges (CASSANDRA-11205)
 * fix TrackerTest to handle new notifications (CASSANDRA-11178)
 * add SASI validation for partitioner and complex columns (CASSANDRA-11169)
 * Add caching of encrypted credentials in PasswordAuthenticator (CASSANDRA-7715)
 * fix SASI memtable switching on flush (CASSANDRA-11159)
 * Remove duplicate offline compaction tracking (CASSANDRA-11148)
 * fix EQ semantics of analyzed SASI indexes (CASSANDRA-11130)
 * Support long name output for nodetool commands (CASSANDRA-7950)
 * Encrypted hints (CASSANDRA-11040)
 * SASI index options validation (CASSANDRA-11136)
 * Optimize disk seek using min/max column name meta data when the LIMIT clause is used
   (CASSANDRA-8180)
 * Add LIKE support to CQL3 (CASSANDRA-11067)
 * Generic Java UDF types (CASSANDRA-10819)
 * cqlsh: Include sub-second precision in timestamps by default (CASSANDRA-10428)
 * Set javac encoding to utf-8 (CASSANDRA-11077)
 * Integrate SASI index into Cassandra (CASSANDRA-10661)
 * Add --skip-flush option to nodetool snapshot
 * Skip values for non-queried columns (CASSANDRA-10657)
 * Add support for secondary indexes on static columns (CASSANDRA-8103)
 * CommitLogUpgradeTestMaker creates broken commit logs (CASSANDRA-11051)
 * Add metric for number of dropped mutations (CASSANDRA-10866)
 * Simplify row cache invalidation code (CASSANDRA-10396)
 * Support user-defined compaction through nodetool (CASSANDRA-10660)
 * Stripe view locks by key and table ID to reduce contention (CASSANDRA-10981)
 * Add nodetool gettimeout and settimeout commands (CASSANDRA-10953)
 * Add 3.0 metadata to sstablemetadata output (CASSANDRA-10838)
Merged from 3.0:
 * MV should only query complex columns included in the view (CASSANDRA-11069)
 * Failed aggregate creation breaks server permanently (CASSANDRA-11064)
 * Add sstabledump tool (CASSANDRA-7464)
 * Introduce backpressure for hints (CASSANDRA-10972)
 * Fix ClusteringPrefix not being able to read tombstone range boundaries (CASSANDRA-11158)
 * Prevent logging in sandboxed state (CASSANDRA-11033)
 * Disallow drop/alter operations of UDTs used by UDAs (CASSANDRA-10721)
 * Add query time validation method on Index (CASSANDRA-11043)
 * Avoid potential AssertionError in mixed version cluster (CASSANDRA-11128)
 * Properly handle hinted handoff after topology changes (CASSANDRA-5902)
 * AssertionError when listing sstable files on inconsistent disk state (CASSANDRA-11156)
 * Fix wrong rack counting and invalid conditions check for TokenAllocation
   (CASSANDRA-11139)
 * Avoid creating empty hint files (CASSANDRA-11090)
 * Fix leak detection strong reference loop using weak reference (CASSANDRA-11120)
 * Configurie BatchlogManager to stop delayed tasks on shutdown (CASSANDRA-11062)
 * Hadoop integration is incompatible with Cassandra Driver 3.0.0 (CASSANDRA-11001)
 * Add dropped_columns to the list of schema table so it gets handled
   properly (CASSANDRA-11050)
 * Fix NPE when using forceRepairRangeAsync without DC (CASSANDRA-11239)
Merged from 2.2:
 * Preserve order for preferred SSL cipher suites (CASSANDRA-11164)
 * Range.compareTo() violates the contract of Comparable (CASSANDRA-11216)
 * Avoid NPE when serializing ErrorMessage with null message (CASSANDRA-11167)
 * Replacing an aggregate with a new version doesn't reset INITCOND (CASSANDRA-10840)
 * (cqlsh) cqlsh cannot be called through symlink (CASSANDRA-11037)
 * fix ohc and java-driver pom dependencies in build.xml (CASSANDRA-10793)
 * Protect from keyspace dropped during repair (CASSANDRA-11065)
 * Handle adding fields to a UDT in SELECT JSON and toJson() (CASSANDRA-11146)
 * Better error message for cleanup (CASSANDRA-10991)
 * cqlsh pg-style-strings broken if line ends with ';' (CASSANDRA-11123)
 * Always persist upsampled index summaries (CASSANDRA-10512)
 * (cqlsh) Fix inconsistent auto-complete (CASSANDRA-10733)
 * Make SELECT JSON and toJson() threadsafe (CASSANDRA-11048)
 * Fix SELECT on tuple relations for mixed ASC/DESC clustering order (CASSANDRA-7281)
 * Use cloned TokenMetadata in size estimates to avoid race against membership check
   (CASSANDRA-10736)
 * (cqlsh) Support utf-8/cp65001 encoding on Windows (CASSANDRA-11030)
 * Fix paging on DISTINCT queries repeats result when first row in partition changes
   (CASSANDRA-10010)
 * (cqlsh) Support timezone conversion using pytz (CASSANDRA-10397)
 * cqlsh: change default encoding to UTF-8 (CASSANDRA-11124)
Merged from 2.1:
 * Checking if an unlogged batch is local is inefficient (CASSANDRA-11529)
 * Fix out-of-space error treatment in memtable flushing (CASSANDRA-11448).
 * Don't do defragmentation if reading from repaired sstables (CASSANDRA-10342)
 * Fix streaming_socket_timeout_in_ms not enforced (CASSANDRA-11286)
 * Avoid dropping message too quickly due to missing unit conversion (CASSANDRA-11302)
 * Don't remove FailureDetector history on removeEndpoint (CASSANDRA-10371)
 * Only notify if repair status changed (CASSANDRA-11172)
 * Use logback setting for 'cassandra -v' command (CASSANDRA-10767)
 * Fix sstableloader to unthrottle streaming by default (CASSANDRA-9714)
 * Fix incorrect warning in 'nodetool status' (CASSANDRA-10176)
 * Properly release sstable ref when doing offline scrub (CASSANDRA-10697)
 * Improve nodetool status performance for large cluster (CASSANDRA-7238)
 * Gossiper#isEnabled is not thread safe (CASSANDRA-11116)
 * Avoid major compaction mixing repaired and unrepaired sstables in DTCS (CASSANDRA-11113)
 * Make it clear what DTCS timestamp_resolution is used for (CASSANDRA-11041)
 * (cqlsh) Display milliseconds when datetime overflows (CASSANDRA-10625)


3.3
 * Avoid infinite loop if owned range is smaller than number of
   data dirs (CASSANDRA-11034)
 * Avoid bootstrap hanging when existing nodes have no data to stream (CASSANDRA-11010)
Merged from 3.0:
 * Remove double initialization of newly added tables (CASSANDRA-11027)
 * Filter keys searcher results by target range (CASSANDRA-11104)
 * Fix deserialization of legacy read commands (CASSANDRA-11087)
 * Fix incorrect computation of deletion time in sstable metadata (CASSANDRA-11102)
 * Avoid memory leak when collecting sstable metadata (CASSANDRA-11026)
 * Mutations do not block for completion under view lock contention (CASSANDRA-10779)
 * Invalidate legacy schema tables when unloading them (CASSANDRA-11071)
 * (cqlsh) handle INSERT and UPDATE statements with LWT conditions correctly
   (CASSANDRA-11003)
 * Fix DISTINCT queries in mixed version clusters (CASSANDRA-10762)
 * Migrate build status for indexes along with legacy schema (CASSANDRA-11046)
 * Ensure SSTables for legacy KEYS indexes can be read (CASSANDRA-11045)
 * Added support for IBM zSystems architecture (CASSANDRA-11054)
 * Update CQL documentation (CASSANDRA-10899)
 * Check the column name, not cell name, for dropped columns when reading
   legacy sstables (CASSANDRA-11018)
 * Don't attempt to index clustering values of static rows (CASSANDRA-11021)
 * Remove checksum files after replaying hints (CASSANDRA-10947)
 * Support passing base table metadata to custom 2i validation (CASSANDRA-10924)
 * Ensure stale index entries are purged during reads (CASSANDRA-11013)
 * (cqlsh) Also apply --connect-timeout to control connection
   timeout (CASSANDRA-10959)
 * Fix AssertionError when removing from list using UPDATE (CASSANDRA-10954)
 * Fix UnsupportedOperationException when reading old sstable with range
   tombstone (CASSANDRA-10743)
 * MV should use the maximum timestamp of the primary key (CASSANDRA-10910)
 * Fix potential assertion error during compaction (CASSANDRA-10944)
Merged from 2.2:
 * maxPurgeableTimestamp needs to check memtables too (CASSANDRA-9949)
 * Apply change to compaction throughput in real time (CASSANDRA-10025)
 * (cqlsh) encode input correctly when saving history
 * Fix potential NPE on ORDER BY queries with IN (CASSANDRA-10955)
 * Start L0 STCS-compactions even if there is a L0 -> L1 compaction
   going (CASSANDRA-10979)
 * Make UUID LSB unique per process (CASSANDRA-7925)
 * Avoid NPE when performing sstable tasks (scrub etc.) (CASSANDRA-10980)
 * Make sure client gets tombstone overwhelmed warning (CASSANDRA-9465)
 * Fix error streaming section more than 2GB (CASSANDRA-10961)
 * Histogram buckets exposed in jmx are sorted incorrectly (CASSANDRA-10975)
 * Enable GC logging by default (CASSANDRA-10140)
 * Optimize pending range computation (CASSANDRA-9258)
 * Skip commit log and saved cache directories in SSTable version startup check (CASSANDRA-10902)
 * drop/alter user should be case sensitive (CASSANDRA-10817)
Merged from 2.1:
 * test_bulk_round_trip_blogposts is failing occasionally (CASSANDRA-10938)
 * Fix isJoined return true only after becoming cluster member (CASANDRA-11007)
 * Fix bad gossip generation seen in long-running clusters (CASSANDRA-10969)
 * Avoid NPE when incremental repair fails (CASSANDRA-10909)
 * Unmark sstables compacting once they are done in cleanup/scrub/upgradesstables (CASSANDRA-10829)
 * Allow simultaneous bootstrapping with strict consistency when no vnodes are used (CASSANDRA-11005)
 * Log a message when major compaction does not result in a single file (CASSANDRA-10847)
 * (cqlsh) fix cqlsh_copy_tests when vnodes are disabled (CASSANDRA-10997)
 * (cqlsh) Add request timeout option to cqlsh (CASSANDRA-10686)
 * Avoid AssertionError while submitting hint with LWT (CASSANDRA-10477)
 * If CompactionMetadata is not in stats file, use index summary instead (CASSANDRA-10676)
 * Retry sending gossip syn multiple times during shadow round (CASSANDRA-8072)
 * Fix pending range calculation during moves (CASSANDRA-10887)
 * Sane default (200Mbps) for inter-DC streaming througput (CASSANDRA-8708)



3.2
 * Make sure tokens don't exist in several data directories (CASSANDRA-6696)
 * Add requireAuthorization method to IAuthorizer (CASSANDRA-10852)
 * Move static JVM options to conf/jvm.options file (CASSANDRA-10494)
 * Fix CassandraVersion to accept x.y version string (CASSANDRA-10931)
 * Add forceUserDefinedCleanup to allow more flexible cleanup (CASSANDRA-10708)
 * (cqlsh) allow setting TTL with COPY (CASSANDRA-9494)
 * Fix counting of received sstables in streaming (CASSANDRA-10949)
 * Implement hints compression (CASSANDRA-9428)
 * Fix potential assertion error when reading static columns (CASSANDRA-10903)
 * Fix EstimatedHistogram creation in nodetool tablehistograms (CASSANDRA-10859)
 * Establish bootstrap stream sessions sequentially (CASSANDRA-6992)
 * Sort compactionhistory output by timestamp (CASSANDRA-10464)
 * More efficient BTree removal (CASSANDRA-9991)
 * Make tablehistograms accept the same syntax as tablestats (CASSANDRA-10149)
 * Group pending compactions based on table (CASSANDRA-10718)
 * Add compressor name in sstablemetadata output (CASSANDRA-9879)
 * Fix type casting for counter columns (CASSANDRA-10824)
 * Prevent running Cassandra as root (CASSANDRA-8142)
 * bound maximum in-flight commit log replay mutation bytes to 64 megabytes (CASSANDRA-8639)
 * Normalize all scripts (CASSANDRA-10679)
 * Make compression ratio much more accurate (CASSANDRA-10225)
 * Optimize building of Clustering object when only one is created (CASSANDRA-10409)
 * Make index building pluggable (CASSANDRA-10681)
 * Add sstable flush observer (CASSANDRA-10678)
 * Improve NTS endpoints calculation (CASSANDRA-10200)
 * Improve performance of the folderSize function (CASSANDRA-10677)
 * Add support for type casting in selection clause (CASSANDRA-10310)
 * Added graphing option to cassandra-stress (CASSANDRA-7918)
 * Abort in-progress queries that time out (CASSANDRA-7392)
 * Add transparent data encryption core classes (CASSANDRA-9945)
Merged from 3.0:
 * Better handling of SSL connection errors inter-node (CASSANDRA-10816)
 * Avoid NoSuchElementException when executing empty batch (CASSANDRA-10711)
 * Avoid building PartitionUpdate in toString (CASSANDRA-10897)
 * Reduce heap spent when receiving many SSTables (CASSANDRA-10797)
 * Add back support for 3rd party auth providers to bulk loader (CASSANDRA-10873)
 * Eliminate the dependency on jgrapht for UDT resolution (CASSANDRA-10653)
 * (Hadoop) Close Clusters and Sessions in Hadoop Input/Output classes (CASSANDRA-10837)
 * Fix sstableloader not working with upper case keyspace name (CASSANDRA-10806)
Merged from 2.2:
 * jemalloc detection fails due to quoting issues in regexv (CASSANDRA-10946)
 * (cqlsh) show correct column names for empty result sets (CASSANDRA-9813)
 * Add new types to Stress (CASSANDRA-9556)
 * Add property to allow listening on broadcast interface (CASSANDRA-9748)
Merged from 2.1:
 * Match cassandra-loader options in COPY FROM (CASSANDRA-9303)
 * Fix binding to any address in CqlBulkRecordWriter (CASSANDRA-9309)
 * cqlsh fails to decode utf-8 characters for text typed columns (CASSANDRA-10875)
 * Log error when stream session fails (CASSANDRA-9294)
 * Fix bugs in commit log archiving startup behavior (CASSANDRA-10593)
 * (cqlsh) further optimise COPY FROM (CASSANDRA-9302)
 * Allow CREATE TABLE WITH ID (CASSANDRA-9179)
 * Make Stress compiles within eclipse (CASSANDRA-10807)
 * Cassandra Daemon should print JVM arguments (CASSANDRA-10764)
 * Allow cancellation of index summary redistribution (CASSANDRA-8805)


3.1.1
Merged from 3.0:
  * Fix upgrade data loss due to range tombstone deleting more data than then should
    (CASSANDRA-10822)


3.1
Merged from 3.0:
 * Avoid MV race during node decommission (CASSANDRA-10674)
 * Disable reloading of GossipingPropertyFileSnitch (CASSANDRA-9474)
 * Handle single-column deletions correction in materialized views
   when the column is part of the view primary key (CASSANDRA-10796)
 * Fix issue with datadir migration on upgrade (CASSANDRA-10788)
 * Fix bug with range tombstones on reverse queries and test coverage for
   AbstractBTreePartition (CASSANDRA-10059)
 * Remove 64k limit on collection elements (CASSANDRA-10374)
 * Remove unclear Indexer.indexes() method (CASSANDRA-10690)
 * Fix NPE on stream read error (CASSANDRA-10771)
 * Normalize cqlsh DESC output (CASSANDRA-10431)
 * Rejects partition range deletions when columns are specified (CASSANDRA-10739)
 * Fix error when saving cached key for old format sstable (CASSANDRA-10778)
 * Invalidate prepared statements on DROP INDEX (CASSANDRA-10758)
 * Fix SELECT statement with IN restrictions on partition key,
   ORDER BY and LIMIT (CASSANDRA-10729)
 * Improve stress performance over 1k threads (CASSANDRA-7217)
 * Wait for migration responses to complete before bootstrapping (CASSANDRA-10731)
 * Unable to create a function with argument of type Inet (CASSANDRA-10741)
 * Fix backward incompatibiliy in CqlInputFormat (CASSANDRA-10717)
 * Correctly preserve deletion info on updated rows when notifying indexers
   of single-row deletions (CASSANDRA-10694)
 * Notify indexers of partition delete during cleanup (CASSANDRA-10685)
 * Keep the file open in trySkipCache (CASSANDRA-10669)
 * Updated trigger example (CASSANDRA-10257)
Merged from 2.2:
 * Verify tables in pseudo-system keyspaces at startup (CASSANDRA-10761)
 * Fix IllegalArgumentException in DataOutputBuffer.reallocate for large buffers (CASSANDRA-10592)
 * Show CQL help in cqlsh in web browser (CASSANDRA-7225)
 * Serialize on disk the proper SSTable compression ratio (CASSANDRA-10775)
 * Reject index queries while the index is building (CASSANDRA-8505)
 * CQL.textile syntax incorrectly includes optional keyspace for aggregate SFUNC and FINALFUNC (CASSANDRA-10747)
 * Fix JSON update with prepared statements (CASSANDRA-10631)
 * Don't do anticompaction after subrange repair (CASSANDRA-10422)
 * Fix SimpleDateType type compatibility (CASSANDRA-10027)
 * (Hadoop) fix splits calculation (CASSANDRA-10640)
 * (Hadoop) ensure that Cluster instances are always closed (CASSANDRA-10058)
Merged from 2.1:
 * Fix Stress profile parsing on Windows (CASSANDRA-10808)
 * Fix incremental repair hang when replica is down (CASSANDRA-10288)
 * Optimize the way we check if a token is repaired in anticompaction (CASSANDRA-10768)
 * Add proper error handling to stream receiver (CASSANDRA-10774)
 * Warn or fail when changing cluster topology live (CASSANDRA-10243)
 * Status command in debian/ubuntu init script doesn't work (CASSANDRA-10213)
 * Some DROP ... IF EXISTS incorrectly result in exceptions on non-existing KS (CASSANDRA-10658)
 * DeletionTime.compareTo wrong in rare cases (CASSANDRA-10749)
 * Force encoding when computing statement ids (CASSANDRA-10755)
 * Properly reject counters as map keys (CASSANDRA-10760)
 * Fix the sstable-needs-cleanup check (CASSANDRA-10740)
 * (cqlsh) Print column names before COPY operation (CASSANDRA-8935)
 * Fix CompressedInputStream for proper cleanup (CASSANDRA-10012)
 * (cqlsh) Support counters in COPY commands (CASSANDRA-9043)
 * Try next replica if not possible to connect to primary replica on
   ColumnFamilyRecordReader (CASSANDRA-2388)
 * Limit window size in DTCS (CASSANDRA-10280)
 * sstableloader does not use MAX_HEAP_SIZE env parameter (CASSANDRA-10188)
 * (cqlsh) Improve COPY TO performance and error handling (CASSANDRA-9304)
 * Create compression chunk for sending file only (CASSANDRA-10680)
 * Forbid compact clustering column type changes in ALTER TABLE (CASSANDRA-8879)
 * Reject incremental repair with subrange repair (CASSANDRA-10422)
 * Add a nodetool command to refresh size_estimates (CASSANDRA-9579)
 * Invalidate cache after stream receive task is completed (CASSANDRA-10341)
 * Reject counter writes in CQLSSTableWriter (CASSANDRA-10258)
 * Remove superfluous COUNTER_MUTATION stage mapping (CASSANDRA-10605)


3.0
 * Fix AssertionError while flushing memtable due to materialized views
   incorrectly inserting empty rows (CASSANDRA-10614)
 * Store UDA initcond as CQL literal in the schema table, instead of a blob (CASSANDRA-10650)
 * Don't use -1 for the position of partition key in schema (CASSANDRA-10491)
 * Fix distinct queries in mixed version cluster (CASSANDRA-10573)
 * Skip sstable on clustering in names query (CASSANDRA-10571)
 * Remove value skipping as it breaks read-repair (CASSANDRA-10655)
 * Fix bootstrapping with MVs (CASSANDRA-10621)
 * Make sure EACH_QUORUM reads are using NTS (CASSANDRA-10584)
 * Fix MV replica filtering for non-NetworkTopologyStrategy (CASSANDRA-10634)
 * (Hadoop) fix CIF describeSplits() not handling 0 size estimates (CASSANDRA-10600)
 * Fix reading of legacy sstables (CASSANDRA-10590)
 * Use CQL type names in schema metadata tables (CASSANDRA-10365)
 * Guard batchlog replay against integer division by zero (CASSANDRA-9223)
 * Fix bug when adding a column to thrift with the same name than a primary key (CASSANDRA-10608)
 * Add client address argument to IAuthenticator::newSaslNegotiator (CASSANDRA-8068)
 * Fix implementation of LegacyLayout.LegacyBoundComparator (CASSANDRA-10602)
 * Don't use 'names query' read path for counters (CASSANDRA-10572)
 * Fix backward compatibility for counters (CASSANDRA-10470)
 * Remove memory_allocator paramter from cassandra.yaml (CASSANDRA-10581,10628)
 * Execute the metadata reload task of all registered indexes on CFS::reload (CASSANDRA-10604)
 * Fix thrift cas operations with defined columns (CASSANDRA-10576)
 * Fix PartitionUpdate.operationCount()for updates with static column operations (CASSANDRA-10606)
 * Fix thrift get() queries with defined columns (CASSANDRA-10586)
 * Fix marking of indexes as built and removed (CASSANDRA-10601)
 * Skip initialization of non-registered 2i instances, remove Index::getIndexName (CASSANDRA-10595)
 * Fix batches on multiple tables (CASSANDRA-10554)
 * Ensure compaction options are validated when updating KeyspaceMetadata (CASSANDRA-10569)
 * Flatten Iterator Transformation Hierarchy (CASSANDRA-9975)
 * Remove token generator (CASSANDRA-5261)
 * RolesCache should not be created for any authenticator that does not requireAuthentication (CASSANDRA-10562)
 * Fix LogTransaction checking only a single directory for files (CASSANDRA-10421)
 * Fix handling of range tombstones when reading old format sstables (CASSANDRA-10360)
 * Aggregate with Initial Condition fails with C* 3.0 (CASSANDRA-10367)
Merged from 2.2:
 * (cqlsh) show partial trace if incomplete after max_trace_wait (CASSANDRA-7645)
 * Use most up-to-date version of schema for system tables (CASSANDRA-10652)
 * Deprecate memory_allocator in cassandra.yaml (CASSANDRA-10581,10628)
 * Expose phi values from failure detector via JMX and tweak debug
   and trace logging (CASSANDRA-9526)
 * Fix IllegalArgumentException in DataOutputBuffer.reallocate for large buffers (CASSANDRA-10592)
Merged from 2.1:
 * Shutdown compaction in drain to prevent leak (CASSANDRA-10079)
 * (cqlsh) fix COPY using wrong variable name for time_format (CASSANDRA-10633)
 * Do not run SizeEstimatesRecorder if a node is not a member of the ring (CASSANDRA-9912)
 * Improve handling of dead nodes in gossip (CASSANDRA-10298)
 * Fix logback-tools.xml incorrectly configured for outputing to System.err
   (CASSANDRA-9937)
 * Fix streaming to catch exception so retry not fail (CASSANDRA-10557)
 * Add validation method to PerRowSecondaryIndex (CASSANDRA-10092)
 * Support encrypted and plain traffic on the same port (CASSANDRA-10559)
 * Do STCS in DTCS windows (CASSANDRA-10276)
 * Avoid repetition of JVM_OPTS in debian package (CASSANDRA-10251)
 * Fix potential NPE from handling result of SIM.highestSelectivityIndex (CASSANDRA-10550)
 * Fix paging issues with partitions containing only static columns data (CASSANDRA-10381)
 * Fix conditions on static columns (CASSANDRA-10264)
 * AssertionError: attempted to delete non-existing file CommitLog (CASSANDRA-10377)
 * Fix sorting for queries with an IN condition on partition key columns (CASSANDRA-10363)


3.0-rc2
 * Fix SELECT DISTINCT queries between 2.2.2 nodes and 3.0 nodes (CASSANDRA-10473)
 * Remove circular references in SegmentedFile (CASSANDRA-10543)
 * Ensure validation of indexed values only occurs once per-partition (CASSANDRA-10536)
 * Fix handling of static columns for range tombstones in thrift (CASSANDRA-10174)
 * Support empty ColumnFilter for backward compatility on empty IN (CASSANDRA-10471)
 * Remove Pig support (CASSANDRA-10542)
 * Fix LogFile throws Exception when assertion is disabled (CASSANDRA-10522)
 * Revert CASSANDRA-7486, make CMS default GC, move GC config to
   conf/jvm.options (CASSANDRA-10403)
 * Fix TeeingAppender causing some logs to be truncated/empty (CASSANDRA-10447)
 * Allow EACH_QUORUM for reads (CASSANDRA-9602)
 * Fix potential ClassCastException while upgrading (CASSANDRA-10468)
 * Fix NPE in MVs on update (CASSANDRA-10503)
 * Only include modified cell data in indexing deltas (CASSANDRA-10438)
 * Do not load keyspace when creating sstable writer (CASSANDRA-10443)
 * If node is not yet gossiping write all MV updates to batchlog only (CASSANDRA-10413)
 * Re-populate token metadata after commit log recovery (CASSANDRA-10293)
 * Provide additional metrics for materialized views (CASSANDRA-10323)
 * Flush system schema tables after local schema changes (CASSANDRA-10429)
Merged from 2.2:
 * Reduce contention getting instances of CompositeType (CASSANDRA-10433)
 * Fix the regression when using LIMIT with aggregates (CASSANDRA-10487)
 * Avoid NoClassDefFoundError during DataDescriptor initialization on windows (CASSANDRA-10412)
 * Preserve case of quoted Role & User names (CASSANDRA-10394)
 * cqlsh pg-style-strings broken (CASSANDRA-10484)
 * cqlsh prompt includes name of keyspace after failed `use` statement (CASSANDRA-10369)
Merged from 2.1:
 * (cqlsh) Distinguish negative and positive infinity in output (CASSANDRA-10523)
 * (cqlsh) allow custom time_format for COPY TO (CASSANDRA-8970)
 * Don't allow startup if the node's rack has changed (CASSANDRA-10242)
 * (cqlsh) show partial trace if incomplete after max_trace_wait (CASSANDRA-7645)
 * Allow LOCAL_JMX to be easily overridden (CASSANDRA-10275)
 * Mark nodes as dead even if they've already left (CASSANDRA-10205)


3.0.0-rc1
 * Fix mixed version read request compatibility for compact static tables
   (CASSANDRA-10373)
 * Fix paging of DISTINCT with static and IN (CASSANDRA-10354)
 * Allow MATERIALIZED VIEW's SELECT statement to restrict primary key
   columns (CASSANDRA-9664)
 * Move crc_check_chance out of compression options (CASSANDRA-9839)
 * Fix descending iteration past end of BTreeSearchIterator (CASSANDRA-10301)
 * Transfer hints to a different node on decommission (CASSANDRA-10198)
 * Check partition keys for CAS operations during stmt validation (CASSANDRA-10338)
 * Add custom query expressions to SELECT (CASSANDRA-10217)
 * Fix minor bugs in MV handling (CASSANDRA-10362)
 * Allow custom indexes with 0,1 or multiple target columns (CASSANDRA-10124)
 * Improve MV schema representation (CASSANDRA-9921)
 * Add flag to enable/disable coordinator batchlog for MV writes (CASSANDRA-10230)
 * Update cqlsh COPY for new internal driver serialization interface (CASSANDRA-10318)
 * Give index implementations more control over rebuild operations (CASSANDRA-10312)
 * Update index file format (CASSANDRA-10314)
 * Add "shadowable" row tombstones to deal with mv timestamp issues (CASSANDRA-10261)
 * CFS.loadNewSSTables() broken for pre-3.0 sstables
 * Cache selected index in read command to reduce lookups (CASSANDRA-10215)
 * Small optimizations of sstable index serialization (CASSANDRA-10232)
 * Support for both encrypted and unencrypted native transport connections (CASSANDRA-9590)
Merged from 2.2:
 * Configurable page size in cqlsh (CASSANDRA-9855)
 * Defer default role manager setup until all nodes are on 2.2+ (CASSANDRA-9761)
 * Handle missing RoleManager in config after upgrade to 2.2 (CASSANDRA-10209)
Merged from 2.1:
 * Bulk Loader API could not tolerate even node failure (CASSANDRA-10347)
 * Avoid misleading pushed notifications when multiple nodes
   share an rpc_address (CASSANDRA-10052)
 * Fix dropping undroppable when message queue is full (CASSANDRA-10113)
 * Fix potential ClassCastException during paging (CASSANDRA-10352)
 * Prevent ALTER TYPE from creating circular references (CASSANDRA-10339)
 * Fix cache handling of 2i and base tables (CASSANDRA-10155, 10359)
 * Fix NPE in nodetool compactionhistory (CASSANDRA-9758)
 * (Pig) support BulkOutputFormat as a URL parameter (CASSANDRA-7410)
 * BATCH statement is broken in cqlsh (CASSANDRA-10272)
 * (cqlsh) Make cqlsh PEP8 Compliant (CASSANDRA-10066)
 * (cqlsh) Fix error when starting cqlsh with --debug (CASSANDRA-10282)
 * Scrub, Cleanup and Upgrade do not unmark compacting until all operations
   have completed, regardless of the occurence of exceptions (CASSANDRA-10274)


3.0.0-beta2
 * Fix columns returned by AbstractBtreePartitions (CASSANDRA-10220)
 * Fix backward compatibility issue due to AbstractBounds serialization bug (CASSANDRA-9857)
 * Fix startup error when upgrading nodes (CASSANDRA-10136)
 * Base table PRIMARY KEY can be assumed to be NOT NULL in MV creation (CASSANDRA-10147)
 * Improve batchlog write patch (CASSANDRA-9673)
 * Re-apply MaterializedView updates on commitlog replay (CASSANDRA-10164)
 * Require AbstractType.isByteOrderComparable declaration in constructor (CASSANDRA-9901)
 * Avoid digest mismatch on upgrade to 3.0 (CASSANDRA-9554)
 * Fix Materialized View builder when adding multiple MVs (CASSANDRA-10156)
 * Choose better poolingOptions for protocol v4 in cassandra-stress (CASSANDRA-10182)
 * Fix LWW bug affecting Materialized Views (CASSANDRA-10197)
 * Ensures frozen sets and maps are always sorted (CASSANDRA-10162)
 * Don't deadlock when flushing CFS backed custom indexes (CASSANDRA-10181)
 * Fix double flushing of secondary index tables (CASSANDRA-10180)
 * Fix incorrect handling of range tombstones in thrift (CASSANDRA-10046)
 * Only use batchlog when paired materialized view replica is remote (CASSANDRA-10061)
 * Reuse TemporalRow when updating multiple MaterializedViews (CASSANDRA-10060)
 * Validate gc_grace_seconds for batchlog writes and MVs (CASSANDRA-9917)
 * Fix sstablerepairedset (CASSANDRA-10132)
Merged from 2.2:
 * Cancel transaction for sstables we wont redistribute index summary
   for (CASSANDRA-10270)
 * Retry snapshot deletion after compaction and gc on Windows (CASSANDRA-10222)
 * Fix failure to start with space in directory path on Windows (CASSANDRA-10239)
 * Fix repair hang when snapshot failed (CASSANDRA-10057)
 * Fall back to 1/4 commitlog volume for commitlog_total_space on small disks
   (CASSANDRA-10199)
Merged from 2.1:
 * Added configurable warning threshold for GC duration (CASSANDRA-8907)
 * Fix handling of streaming EOF (CASSANDRA-10206)
 * Only check KeyCache when it is enabled
 * Change streaming_socket_timeout_in_ms default to 1 hour (CASSANDRA-8611)
 * (cqlsh) update list of CQL keywords (CASSANDRA-9232)
 * Add nodetool gettraceprobability command (CASSANDRA-10234)
Merged from 2.0:
 * Fix rare race where older gossip states can be shadowed (CASSANDRA-10366)
 * Fix consolidating racks violating the RF contract (CASSANDRA-10238)
 * Disallow decommission when node is in drained state (CASSANDRA-8741)


2.2.1
 * Fix race during construction of commit log (CASSANDRA-10049)
 * Fix LeveledCompactionStrategyTest (CASSANDRA-9757)
 * Fix broken UnbufferedDataOutputStreamPlus.writeUTF (CASSANDRA-10203)
 * (cqlsh) default load-from-file encoding to utf-8 (CASSANDRA-9898)
 * Avoid returning Permission.NONE when failing to query users table (CASSANDRA-10168)
 * (cqlsh) add CLEAR command (CASSANDRA-10086)
 * Support string literals as Role names for compatibility (CASSANDRA-10135)
Merged from 2.1:
 * Only check KeyCache when it is enabled
 * Change streaming_socket_timeout_in_ms default to 1 hour (CASSANDRA-8611)
 * (cqlsh) update list of CQL keywords (CASSANDRA-9232)


3.0.0-beta1
 * Redesign secondary index API (CASSANDRA-9459, 7771, 9041)
 * Fix throwing ReadFailure instead of ReadTimeout on range queries (CASSANDRA-10125)
 * Rewrite hinted handoff (CASSANDRA-6230)
 * Fix query on static compact tables (CASSANDRA-10093)
 * Fix race during construction of commit log (CASSANDRA-10049)
 * Add option to only purge repaired tombstones (CASSANDRA-6434)
 * Change authorization handling for MVs (CASSANDRA-9927)
 * Add custom JMX enabled executor for UDF sandbox (CASSANDRA-10026)
 * Fix row deletion bug for Materialized Views (CASSANDRA-10014)
 * Support mixed-version clusters with Cassandra 2.1 and 2.2 (CASSANDRA-9704)
 * Fix multiple slices on RowSearchers (CASSANDRA-10002)
 * Fix bug in merging of collections (CASSANDRA-10001)
 * Optimize batchlog replay to avoid full scans (CASSANDRA-7237)
 * Repair improvements when using vnodes (CASSANDRA-5220)
 * Disable scripted UDFs by default (CASSANDRA-9889)
 * Bytecode inspection for Java-UDFs (CASSANDRA-9890)
 * Use byte to serialize MT hash length (CASSANDRA-9792)
 * Replace usage of Adler32 with CRC32 (CASSANDRA-8684)
 * Fix migration to new format from 2.1 SSTable (CASSANDRA-10006)
 * SequentialWriter should extend BufferedDataOutputStreamPlus (CASSANDRA-9500)
 * Use the same repairedAt timestamp within incremental repair session (CASSANDRA-9111)
Merged from 2.2:
 * Allow count(*) and count(1) to be use as normal aggregation (CASSANDRA-10114)
 * An NPE is thrown if the column name is unknown for an IN relation (CASSANDRA-10043)
 * Apply commit_failure_policy to more errors on startup (CASSANDRA-9749)
 * Fix histogram overflow exception (CASSANDRA-9973)
 * Route gossip messages over dedicated socket (CASSANDRA-9237)
 * Add checksum to saved cache files (CASSANDRA-9265)
 * Log warning when using an aggregate without partition key (CASSANDRA-9737)
Merged from 2.1:
 * (cqlsh) Allow encoding to be set through command line (CASSANDRA-10004)
 * Add new JMX methods to change local compaction strategy (CASSANDRA-9965)
 * Write hints for paxos commits (CASSANDRA-7342)
 * (cqlsh) Fix timestamps before 1970 on Windows, always
   use UTC for timestamp display (CASSANDRA-10000)
 * (cqlsh) Avoid overwriting new config file with old config
   when both exist (CASSANDRA-9777)
 * Release snapshot selfRef when doing snapshot repair (CASSANDRA-9998)
 * Cannot replace token does not exist - DN node removed as Fat Client (CASSANDRA-9871)
Merged from 2.0:
 * Don't cast expected bf size to an int (CASSANDRA-9959)
 * Make getFullyExpiredSSTables less expensive (CASSANDRA-9882)


3.0.0-alpha1
 * Implement proper sandboxing for UDFs (CASSANDRA-9402)
 * Simplify (and unify) cleanup of compaction leftovers (CASSANDRA-7066)
 * Allow extra schema definitions in cassandra-stress yaml (CASSANDRA-9850)
 * Metrics should use up to date nomenclature (CASSANDRA-9448)
 * Change CREATE/ALTER TABLE syntax for compression (CASSANDRA-8384)
 * Cleanup crc and adler code for java 8 (CASSANDRA-9650)
 * Storage engine refactor (CASSANDRA-8099, 9743, 9746, 9759, 9781, 9808, 9825,
   9848, 9705, 9859, 9867, 9874, 9828, 9801)
 * Update Guava to 18.0 (CASSANDRA-9653)
 * Bloom filter false positive ratio is not honoured (CASSANDRA-8413)
 * New option for cassandra-stress to leave a ratio of columns null (CASSANDRA-9522)
 * Change hinted_handoff_enabled yaml setting, JMX (CASSANDRA-9035)
 * Add algorithmic token allocation (CASSANDRA-7032)
 * Add nodetool command to replay batchlog (CASSANDRA-9547)
 * Make file buffer cache independent of paths being read (CASSANDRA-8897)
 * Remove deprecated legacy Hadoop code (CASSANDRA-9353)
 * Decommissioned nodes will not rejoin the cluster (CASSANDRA-8801)
 * Change gossip stabilization to use endpoit size (CASSANDRA-9401)
 * Change default garbage collector to G1 (CASSANDRA-7486)
 * Populate TokenMetadata early during startup (CASSANDRA-9317)
 * Undeprecate cache recentHitRate (CASSANDRA-6591)
 * Add support for selectively varint encoding fields (CASSANDRA-9499, 9865)
 * Materialized Views (CASSANDRA-6477)
Merged from 2.2:
 * Avoid grouping sstables for anticompaction with DTCS (CASSANDRA-9900)
 * UDF / UDA execution time in trace (CASSANDRA-9723)
 * Fix broken internode SSL (CASSANDRA-9884)
Merged from 2.1:
 * Add new JMX methods to change local compaction strategy (CASSANDRA-9965)
 * Fix handling of enable/disable autocompaction (CASSANDRA-9899)
 * Add consistency level to tracing ouput (CASSANDRA-9827)
 * Remove repair snapshot leftover on startup (CASSANDRA-7357)
 * Use random nodes for batch log when only 2 racks (CASSANDRA-8735)
 * Ensure atomicity inside thrift and stream session (CASSANDRA-7757)
 * Fix nodetool info error when the node is not joined (CASSANDRA-9031)
Merged from 2.0:
 * Log when messages are dropped due to cross_node_timeout (CASSANDRA-9793)
 * Don't track hotness when opening from snapshot for validation (CASSANDRA-9382)


2.2.0
 * Allow the selection of columns together with aggregates (CASSANDRA-9767)
 * Fix cqlsh copy methods and other windows specific issues (CASSANDRA-9795)
 * Don't wrap byte arrays in SequentialWriter (CASSANDRA-9797)
 * sum() and avg() functions missing for smallint and tinyint types (CASSANDRA-9671)
 * Revert CASSANDRA-9542 (allow native functions in UDA) (CASSANDRA-9771)
Merged from 2.1:
 * Fix MarshalException when upgrading superColumn family (CASSANDRA-9582)
 * Fix broken logging for "empty" flushes in Memtable (CASSANDRA-9837)
 * Handle corrupt files on startup (CASSANDRA-9686)
 * Fix clientutil jar and tests (CASSANDRA-9760)
 * (cqlsh) Allow the SSL protocol version to be specified through the
    config file or environment variables (CASSANDRA-9544)
Merged from 2.0:
 * Add tool to find why expired sstables are not getting dropped (CASSANDRA-10015)
 * Remove erroneous pending HH tasks from tpstats/jmx (CASSANDRA-9129)
 * Don't cast expected bf size to an int (CASSANDRA-9959)
 * checkForEndpointCollision fails for legitimate collisions (CASSANDRA-9765)
 * Complete CASSANDRA-8448 fix (CASSANDRA-9519)
 * Don't include auth credentials in debug log (CASSANDRA-9682)
 * Can't transition from write survey to normal mode (CASSANDRA-9740)
 * Scrub (recover) sstables even when -Index.db is missing (CASSANDRA-9591)
 * Fix growing pending background compaction (CASSANDRA-9662)


2.2.0-rc2
 * Re-enable memory-mapped I/O on Windows (CASSANDRA-9658)
 * Warn when an extra-large partition is compacted (CASSANDRA-9643)
 * (cqlsh) Allow setting the initial connection timeout (CASSANDRA-9601)
 * BulkLoader has --transport-factory option but does not use it (CASSANDRA-9675)
 * Allow JMX over SSL directly from nodetool (CASSANDRA-9090)
 * Update cqlsh for UDFs (CASSANDRA-7556)
 * Change Windows kernel default timer resolution (CASSANDRA-9634)
 * Deprected sstable2json and json2sstable (CASSANDRA-9618)
 * Allow native functions in user-defined aggregates (CASSANDRA-9542)
 * Don't repair system_distributed by default (CASSANDRA-9621)
 * Fix mixing min, max, and count aggregates for blob type (CASSANRA-9622)
 * Rename class for DATE type in Java driver (CASSANDRA-9563)
 * Duplicate compilation of UDFs on coordinator (CASSANDRA-9475)
 * Fix connection leak in CqlRecordWriter (CASSANDRA-9576)
 * Mlockall before opening system sstables & remove boot_without_jna option (CASSANDRA-9573)
 * Add functions to convert timeuuid to date or time, deprecate dateOf and unixTimestampOf (CASSANDRA-9229)
 * Make sure we cancel non-compacting sstables from LifecycleTransaction (CASSANDRA-9566)
 * Fix deprecated repair JMX API (CASSANDRA-9570)
 * Add logback metrics (CASSANDRA-9378)
 * Update and refactor ant test/test-compression to run the tests in parallel (CASSANDRA-9583)
 * Fix upgrading to new directory for secondary index (CASSANDRA-9687)
Merged from 2.1:
 * (cqlsh) Fix bad check for CQL compatibility when DESCRIBE'ing
   COMPACT STORAGE tables with no clustering columns
 * Eliminate strong self-reference chains in sstable ref tidiers (CASSANDRA-9656)
 * Ensure StreamSession uses canonical sstable reader instances (CASSANDRA-9700)
 * Ensure memtable book keeping is not corrupted in the event we shrink usage (CASSANDRA-9681)
 * Update internal python driver for cqlsh (CASSANDRA-9064)
 * Fix IndexOutOfBoundsException when inserting tuple with too many
   elements using the string literal notation (CASSANDRA-9559)
 * Enable describe on indices (CASSANDRA-7814)
 * Fix incorrect result for IN queries where column not found (CASSANDRA-9540)
 * ColumnFamilyStore.selectAndReference may block during compaction (CASSANDRA-9637)
 * Fix bug in cardinality check when compacting (CASSANDRA-9580)
 * Fix memory leak in Ref due to ConcurrentLinkedQueue.remove() behaviour (CASSANDRA-9549)
 * Make rebuild only run one at a time (CASSANDRA-9119)
Merged from 2.0:
 * Avoid NPE in AuthSuccess#decode (CASSANDRA-9727)
 * Add listen_address to system.local (CASSANDRA-9603)
 * Bug fixes to resultset metadata construction (CASSANDRA-9636)
 * Fix setting 'durable_writes' in ALTER KEYSPACE (CASSANDRA-9560)
 * Avoids ballot clash in Paxos (CASSANDRA-9649)
 * Improve trace messages for RR (CASSANDRA-9479)
 * Fix suboptimal secondary index selection when restricted
   clustering column is also indexed (CASSANDRA-9631)
 * (cqlsh) Add min_threshold to DTCS option autocomplete (CASSANDRA-9385)
 * Fix error message when attempting to create an index on a column
   in a COMPACT STORAGE table with clustering columns (CASSANDRA-9527)
 * 'WITH WITH' in alter keyspace statements causes NPE (CASSANDRA-9565)
 * Expose some internals of SelectStatement for inspection (CASSANDRA-9532)
 * ArrivalWindow should use primitives (CASSANDRA-9496)
 * Periodically submit background compaction tasks (CASSANDRA-9592)
 * Set HAS_MORE_PAGES flag to false when PagingState is null (CASSANDRA-9571)


2.2.0-rc1
 * Compressed commit log should measure compressed space used (CASSANDRA-9095)
 * Fix comparison bug in CassandraRoleManager#collectRoles (CASSANDRA-9551)
 * Add tinyint,smallint,time,date support for UDFs (CASSANDRA-9400)
 * Deprecates SSTableSimpleWriter and SSTableSimpleUnsortedWriter (CASSANDRA-9546)
 * Empty INITCOND treated as null in aggregate (CASSANDRA-9457)
 * Remove use of Cell in Thrift MapReduce classes (CASSANDRA-8609)
 * Integrate pre-release Java Driver 2.2-rc1, custom build (CASSANDRA-9493)
 * Clean up gossiper logic for old versions (CASSANDRA-9370)
 * Fix custom payload coding/decoding to match the spec (CASSANDRA-9515)
 * ant test-all results incomplete when parsed (CASSANDRA-9463)
 * Disallow frozen<> types in function arguments and return types for
   clarity (CASSANDRA-9411)
 * Static Analysis to warn on unsafe use of Autocloseable instances (CASSANDRA-9431)
 * Update commitlog archiving examples now that commitlog segments are
   not recycled (CASSANDRA-9350)
 * Extend Transactional API to sstable lifecycle management (CASSANDRA-8568)
 * (cqlsh) Add support for native protocol 4 (CASSANDRA-9399)
 * Ensure that UDF and UDAs are keyspace-isolated (CASSANDRA-9409)
 * Revert CASSANDRA-7807 (tracing completion client notifications) (CASSANDRA-9429)
 * Add ability to stop compaction by ID (CASSANDRA-7207)
 * Let CassandraVersion handle SNAPSHOT version (CASSANDRA-9438)
Merged from 2.1:
 * (cqlsh) Fix using COPY through SOURCE or -f (CASSANDRA-9083)
 * Fix occasional lack of `system` keyspace in schema tables (CASSANDRA-8487)
 * Use ProtocolError code instead of ServerError code for native protocol
   error responses to unsupported protocol versions (CASSANDRA-9451)
 * Default commitlog_sync_batch_window_in_ms changed to 2ms (CASSANDRA-9504)
 * Fix empty partition assertion in unsorted sstable writing tools (CASSANDRA-9071)
 * Ensure truncate without snapshot cannot produce corrupt responses (CASSANDRA-9388)
 * Consistent error message when a table mixes counter and non-counter
   columns (CASSANDRA-9492)
 * Avoid getting unreadable keys during anticompaction (CASSANDRA-9508)
 * (cqlsh) Better float precision by default (CASSANDRA-9224)
 * Improve estimated row count (CASSANDRA-9107)
 * Optimize range tombstone memory footprint (CASSANDRA-8603)
 * Use configured gcgs in anticompaction (CASSANDRA-9397)
Merged from 2.0:
 * Don't accumulate more range than necessary in RangeTombstone.Tracker (CASSANDRA-9486)
 * Add broadcast and rpc addresses to system.local (CASSANDRA-9436)
 * Always mark sstable suspect when corrupted (CASSANDRA-9478)
 * Add database users and permissions to CQL3 documentation (CASSANDRA-7558)
 * Allow JVM_OPTS to be passed to standalone tools (CASSANDRA-5969)
 * Fix bad condition in RangeTombstoneList (CASSANDRA-9485)
 * Fix potential StackOverflow when setting CrcCheckChance over JMX (CASSANDRA-9488)
 * Fix null static columns in pages after the first, paged reversed
   queries (CASSANDRA-8502)
 * Fix counting cache serialization in request metrics (CASSANDRA-9466)
 * Add option not to validate atoms during scrub (CASSANDRA-9406)


2.2.0-beta1
 * Introduce Transactional API for internal state changes (CASSANDRA-8984)
 * Add a flag in cassandra.yaml to enable UDFs (CASSANDRA-9404)
 * Better support of null for UDF (CASSANDRA-8374)
 * Use ecj instead of javassist for UDFs (CASSANDRA-8241)
 * faster async logback configuration for tests (CASSANDRA-9376)
 * Add `smallint` and `tinyint` data types (CASSANDRA-8951)
 * Avoid thrift schema creation when native driver is used in stress tool (CASSANDRA-9374)
 * Make Functions.declared thread-safe
 * Add client warnings to native protocol v4 (CASSANDRA-8930)
 * Allow roles cache to be invalidated (CASSANDRA-8967)
 * Upgrade Snappy (CASSANDRA-9063)
 * Don't start Thrift rpc by default (CASSANDRA-9319)
 * Only stream from unrepaired sstables with incremental repair (CASSANDRA-8267)
 * Aggregate UDFs allow SFUNC return type to differ from STYPE if FFUNC specified (CASSANDRA-9321)
 * Remove Thrift dependencies in bundled tools (CASSANDRA-8358)
 * Disable memory mapping of hsperfdata file for JVM statistics (CASSANDRA-9242)
 * Add pre-startup checks to detect potential incompatibilities (CASSANDRA-8049)
 * Distinguish between null and unset in protocol v4 (CASSANDRA-7304)
 * Add user/role permissions for user-defined functions (CASSANDRA-7557)
 * Allow cassandra config to be updated to restart daemon without unloading classes (CASSANDRA-9046)
 * Don't initialize compaction writer before checking if iter is empty (CASSANDRA-9117)
 * Don't execute any functions at prepare-time (CASSANDRA-9037)
 * Share file handles between all instances of a SegmentedFile (CASSANDRA-8893)
 * Make it possible to major compact LCS (CASSANDRA-7272)
 * Make FunctionExecutionException extend RequestExecutionException
   (CASSANDRA-9055)
 * Add support for SELECT JSON, INSERT JSON syntax and new toJson(), fromJson()
   functions (CASSANDRA-7970)
 * Optimise max purgeable timestamp calculation in compaction (CASSANDRA-8920)
 * Constrain internode message buffer sizes, and improve IO class hierarchy (CASSANDRA-8670)
 * New tool added to validate all sstables in a node (CASSANDRA-5791)
 * Push notification when tracing completes for an operation (CASSANDRA-7807)
 * Delay "node up" and "node added" notifications until native protocol server is started (CASSANDRA-8236)
 * Compressed Commit Log (CASSANDRA-6809)
 * Optimise IntervalTree (CASSANDRA-8988)
 * Add a key-value payload for third party usage (CASSANDRA-8553, 9212)
 * Bump metrics-reporter-config dependency for metrics 3.0 (CASSANDRA-8149)
 * Partition intra-cluster message streams by size, not type (CASSANDRA-8789)
 * Add WriteFailureException to native protocol, notify coordinator of
   write failures (CASSANDRA-8592)
 * Convert SequentialWriter to nio (CASSANDRA-8709)
 * Add role based access control (CASSANDRA-7653, 8650, 7216, 8760, 8849, 8761, 8850)
 * Record client ip address in tracing sessions (CASSANDRA-8162)
 * Indicate partition key columns in response metadata for prepared
   statements (CASSANDRA-7660)
 * Merge UUIDType and TimeUUIDType parse logic (CASSANDRA-8759)
 * Avoid memory allocation when searching index summary (CASSANDRA-8793)
 * Optimise (Time)?UUIDType Comparisons (CASSANDRA-8730)
 * Make CRC32Ex into a separate maven dependency (CASSANDRA-8836)
 * Use preloaded jemalloc w/ Unsafe (CASSANDRA-8714, 9197)
 * Avoid accessing partitioner through StorageProxy (CASSANDRA-8244, 8268)
 * Upgrade Metrics library and remove depricated metrics (CASSANDRA-5657)
 * Serializing Row cache alternative, fully off heap (CASSANDRA-7438)
 * Duplicate rows returned when in clause has repeated values (CASSANDRA-6706)
 * Make CassandraException unchecked, extend RuntimeException (CASSANDRA-8560)
 * Support direct buffer decompression for reads (CASSANDRA-8464)
 * DirectByteBuffer compatible LZ4 methods (CASSANDRA-7039)
 * Group sstables for anticompaction correctly (CASSANDRA-8578)
 * Add ReadFailureException to native protocol, respond
   immediately when replicas encounter errors while handling
   a read request (CASSANDRA-7886)
 * Switch CommitLogSegment from RandomAccessFile to nio (CASSANDRA-8308)
 * Allow mixing token and partition key restrictions (CASSANDRA-7016)
 * Support index key/value entries on map collections (CASSANDRA-8473)
 * Modernize schema tables (CASSANDRA-8261)
 * Support for user-defined aggregation functions (CASSANDRA-8053)
 * Fix NPE in SelectStatement with empty IN values (CASSANDRA-8419)
 * Refactor SelectStatement, return IN results in natural order instead
   of IN value list order and ignore duplicate values in partition key IN restrictions (CASSANDRA-7981)
 * Support UDTs, tuples, and collections in user-defined
   functions (CASSANDRA-7563)
 * Fix aggregate fn results on empty selection, result column name,
   and cqlsh parsing (CASSANDRA-8229)
 * Mark sstables as repaired after full repair (CASSANDRA-7586)
 * Extend Descriptor to include a format value and refactor reader/writer
   APIs (CASSANDRA-7443)
 * Integrate JMH for microbenchmarks (CASSANDRA-8151)
 * Keep sstable levels when bootstrapping (CASSANDRA-7460)
 * Add Sigar library and perform basic OS settings check on startup (CASSANDRA-7838)
 * Support for aggregation functions (CASSANDRA-4914)
 * Remove cassandra-cli (CASSANDRA-7920)
 * Accept dollar quoted strings in CQL (CASSANDRA-7769)
 * Make assassinate a first class command (CASSANDRA-7935)
 * Support IN clause on any partition key column (CASSANDRA-7855)
 * Support IN clause on any clustering column (CASSANDRA-4762)
 * Improve compaction logging (CASSANDRA-7818)
 * Remove YamlFileNetworkTopologySnitch (CASSANDRA-7917)
 * Do anticompaction in groups (CASSANDRA-6851)
 * Support user-defined functions (CASSANDRA-7395, 7526, 7562, 7740, 7781, 7929,
   7924, 7812, 8063, 7813, 7708)
 * Permit configurable timestamps with cassandra-stress (CASSANDRA-7416)
 * Move sstable RandomAccessReader to nio2, which allows using the
   FILE_SHARE_DELETE flag on Windows (CASSANDRA-4050)
 * Remove CQL2 (CASSANDRA-5918)
 * Optimize fetching multiple cells by name (CASSANDRA-6933)
 * Allow compilation in java 8 (CASSANDRA-7028)
 * Make incremental repair default (CASSANDRA-7250)
 * Enable code coverage thru JaCoCo (CASSANDRA-7226)
 * Switch external naming of 'column families' to 'tables' (CASSANDRA-4369)
 * Shorten SSTable path (CASSANDRA-6962)
 * Use unsafe mutations for most unit tests (CASSANDRA-6969)
 * Fix race condition during calculation of pending ranges (CASSANDRA-7390)
 * Fail on very large batch sizes (CASSANDRA-8011)
 * Improve concurrency of repair (CASSANDRA-6455, 8208, 9145)
 * Select optimal CRC32 implementation at runtime (CASSANDRA-8614)
 * Evaluate MurmurHash of Token once per query (CASSANDRA-7096)
 * Generalize progress reporting (CASSANDRA-8901)
 * Resumable bootstrap streaming (CASSANDRA-8838, CASSANDRA-8942)
 * Allow scrub for secondary index (CASSANDRA-5174)
 * Save repair data to system table (CASSANDRA-5839)
 * fix nodetool names that reference column families (CASSANDRA-8872)
 Merged from 2.1:
 * Warn on misuse of unlogged batches (CASSANDRA-9282)
 * Failure detector detects and ignores local pauses (CASSANDRA-9183)
 * Add utility class to support for rate limiting a given log statement (CASSANDRA-9029)
 * Add missing consistency levels to cassandra-stess (CASSANDRA-9361)
 * Fix commitlog getCompletedTasks to not increment (CASSANDRA-9339)
 * Fix for harmless exceptions logged as ERROR (CASSANDRA-8564)
 * Delete processed sstables in sstablesplit/sstableupgrade (CASSANDRA-8606)
 * Improve sstable exclusion from partition tombstones (CASSANDRA-9298)
 * Validate the indexed column rather than the cell's contents for 2i (CASSANDRA-9057)
 * Add support for top-k custom 2i queries (CASSANDRA-8717)
 * Fix error when dropping table during compaction (CASSANDRA-9251)
 * cassandra-stress supports validation operations over user profiles (CASSANDRA-8773)
 * Add support for rate limiting log messages (CASSANDRA-9029)
 * Log the partition key with tombstone warnings (CASSANDRA-8561)
 * Reduce runWithCompactionsDisabled poll interval to 1ms (CASSANDRA-9271)
 * Fix PITR commitlog replay (CASSANDRA-9195)
 * GCInspector logs very different times (CASSANDRA-9124)
 * Fix deleting from an empty list (CASSANDRA-9198)
 * Update tuple and collection types that use a user-defined type when that UDT
   is modified (CASSANDRA-9148, CASSANDRA-9192)
 * Use higher timeout for prepair and snapshot in repair (CASSANDRA-9261)
 * Fix anticompaction blocking ANTI_ENTROPY stage (CASSANDRA-9151)
 * Repair waits for anticompaction to finish (CASSANDRA-9097)
 * Fix streaming not holding ref when stream error (CASSANDRA-9295)
 * Fix canonical view returning early opened SSTables (CASSANDRA-9396)
Merged from 2.0:
 * (cqlsh) Add LOGIN command to switch users (CASSANDRA-7212)
 * Clone SliceQueryFilter in AbstractReadCommand implementations (CASSANDRA-8940)
 * Push correct protocol notification for DROP INDEX (CASSANDRA-9310)
 * token-generator - generated tokens too long (CASSANDRA-9300)
 * Fix counting of tombstones for TombstoneOverwhelmingException (CASSANDRA-9299)
 * Fix ReconnectableSnitch reconnecting to peers during upgrade (CASSANDRA-6702)
 * Include keyspace and table name in error log for collections over the size
   limit (CASSANDRA-9286)
 * Avoid potential overlap in LCS with single-partition sstables (CASSANDRA-9322)
 * Log warning message when a table is queried before the schema has fully
   propagated (CASSANDRA-9136)
 * Overload SecondaryIndex#indexes to accept the column definition (CASSANDRA-9314)
 * (cqlsh) Add SERIAL and LOCAL_SERIAL consistency levels (CASSANDRA-8051)
 * Fix index selection during rebuild with certain table layouts (CASSANDRA-9281)
 * Fix partition-level-delete-only workload accounting (CASSANDRA-9194)
 * Allow scrub to handle corrupted compressed chunks (CASSANDRA-9140)
 * Fix assertion error when resetlocalschema is run during repair (CASSANDRA-9249)
 * Disable single sstable tombstone compactions for DTCS by default (CASSANDRA-9234)
 * IncomingTcpConnection thread is not named (CASSANDRA-9262)
 * Close incoming connections when MessagingService is stopped (CASSANDRA-9238)
 * Fix streaming hang when retrying (CASSANDRA-9132)


2.1.5
 * Re-add deprecated cold_reads_to_omit param for backwards compat (CASSANDRA-9203)
 * Make anticompaction visible in compactionstats (CASSANDRA-9098)
 * Improve nodetool getendpoints documentation about the partition
   key parameter (CASSANDRA-6458)
 * Don't check other keyspaces for schema changes when an user-defined
   type is altered (CASSANDRA-9187)
 * Add generate-idea-files target to build.xml (CASSANDRA-9123)
 * Allow takeColumnFamilySnapshot to take a list of tables (CASSANDRA-8348)
 * Limit major sstable operations to their canonical representation (CASSANDRA-8669)
 * cqlsh: Add tests for INSERT and UPDATE tab completion (CASSANDRA-9125)
 * cqlsh: quote column names when needed in COPY FROM inserts (CASSANDRA-9080)
 * Do not load read meter for offline operations (CASSANDRA-9082)
 * cqlsh: Make CompositeType data readable (CASSANDRA-8919)
 * cqlsh: Fix display of triggers (CASSANDRA-9081)
 * Fix NullPointerException when deleting or setting an element by index on
   a null list collection (CASSANDRA-9077)
 * Buffer bloom filter serialization (CASSANDRA-9066)
 * Fix anti-compaction target bloom filter size (CASSANDRA-9060)
 * Make FROZEN and TUPLE unreserved keywords in CQL (CASSANDRA-9047)
 * Prevent AssertionError from SizeEstimatesRecorder (CASSANDRA-9034)
 * Avoid overwriting index summaries for sstables with an older format that
   does not support downsampling; rebuild summaries on startup when this
   is detected (CASSANDRA-8993)
 * Fix potential data loss in CompressedSequentialWriter (CASSANDRA-8949)
 * Make PasswordAuthenticator number of hashing rounds configurable (CASSANDRA-8085)
 * Fix AssertionError when binding nested collections in DELETE (CASSANDRA-8900)
 * Check for overlap with non-early sstables in LCS (CASSANDRA-8739)
 * Only calculate max purgable timestamp if we have to (CASSANDRA-8914)
 * (cqlsh) Greatly improve performance of COPY FROM (CASSANDRA-8225)
 * IndexSummary effectiveIndexInterval is now a guideline, not a rule (CASSANDRA-8993)
 * Use correct bounds for page cache eviction of compressed files (CASSANDRA-8746)
 * SSTableScanner enforces its bounds (CASSANDRA-8946)
 * Cleanup cell equality (CASSANDRA-8947)
 * Introduce intra-cluster message coalescing (CASSANDRA-8692)
 * DatabaseDescriptor throws NPE when rpc_interface is used (CASSANDRA-8839)
 * Don't check if an sstable is live for offline compactions (CASSANDRA-8841)
 * Don't set clientMode in SSTableLoader (CASSANDRA-8238)
 * Fix SSTableRewriter with disabled early open (CASSANDRA-8535)
 * Fix cassandra-stress so it respects the CL passed in user mode (CASSANDRA-8948)
 * Fix rare NPE in ColumnDefinition#hasIndexOption() (CASSANDRA-8786)
 * cassandra-stress reports per-operation statistics, plus misc (CASSANDRA-8769)
 * Add SimpleDate (cql date) and Time (cql time) types (CASSANDRA-7523)
 * Use long for key count in cfstats (CASSANDRA-8913)
 * Make SSTableRewriter.abort() more robust to failure (CASSANDRA-8832)
 * Remove cold_reads_to_omit from STCS (CASSANDRA-8860)
 * Make EstimatedHistogram#percentile() use ceil instead of floor (CASSANDRA-8883)
 * Fix top partitions reporting wrong cardinality (CASSANDRA-8834)
 * Fix rare NPE in KeyCacheSerializer (CASSANDRA-8067)
 * Pick sstables for validation as late as possible inc repairs (CASSANDRA-8366)
 * Fix commitlog getPendingTasks to not increment (CASSANDRA-8862)
 * Fix parallelism adjustment in range and secondary index queries
   when the first fetch does not satisfy the limit (CASSANDRA-8856)
 * Check if the filtered sstables is non-empty in STCS (CASSANDRA-8843)
 * Upgrade java-driver used for cassandra-stress (CASSANDRA-8842)
 * Fix CommitLog.forceRecycleAllSegments() memory access error (CASSANDRA-8812)
 * Improve assertions in Memory (CASSANDRA-8792)
 * Fix SSTableRewriter cleanup (CASSANDRA-8802)
 * Introduce SafeMemory for CompressionMetadata.Writer (CASSANDRA-8758)
 * 'nodetool info' prints exception against older node (CASSANDRA-8796)
 * Ensure SSTableReader.last corresponds exactly with the file end (CASSANDRA-8750)
 * Make SSTableWriter.openEarly more robust and obvious (CASSANDRA-8747)
 * Enforce SSTableReader.first/last (CASSANDRA-8744)
 * Cleanup SegmentedFile API (CASSANDRA-8749)
 * Avoid overlap with early compaction replacement (CASSANDRA-8683)
 * Safer Resource Management++ (CASSANDRA-8707)
 * Write partition size estimates into a system table (CASSANDRA-7688)
 * cqlsh: Fix keys() and full() collection indexes in DESCRIBE output
   (CASSANDRA-8154)
 * Show progress of streaming in nodetool netstats (CASSANDRA-8886)
 * IndexSummaryBuilder utilises offheap memory, and shares data between
   each IndexSummary opened from it (CASSANDRA-8757)
 * markCompacting only succeeds if the exact SSTableReader instances being
   marked are in the live set (CASSANDRA-8689)
 * cassandra-stress support for varint (CASSANDRA-8882)
 * Fix Adler32 digest for compressed sstables (CASSANDRA-8778)
 * Add nodetool statushandoff/statusbackup (CASSANDRA-8912)
 * Use stdout for progress and stats in sstableloader (CASSANDRA-8982)
 * Correctly identify 2i datadir from older versions (CASSANDRA-9116)
Merged from 2.0:
 * Ignore gossip SYNs after shutdown (CASSANDRA-9238)
 * Avoid overflow when calculating max sstable size in LCS (CASSANDRA-9235)
 * Make sstable blacklisting work with compression (CASSANDRA-9138)
 * Do not attempt to rebuild indexes if no index accepts any column (CASSANDRA-9196)
 * Don't initiate snitch reconnection for dead states (CASSANDRA-7292)
 * Fix ArrayIndexOutOfBoundsException in CQLSSTableWriter (CASSANDRA-8978)
 * Add shutdown gossip state to prevent timeouts during rolling restarts (CASSANDRA-8336)
 * Fix running with java.net.preferIPv6Addresses=true (CASSANDRA-9137)
 * Fix failed bootstrap/replace attempts being persisted in system.peers (CASSANDRA-9180)
 * Flush system.IndexInfo after marking index built (CASSANDRA-9128)
 * Fix updates to min/max_compaction_threshold through cassandra-cli
   (CASSANDRA-8102)
 * Don't include tmp files when doing offline relevel (CASSANDRA-9088)
 * Use the proper CAS WriteType when finishing a previous round during Paxos
   preparation (CASSANDRA-8672)
 * Avoid race in cancelling compactions (CASSANDRA-9070)
 * More aggressive check for expired sstables in DTCS (CASSANDRA-8359)
 * Fix ignored index_interval change in ALTER TABLE statements (CASSANDRA-7976)
 * Do more aggressive compaction in old time windows in DTCS (CASSANDRA-8360)
 * java.lang.AssertionError when reading saved cache (CASSANDRA-8740)
 * "disk full" when running cleanup (CASSANDRA-9036)
 * Lower logging level from ERROR to DEBUG when a scheduled schema pull
   cannot be completed due to a node being down (CASSANDRA-9032)
 * Fix MOVED_NODE client event (CASSANDRA-8516)
 * Allow overriding MAX_OUTSTANDING_REPLAY_COUNT (CASSANDRA-7533)
 * Fix malformed JMX ObjectName containing IPv6 addresses (CASSANDRA-9027)
 * (cqlsh) Allow increasing CSV field size limit through
   cqlshrc config option (CASSANDRA-8934)
 * Stop logging range tombstones when exceeding the threshold
   (CASSANDRA-8559)
 * Fix NullPointerException when nodetool getendpoints is run
   against invalid keyspaces or tables (CASSANDRA-8950)
 * Allow specifying the tmp dir (CASSANDRA-7712)
 * Improve compaction estimated tasks estimation (CASSANDRA-8904)
 * Fix duplicate up/down messages sent to native clients (CASSANDRA-7816)
 * Expose commit log archive status via JMX (CASSANDRA-8734)
 * Provide better exceptions for invalid replication strategy parameters
   (CASSANDRA-8909)
 * Fix regression in mixed single and multi-column relation support for
   SELECT statements (CASSANDRA-8613)
 * Add ability to limit number of native connections (CASSANDRA-8086)
 * Fix CQLSSTableWriter throwing exception and spawning threads
   (CASSANDRA-8808)
 * Fix MT mismatch between empty and GC-able data (CASSANDRA-8979)
 * Fix incorrect validation when snapshotting single table (CASSANDRA-8056)
 * Add offline tool to relevel sstables (CASSANDRA-8301)
 * Preserve stream ID for more protocol errors (CASSANDRA-8848)
 * Fix combining token() function with multi-column relations on
   clustering columns (CASSANDRA-8797)
 * Make CFS.markReferenced() resistant to bad refcounting (CASSANDRA-8829)
 * Fix StreamTransferTask abort/complete bad refcounting (CASSANDRA-8815)
 * Fix AssertionError when querying a DESC clustering ordered
   table with ASC ordering and paging (CASSANDRA-8767)
 * AssertionError: "Memory was freed" when running cleanup (CASSANDRA-8716)
 * Make it possible to set max_sstable_age to fractional days (CASSANDRA-8406)
 * Fix some multi-column relations with indexes on some clustering
   columns (CASSANDRA-8275)
 * Fix memory leak in SSTableSimple*Writer and SSTableReader.validate()
   (CASSANDRA-8748)
 * Throw OOM if allocating memory fails to return a valid pointer (CASSANDRA-8726)
 * Fix SSTableSimpleUnsortedWriter ConcurrentModificationException (CASSANDRA-8619)
 * 'nodetool info' prints exception against older node (CASSANDRA-8796)
 * Ensure SSTableSimpleUnsortedWriter.close() terminates if
   disk writer has crashed (CASSANDRA-8807)


2.1.4
 * Bind JMX to localhost unless explicitly configured otherwise (CASSANDRA-9085)


2.1.3
 * Fix HSHA/offheap_objects corruption (CASSANDRA-8719)
 * Upgrade libthrift to 0.9.2 (CASSANDRA-8685)
 * Don't use the shared ref in sstableloader (CASSANDRA-8704)
 * Purge internal prepared statements if related tables or
   keyspaces are dropped (CASSANDRA-8693)
 * (cqlsh) Handle unicode BOM at start of files (CASSANDRA-8638)
 * Stop compactions before exiting offline tools (CASSANDRA-8623)
 * Update tools/stress/README.txt to match current behaviour (CASSANDRA-7933)
 * Fix schema from Thrift conversion with empty metadata (CASSANDRA-8695)
 * Safer Resource Management (CASSANDRA-7705)
 * Make sure we compact highly overlapping cold sstables with
   STCS (CASSANDRA-8635)
 * rpc_interface and listen_interface generate NPE on startup when specified
   interface doesn't exist (CASSANDRA-8677)
 * Fix ArrayIndexOutOfBoundsException in nodetool cfhistograms (CASSANDRA-8514)
 * Switch from yammer metrics for nodetool cf/proxy histograms (CASSANDRA-8662)
 * Make sure we don't add tmplink files to the compaction
   strategy (CASSANDRA-8580)
 * (cqlsh) Handle maps with blob keys (CASSANDRA-8372)
 * (cqlsh) Handle DynamicCompositeType schemas correctly (CASSANDRA-8563)
 * Duplicate rows returned when in clause has repeated values (CASSANDRA-6706)
 * Add tooling to detect hot partitions (CASSANDRA-7974)
 * Fix cassandra-stress user-mode truncation of partition generation (CASSANDRA-8608)
 * Only stream from unrepaired sstables during inc repair (CASSANDRA-8267)
 * Don't allow starting multiple inc repairs on the same sstables (CASSANDRA-8316)
 * Invalidate prepared BATCH statements when related tables
   or keyspaces are dropped (CASSANDRA-8652)
 * Fix missing results in secondary index queries on collections
   with ALLOW FILTERING (CASSANDRA-8421)
 * Expose EstimatedHistogram metrics for range slices (CASSANDRA-8627)
 * (cqlsh) Escape clqshrc passwords properly (CASSANDRA-8618)
 * Fix NPE when passing wrong argument in ALTER TABLE statement (CASSANDRA-8355)
 * Pig: Refactor and deprecate CqlStorage (CASSANDRA-8599)
 * Don't reuse the same cleanup strategy for all sstables (CASSANDRA-8537)
 * Fix case-sensitivity of index name on CREATE and DROP INDEX
   statements (CASSANDRA-8365)
 * Better detection/logging for corruption in compressed sstables (CASSANDRA-8192)
 * Use the correct repairedAt value when closing writer (CASSANDRA-8570)
 * (cqlsh) Handle a schema mismatch being detected on startup (CASSANDRA-8512)
 * Properly calculate expected write size during compaction (CASSANDRA-8532)
 * Invalidate affected prepared statements when a table's columns
   are altered (CASSANDRA-7910)
 * Stress - user defined writes should populate sequentally (CASSANDRA-8524)
 * Fix regression in SSTableRewriter causing some rows to become unreadable
   during compaction (CASSANDRA-8429)
 * Run major compactions for repaired/unrepaired in parallel (CASSANDRA-8510)
 * (cqlsh) Fix compression options in DESCRIBE TABLE output when compression
   is disabled (CASSANDRA-8288)
 * (cqlsh) Fix DESCRIBE output after keyspaces are altered (CASSANDRA-7623)
 * Make sure we set lastCompactedKey correctly (CASSANDRA-8463)
 * (cqlsh) Fix output of CONSISTENCY command (CASSANDRA-8507)
 * (cqlsh) Fixed the handling of LIST statements (CASSANDRA-8370)
 * Make sstablescrub check leveled manifest again (CASSANDRA-8432)
 * Check first/last keys in sstable when giving out positions (CASSANDRA-8458)
 * Disable mmap on Windows (CASSANDRA-6993)
 * Add missing ConsistencyLevels to cassandra-stress (CASSANDRA-8253)
 * Add auth support to cassandra-stress (CASSANDRA-7985)
 * Fix ArrayIndexOutOfBoundsException when generating error message
   for some CQL syntax errors (CASSANDRA-8455)
 * Scale memtable slab allocation logarithmically (CASSANDRA-7882)
 * cassandra-stress simultaneous inserts over same seed (CASSANDRA-7964)
 * Reduce cassandra-stress sampling memory requirements (CASSANDRA-7926)
 * Ensure memtable flush cannot expire commit log entries from its future (CASSANDRA-8383)
 * Make read "defrag" async to reclaim memtables (CASSANDRA-8459)
 * Remove tmplink files for offline compactions (CASSANDRA-8321)
 * Reduce maxHintsInProgress (CASSANDRA-8415)
 * BTree updates may call provided update function twice (CASSANDRA-8018)
 * Release sstable references after anticompaction (CASSANDRA-8386)
 * Handle abort() in SSTableRewriter properly (CASSANDRA-8320)
 * Centralize shared executors (CASSANDRA-8055)
 * Fix filtering for CONTAINS (KEY) relations on frozen collection
   clustering columns when the query is restricted to a single
   partition (CASSANDRA-8203)
 * Do more aggressive entire-sstable TTL expiry checks (CASSANDRA-8243)
 * Add more log info if readMeter is null (CASSANDRA-8238)
 * add check of the system wall clock time at startup (CASSANDRA-8305)
 * Support for frozen collections (CASSANDRA-7859)
 * Fix overflow on histogram computation (CASSANDRA-8028)
 * Have paxos reuse the timestamp generation of normal queries (CASSANDRA-7801)
 * Fix incremental repair not remove parent session on remote (CASSANDRA-8291)
 * Improve JBOD disk utilization (CASSANDRA-7386)
 * Log failed host when preparing incremental repair (CASSANDRA-8228)
 * Force config client mode in CQLSSTableWriter (CASSANDRA-8281)
 * Fix sstableupgrade throws exception (CASSANDRA-8688)
 * Fix hang when repairing empty keyspace (CASSANDRA-8694)
Merged from 2.0:
 * Fix IllegalArgumentException in dynamic snitch (CASSANDRA-8448)
 * Add support for UPDATE ... IF EXISTS (CASSANDRA-8610)
 * Fix reversal of list prepends (CASSANDRA-8733)
 * Prevent non-zero default_time_to_live on tables with counters
   (CASSANDRA-8678)
 * Fix SSTableSimpleUnsortedWriter ConcurrentModificationException
   (CASSANDRA-8619)
 * Round up time deltas lower than 1ms in BulkLoader (CASSANDRA-8645)
 * Add batch remove iterator to ABSC (CASSANDRA-8414, 8666)
 * Round up time deltas lower than 1ms in BulkLoader (CASSANDRA-8645)
 * Fix isClientMode check in Keyspace (CASSANDRA-8687)
 * Use more efficient slice size for querying internal secondary
   index tables (CASSANDRA-8550)
 * Fix potentially returning deleted rows with range tombstone (CASSANDRA-8558)
 * Check for available disk space before starting a compaction (CASSANDRA-8562)
 * Fix DISTINCT queries with LIMITs or paging when some partitions
   contain only tombstones (CASSANDRA-8490)
 * Introduce background cache refreshing to permissions cache
   (CASSANDRA-8194)
 * Fix race condition in StreamTransferTask that could lead to
   infinite loops and premature sstable deletion (CASSANDRA-7704)
 * Add an extra version check to MigrationTask (CASSANDRA-8462)
 * Ensure SSTableWriter cleans up properly after failure (CASSANDRA-8499)
 * Increase bf true positive count on key cache hit (CASSANDRA-8525)
 * Move MeteredFlusher to its own thread (CASSANDRA-8485)
 * Fix non-distinct results in DISTNCT queries on static columns when
   paging is enabled (CASSANDRA-8087)
 * Move all hints related tasks to hints internal executor (CASSANDRA-8285)
 * Fix paging for multi-partition IN queries (CASSANDRA-8408)
 * Fix MOVED_NODE topology event never being emitted when a node
   moves its token (CASSANDRA-8373)
 * Fix validation of indexes in COMPACT tables (CASSANDRA-8156)
 * Avoid StackOverflowError when a large list of IN values
   is used for a clustering column (CASSANDRA-8410)
 * Fix NPE when writetime() or ttl() calls are wrapped by
   another function call (CASSANDRA-8451)
 * Fix NPE after dropping a keyspace (CASSANDRA-8332)
 * Fix error message on read repair timeouts (CASSANDRA-7947)
 * Default DTCS base_time_seconds changed to 60 (CASSANDRA-8417)
 * Refuse Paxos operation with more than one pending endpoint (CASSANDRA-8346, 8640)
 * Throw correct exception when trying to bind a keyspace or table
   name (CASSANDRA-6952)
 * Make HHOM.compact synchronized (CASSANDRA-8416)
 * cancel latency-sampling task when CF is dropped (CASSANDRA-8401)
 * don't block SocketThread for MessagingService (CASSANDRA-8188)
 * Increase quarantine delay on replacement (CASSANDRA-8260)
 * Expose off-heap memory usage stats (CASSANDRA-7897)
 * Ignore Paxos commits for truncated tables (CASSANDRA-7538)
 * Validate size of indexed column values (CASSANDRA-8280)
 * Make LCS split compaction results over all data directories (CASSANDRA-8329)
 * Fix some failing queries that use multi-column relations
   on COMPACT STORAGE tables (CASSANDRA-8264)
 * Fix InvalidRequestException with ORDER BY (CASSANDRA-8286)
 * Disable SSLv3 for POODLE (CASSANDRA-8265)
 * Fix millisecond timestamps in Tracing (CASSANDRA-8297)
 * Include keyspace name in error message when there are insufficient
   live nodes to stream from (CASSANDRA-8221)
 * Avoid overlap in L1 when L0 contains many nonoverlapping
   sstables (CASSANDRA-8211)
 * Improve PropertyFileSnitch logging (CASSANDRA-8183)
 * Add DC-aware sequential repair (CASSANDRA-8193)
 * Use live sstables in snapshot repair if possible (CASSANDRA-8312)
 * Fix hints serialized size calculation (CASSANDRA-8587)


2.1.2
 * (cqlsh) parse_for_table_meta errors out on queries with undefined
   grammars (CASSANDRA-8262)
 * (cqlsh) Fix SELECT ... TOKEN() function broken in C* 2.1.1 (CASSANDRA-8258)
 * Fix Cassandra crash when running on JDK8 update 40 (CASSANDRA-8209)
 * Optimize partitioner tokens (CASSANDRA-8230)
 * Improve compaction of repaired/unrepaired sstables (CASSANDRA-8004)
 * Make cache serializers pluggable (CASSANDRA-8096)
 * Fix issues with CONTAINS (KEY) queries on secondary indexes
   (CASSANDRA-8147)
 * Fix read-rate tracking of sstables for some queries (CASSANDRA-8239)
 * Fix default timestamp in QueryOptions (CASSANDRA-8246)
 * Set socket timeout when reading remote version (CASSANDRA-8188)
 * Refactor how we track live size (CASSANDRA-7852)
 * Make sure unfinished compaction files are removed (CASSANDRA-8124)
 * Fix shutdown when run as Windows service (CASSANDRA-8136)
 * Fix DESCRIBE TABLE with custom indexes (CASSANDRA-8031)
 * Fix race in RecoveryManagerTest (CASSANDRA-8176)
 * Avoid IllegalArgumentException while sorting sstables in
   IndexSummaryManager (CASSANDRA-8182)
 * Shutdown JVM on file descriptor exhaustion (CASSANDRA-7579)
 * Add 'die' policy for commit log and disk failure (CASSANDRA-7927)
 * Fix installing as service on Windows (CASSANDRA-8115)
 * Fix CREATE TABLE for CQL2 (CASSANDRA-8144)
 * Avoid boxing in ColumnStats min/max trackers (CASSANDRA-8109)
Merged from 2.0:
 * Correctly handle non-text column names in cql3 (CASSANDRA-8178)
 * Fix deletion for indexes on primary key columns (CASSANDRA-8206)
 * Add 'nodetool statusgossip' (CASSANDRA-8125)
 * Improve client notification that nodes are ready for requests (CASSANDRA-7510)
 * Handle negative timestamp in writetime method (CASSANDRA-8139)
 * Pig: Remove errant LIMIT clause in CqlNativeStorage (CASSANDRA-8166)
 * Throw ConfigurationException when hsha is used with the default
   rpc_max_threads setting of 'unlimited' (CASSANDRA-8116)
 * Allow concurrent writing of the same table in the same JVM using
   CQLSSTableWriter (CASSANDRA-7463)
 * Fix totalDiskSpaceUsed calculation (CASSANDRA-8205)


2.1.1
 * Fix spin loop in AtomicSortedColumns (CASSANDRA-7546)
 * Dont notify when replacing tmplink files (CASSANDRA-8157)
 * Fix validation with multiple CONTAINS clause (CASSANDRA-8131)
 * Fix validation of collections in TriggerExecutor (CASSANDRA-8146)
 * Fix IllegalArgumentException when a list of IN values containing tuples
   is passed as a single arg to a prepared statement with the v1 or v2
   protocol (CASSANDRA-8062)
 * Fix ClassCastException in DISTINCT query on static columns with
   query paging (CASSANDRA-8108)
 * Fix NPE on null nested UDT inside a set (CASSANDRA-8105)
 * Fix exception when querying secondary index on set items or map keys
   when some clustering columns are specified (CASSANDRA-8073)
 * Send proper error response when there is an error during native
   protocol message decode (CASSANDRA-8118)
 * Gossip should ignore generation numbers too far in the future (CASSANDRA-8113)
 * Fix NPE when creating a table with frozen sets, lists (CASSANDRA-8104)
 * Fix high memory use due to tracking reads on incrementally opened sstable
   readers (CASSANDRA-8066)
 * Fix EXECUTE request with skipMetadata=false returning no metadata
   (CASSANDRA-8054)
 * Allow concurrent use of CQLBulkOutputFormat (CASSANDRA-7776)
 * Shutdown JVM on OOM (CASSANDRA-7507)
 * Upgrade netty version and enable epoll event loop (CASSANDRA-7761)
 * Don't duplicate sstables smaller than split size when using
   the sstablesplitter tool (CASSANDRA-7616)
 * Avoid re-parsing already prepared statements (CASSANDRA-7923)
 * Fix some Thrift slice deletions and updates of COMPACT STORAGE
   tables with some clustering columns omitted (CASSANDRA-7990)
 * Fix filtering for CONTAINS on sets (CASSANDRA-8033)
 * Properly track added size (CASSANDRA-7239)
 * Allow compilation in java 8 (CASSANDRA-7208)
 * Fix Assertion error on RangeTombstoneList diff (CASSANDRA-8013)
 * Release references to overlapping sstables during compaction (CASSANDRA-7819)
 * Send notification when opening compaction results early (CASSANDRA-8034)
 * Make native server start block until properly bound (CASSANDRA-7885)
 * (cqlsh) Fix IPv6 support (CASSANDRA-7988)
 * Ignore fat clients when checking for endpoint collision (CASSANDRA-7939)
 * Make sstablerepairedset take a list of files (CASSANDRA-7995)
 * (cqlsh) Tab completeion for indexes on map keys (CASSANDRA-7972)
 * (cqlsh) Fix UDT field selection in select clause (CASSANDRA-7891)
 * Fix resource leak in event of corrupt sstable
 * (cqlsh) Add command line option for cqlshrc file path (CASSANDRA-7131)
 * Provide visibility into prepared statements churn (CASSANDRA-7921, CASSANDRA-7930)
 * Invalidate prepared statements when their keyspace or table is
   dropped (CASSANDRA-7566)
 * cassandra-stress: fix support for NetworkTopologyStrategy (CASSANDRA-7945)
 * Fix saving caches when a table is dropped (CASSANDRA-7784)
 * Add better error checking of new stress profile (CASSANDRA-7716)
 * Use ThreadLocalRandom and remove FBUtilities.threadLocalRandom (CASSANDRA-7934)
 * Prevent operator mistakes due to simultaneous bootstrap (CASSANDRA-7069)
 * cassandra-stress supports whitelist mode for node config (CASSANDRA-7658)
 * GCInspector more closely tracks GC; cassandra-stress and nodetool report it (CASSANDRA-7916)
 * nodetool won't output bogus ownership info without a keyspace (CASSANDRA-7173)
 * Add human readable option to nodetool commands (CASSANDRA-5433)
 * Don't try to set repairedAt on old sstables (CASSANDRA-7913)
 * Add metrics for tracking PreparedStatement use (CASSANDRA-7719)
 * (cqlsh) tab-completion for triggers (CASSANDRA-7824)
 * (cqlsh) Support for query paging (CASSANDRA-7514)
 * (cqlsh) Show progress of COPY operations (CASSANDRA-7789)
 * Add syntax to remove multiple elements from a map (CASSANDRA-6599)
 * Support non-equals conditions in lightweight transactions (CASSANDRA-6839)
 * Add IF [NOT] EXISTS to create/drop triggers (CASSANDRA-7606)
 * (cqlsh) Display the current logged-in user (CASSANDRA-7785)
 * (cqlsh) Don't ignore CTRL-C during COPY FROM execution (CASSANDRA-7815)
 * (cqlsh) Order UDTs according to cross-type dependencies in DESCRIBE
   output (CASSANDRA-7659)
 * (cqlsh) Fix handling of CAS statement results (CASSANDRA-7671)
 * (cqlsh) COPY TO/FROM improvements (CASSANDRA-7405)
 * Support list index operations with conditions (CASSANDRA-7499)
 * Add max live/tombstoned cells to nodetool cfstats output (CASSANDRA-7731)
 * Validate IPv6 wildcard addresses properly (CASSANDRA-7680)
 * (cqlsh) Error when tracing query (CASSANDRA-7613)
 * Avoid IOOBE when building SyntaxError message snippet (CASSANDRA-7569)
 * SSTableExport uses correct validator to create string representation of partition
   keys (CASSANDRA-7498)
 * Avoid NPEs when receiving type changes for an unknown keyspace (CASSANDRA-7689)
 * Add support for custom 2i validation (CASSANDRA-7575)
 * Pig support for hadoop CqlInputFormat (CASSANDRA-6454)
 * Add duration mode to cassandra-stress (CASSANDRA-7468)
 * Add listen_interface and rpc_interface options (CASSANDRA-7417)
 * Improve schema merge performance (CASSANDRA-7444)
 * Adjust MT depth based on # of partition validating (CASSANDRA-5263)
 * Optimise NativeCell comparisons (CASSANDRA-6755)
 * Configurable client timeout for cqlsh (CASSANDRA-7516)
 * Include snippet of CQL query near syntax error in messages (CASSANDRA-7111)
 * Make repair -pr work with -local (CASSANDRA-7450)
 * Fix error in sstableloader with -cph > 1 (CASSANDRA-8007)
 * Fix snapshot repair error on indexed tables (CASSANDRA-8020)
 * Do not exit nodetool repair when receiving JMX NOTIF_LOST (CASSANDRA-7909)
 * Stream to private IP when available (CASSANDRA-8084)
Merged from 2.0:
 * Reject conditions on DELETE unless full PK is given (CASSANDRA-6430)
 * Properly reject the token function DELETE (CASSANDRA-7747)
 * Force batchlog replay before decommissioning a node (CASSANDRA-7446)
 * Fix hint replay with many accumulated expired hints (CASSANDRA-6998)
 * Fix duplicate results in DISTINCT queries on static columns with query
   paging (CASSANDRA-8108)
 * Add DateTieredCompactionStrategy (CASSANDRA-6602)
 * Properly validate ascii and utf8 string literals in CQL queries (CASSANDRA-8101)
 * (cqlsh) Fix autocompletion for alter keyspace (CASSANDRA-8021)
 * Create backup directories for commitlog archiving during startup (CASSANDRA-8111)
 * Reduce totalBlockFor() for LOCAL_* consistency levels (CASSANDRA-8058)
 * Fix merging schemas with re-dropped keyspaces (CASSANDRA-7256)
 * Fix counters in supercolumns during live upgrades from 1.2 (CASSANDRA-7188)
 * Notify DT subscribers when a column family is truncated (CASSANDRA-8088)
 * Add sanity check of $JAVA on startup (CASSANDRA-7676)
 * Schedule fat client schema pull on join (CASSANDRA-7993)
 * Don't reset nodes' versions when closing IncomingTcpConnections
   (CASSANDRA-7734)
 * Record the real messaging version in all cases in OutboundTcpConnection
   (CASSANDRA-8057)
 * SSL does not work in cassandra-cli (CASSANDRA-7899)
 * Fix potential exception when using ReversedType in DynamicCompositeType
   (CASSANDRA-7898)
 * Better validation of collection values (CASSANDRA-7833)
 * Track min/max timestamps correctly (CASSANDRA-7969)
 * Fix possible overflow while sorting CL segments for replay (CASSANDRA-7992)
 * Increase nodetool Xmx (CASSANDRA-7956)
 * Archive any commitlog segments present at startup (CASSANDRA-6904)
 * CrcCheckChance should adjust based on live CFMetadata not
   sstable metadata (CASSANDRA-7978)
 * token() should only accept columns in the partitioning
   key order (CASSANDRA-6075)
 * Add method to invalidate permission cache via JMX (CASSANDRA-7977)
 * Allow propagating multiple gossip states atomically (CASSANDRA-6125)
 * Log exceptions related to unclean native protocol client disconnects
   at DEBUG or INFO (CASSANDRA-7849)
 * Allow permissions cache to be set via JMX (CASSANDRA-7698)
 * Include schema_triggers CF in readable system resources (CASSANDRA-7967)
 * Fix RowIndexEntry to report correct serializedSize (CASSANDRA-7948)
 * Make CQLSSTableWriter sync within partitions (CASSANDRA-7360)
 * Potentially use non-local replicas in CqlConfigHelper (CASSANDRA-7906)
 * Explicitly disallow mixing multi-column and single-column
   relations on clustering columns (CASSANDRA-7711)
 * Better error message when condition is set on PK column (CASSANDRA-7804)
 * Don't send schema change responses and events for no-op DDL
   statements (CASSANDRA-7600)
 * (Hadoop) fix cluster initialisation for a split fetching (CASSANDRA-7774)
 * Throw InvalidRequestException when queries contain relations on entire
   collection columns (CASSANDRA-7506)
 * (cqlsh) enable CTRL-R history search with libedit (CASSANDRA-7577)
 * (Hadoop) allow ACFRW to limit nodes to local DC (CASSANDRA-7252)
 * (cqlsh) cqlsh should automatically disable tracing when selecting
   from system_traces (CASSANDRA-7641)
 * (Hadoop) Add CqlOutputFormat (CASSANDRA-6927)
 * Don't depend on cassandra config for nodetool ring (CASSANDRA-7508)
 * (cqlsh) Fix failing cqlsh formatting tests (CASSANDRA-7703)
 * Fix IncompatibleClassChangeError from hadoop2 (CASSANDRA-7229)
 * Add 'nodetool sethintedhandoffthrottlekb' (CASSANDRA-7635)
 * (cqlsh) Add tab-completion for CREATE/DROP USER IF [NOT] EXISTS (CASSANDRA-7611)
 * Catch errors when the JVM pulls the rug out from GCInspector (CASSANDRA-5345)
 * cqlsh fails when version number parts are not int (CASSANDRA-7524)
 * Fix NPE when table dropped during streaming (CASSANDRA-7946)
 * Fix wrong progress when streaming uncompressed (CASSANDRA-7878)
 * Fix possible infinite loop in creating repair range (CASSANDRA-7983)
 * Fix unit in nodetool for streaming throughput (CASSANDRA-7375)
Merged from 1.2:
 * Don't index tombstones (CASSANDRA-7828)
 * Improve PasswordAuthenticator default super user setup (CASSANDRA-7788)


2.1.0
 * (cqlsh) Removed "ALTER TYPE <name> RENAME TO <name>" from tab-completion
   (CASSANDRA-7895)
 * Fixed IllegalStateException in anticompaction (CASSANDRA-7892)
 * cqlsh: DESCRIBE support for frozen UDTs, tuples (CASSANDRA-7863)
 * Avoid exposing internal classes over JMX (CASSANDRA-7879)
 * Add null check for keys when freezing collection (CASSANDRA-7869)
 * Improve stress workload realism (CASSANDRA-7519)
Merged from 2.0:
 * Configure system.paxos with LeveledCompactionStrategy (CASSANDRA-7753)
 * Fix ALTER clustering column type from DateType to TimestampType when
   using DESC clustering order (CASSANRDA-7797)
 * Throw EOFException if we run out of chunks in compressed datafile
   (CASSANDRA-7664)
 * Fix PRSI handling of CQL3 row markers for row cleanup (CASSANDRA-7787)
 * Fix dropping collection when it's the last regular column (CASSANDRA-7744)
 * Make StreamReceiveTask thread safe and gc friendly (CASSANDRA-7795)
 * Validate empty cell names from counter updates (CASSANDRA-7798)
Merged from 1.2:
 * Don't allow compacted sstables to be marked as compacting (CASSANDRA-7145)
 * Track expired tombstones (CASSANDRA-7810)


2.1.0-rc7
 * Add frozen keyword and require UDT to be frozen (CASSANDRA-7857)
 * Track added sstable size correctly (CASSANDRA-7239)
 * (cqlsh) Fix case insensitivity (CASSANDRA-7834)
 * Fix failure to stream ranges when moving (CASSANDRA-7836)
 * Correctly remove tmplink files (CASSANDRA-7803)
 * (cqlsh) Fix column name formatting for functions, CAS operations,
   and UDT field selections (CASSANDRA-7806)
 * (cqlsh) Fix COPY FROM handling of null/empty primary key
   values (CASSANDRA-7792)
 * Fix ordering of static cells (CASSANDRA-7763)
Merged from 2.0:
 * Forbid re-adding dropped counter columns (CASSANDRA-7831)
 * Fix CFMetaData#isThriftCompatible() for PK-only tables (CASSANDRA-7832)
 * Always reject inequality on the partition key without token()
   (CASSANDRA-7722)
 * Always send Paxos commit to all replicas (CASSANDRA-7479)
 * Make disruptor_thrift_server invocation pool configurable (CASSANDRA-7594)
 * Make repair no-op when RF=1 (CASSANDRA-7864)


2.1.0-rc6
 * Fix OOM issue from netty caching over time (CASSANDRA-7743)
 * json2sstable couldn't import JSON for CQL table (CASSANDRA-7477)
 * Invalidate all caches on table drop (CASSANDRA-7561)
 * Skip strict endpoint selection for ranges if RF == nodes (CASSANRA-7765)
 * Fix Thrift range filtering without 2ary index lookups (CASSANDRA-7741)
 * Add tracing entries about concurrent range requests (CASSANDRA-7599)
 * (cqlsh) Fix DESCRIBE for NTS keyspaces (CASSANDRA-7729)
 * Remove netty buffer ref-counting (CASSANDRA-7735)
 * Pass mutated cf to index updater for use by PRSI (CASSANDRA-7742)
 * Include stress yaml example in release and deb (CASSANDRA-7717)
 * workaround for netty issue causing corrupted data off the wire (CASSANDRA-7695)
 * cqlsh DESC CLUSTER fails retrieving ring information (CASSANDRA-7687)
 * Fix binding null values inside UDT (CASSANDRA-7685)
 * Fix UDT field selection with empty fields (CASSANDRA-7670)
 * Bogus deserialization of static cells from sstable (CASSANDRA-7684)
 * Fix NPE on compaction leftover cleanup for dropped table (CASSANDRA-7770)
Merged from 2.0:
 * Fix race condition in StreamTransferTask that could lead to
   infinite loops and premature sstable deletion (CASSANDRA-7704)
 * (cqlsh) Wait up to 10 sec for a tracing session (CASSANDRA-7222)
 * Fix NPE in FileCacheService.sizeInBytes (CASSANDRA-7756)
 * Remove duplicates from StorageService.getJoiningNodes (CASSANDRA-7478)
 * Clone token map outside of hot gossip loops (CASSANDRA-7758)
 * Fix MS expiring map timeout for Paxos messages (CASSANDRA-7752)
 * Do not flush on truncate if durable_writes is false (CASSANDRA-7750)
 * Give CRR a default input_cql Statement (CASSANDRA-7226)
 * Better error message when adding a collection with the same name
   than a previously dropped one (CASSANDRA-6276)
 * Fix validation when adding static columns (CASSANDRA-7730)
 * (Thrift) fix range deletion of supercolumns (CASSANDRA-7733)
 * Fix potential AssertionError in RangeTombstoneList (CASSANDRA-7700)
 * Validate arguments of blobAs* functions (CASSANDRA-7707)
 * Fix potential AssertionError with 2ndary indexes (CASSANDRA-6612)
 * Avoid logging CompactionInterrupted at ERROR (CASSANDRA-7694)
 * Minor leak in sstable2jon (CASSANDRA-7709)
 * Add cassandra.auto_bootstrap system property (CASSANDRA-7650)
 * Update java driver (for hadoop) (CASSANDRA-7618)
 * Remove CqlPagingRecordReader/CqlPagingInputFormat (CASSANDRA-7570)
 * Support connecting to ipv6 jmx with nodetool (CASSANDRA-7669)


2.1.0-rc5
 * Reject counters inside user types (CASSANDRA-7672)
 * Switch to notification-based GCInspector (CASSANDRA-7638)
 * (cqlsh) Handle nulls in UDTs and tuples correctly (CASSANDRA-7656)
 * Don't use strict consistency when replacing (CASSANDRA-7568)
 * Fix min/max cell name collection on 2.0 SSTables with range
   tombstones (CASSANDRA-7593)
 * Tolerate min/max cell names of different lengths (CASSANDRA-7651)
 * Filter cached results correctly (CASSANDRA-7636)
 * Fix tracing on the new SEPExecutor (CASSANDRA-7644)
 * Remove shuffle and taketoken (CASSANDRA-7601)
 * Clean up Windows batch scripts (CASSANDRA-7619)
 * Fix native protocol drop user type notification (CASSANDRA-7571)
 * Give read access to system.schema_usertypes to all authenticated users
   (CASSANDRA-7578)
 * (cqlsh) Fix cqlsh display when zero rows are returned (CASSANDRA-7580)
 * Get java version correctly when JAVA_TOOL_OPTIONS is set (CASSANDRA-7572)
 * Fix NPE when dropping index from non-existent keyspace, AssertionError when
   dropping non-existent index with IF EXISTS (CASSANDRA-7590)
 * Fix sstablelevelresetter hang (CASSANDRA-7614)
 * (cqlsh) Fix deserialization of blobs (CASSANDRA-7603)
 * Use "keyspace updated" schema change message for UDT changes in v1 and
   v2 protocols (CASSANDRA-7617)
 * Fix tracing of range slices and secondary index lookups that are local
   to the coordinator (CASSANDRA-7599)
 * Set -Dcassandra.storagedir for all tool shell scripts (CASSANDRA-7587)
 * Don't swap max/min col names when mutating sstable metadata (CASSANDRA-7596)
 * (cqlsh) Correctly handle paged result sets (CASSANDRA-7625)
 * (cqlsh) Improve waiting for a trace to complete (CASSANDRA-7626)
 * Fix tracing of concurrent range slices and 2ary index queries (CASSANDRA-7626)
 * Fix scrub against collection type (CASSANDRA-7665)
Merged from 2.0:
 * Set gc_grace_seconds to seven days for system schema tables (CASSANDRA-7668)
 * SimpleSeedProvider no longer caches seeds forever (CASSANDRA-7663)
 * Always flush on truncate (CASSANDRA-7511)
 * Fix ReversedType(DateType) mapping to native protocol (CASSANDRA-7576)
 * Always merge ranges owned by a single node (CASSANDRA-6930)
 * Track max/min timestamps for range tombstones (CASSANDRA-7647)
 * Fix NPE when listing saved caches dir (CASSANDRA-7632)


2.1.0-rc4
 * Fix word count hadoop example (CASSANDRA-7200)
 * Updated memtable_cleanup_threshold and memtable_flush_writers defaults
   (CASSANDRA-7551)
 * (Windows) fix startup when WMI memory query fails (CASSANDRA-7505)
 * Anti-compaction proceeds if any part of the repair failed (CASSANDRA-7521)
 * Add missing table name to DROP INDEX responses and notifications (CASSANDRA-7539)
 * Bump CQL version to 3.2.0 and update CQL documentation (CASSANDRA-7527)
 * Fix configuration error message when running nodetool ring (CASSANDRA-7508)
 * Support conditional updates, tuple type, and the v3 protocol in cqlsh (CASSANDRA-7509)
 * Handle queries on multiple secondary index types (CASSANDRA-7525)
 * Fix cqlsh authentication with v3 native protocol (CASSANDRA-7564)
 * Fix NPE when unknown prepared statement ID is used (CASSANDRA-7454)
Merged from 2.0:
 * (Windows) force range-based repair to non-sequential mode (CASSANDRA-7541)
 * Fix range merging when DES scores are zero (CASSANDRA-7535)
 * Warn when SSL certificates have expired (CASSANDRA-7528)
 * Fix error when doing reversed queries with static columns (CASSANDRA-7490)
Merged from 1.2:
 * Set correct stream ID on responses when non-Exception Throwables
   are thrown while handling native protocol messages (CASSANDRA-7470)


2.1.0-rc3
 * Consider expiry when reconciling otherwise equal cells (CASSANDRA-7403)
 * Introduce CQL support for stress tool (CASSANDRA-6146)
 * Fix ClassCastException processing expired messages (CASSANDRA-7496)
 * Fix prepared marker for collections inside UDT (CASSANDRA-7472)
 * Remove left-over populate_io_cache_on_flush and replicate_on_write
   uses (CASSANDRA-7493)
 * (Windows) handle spaces in path names (CASSANDRA-7451)
 * Ensure writes have completed after dropping a table, before recycling
   commit log segments (CASSANDRA-7437)
 * Remove left-over rows_per_partition_to_cache (CASSANDRA-7493)
 * Fix error when CONTAINS is used with a bind marker (CASSANDRA-7502)
 * Properly reject unknown UDT field (CASSANDRA-7484)
Merged from 2.0:
 * Fix CC#collectTimeOrderedData() tombstone optimisations (CASSANDRA-7394)
 * Support DISTINCT for static columns and fix behaviour when DISTINC is
   not use (CASSANDRA-7305).
 * Workaround JVM NPE on JMX bind failure (CASSANDRA-7254)
 * Fix race in FileCacheService RemovalListener (CASSANDRA-7278)
 * Fix inconsistent use of consistencyForCommit that allowed LOCAL_QUORUM
   operations to incorrect become full QUORUM (CASSANDRA-7345)
 * Properly handle unrecognized opcodes and flags (CASSANDRA-7440)
 * (Hadoop) close CqlRecordWriter clients when finished (CASSANDRA-7459)
 * Commit disk failure policy (CASSANDRA-7429)
 * Make sure high level sstables get compacted (CASSANDRA-7414)
 * Fix AssertionError when using empty clustering columns and static columns
   (CASSANDRA-7455)
 * Add option to disable STCS in L0 (CASSANDRA-6621)
 * Upgrade to snappy-java 1.0.5.2 (CASSANDRA-7476)


2.1.0-rc2
 * Fix heap size calculation for CompoundSparseCellName and
   CompoundSparseCellName.WithCollection (CASSANDRA-7421)
 * Allow counter mutations in UNLOGGED batches (CASSANDRA-7351)
 * Modify reconcile logic to always pick a tombstone over a counter cell
   (CASSANDRA-7346)
 * Avoid incremental compaction on Windows (CASSANDRA-7365)
 * Fix exception when querying a composite-keyed table with a collection index
   (CASSANDRA-7372)
 * Use node's host id in place of counter ids (CASSANDRA-7366)
 * Fix error when doing reversed queries with static columns (CASSANDRA-7490)
 * Backport CASSANDRA-6747 (CASSANDRA-7560)
 * Track max/min timestamps for range tombstones (CASSANDRA-7647)
 * Fix NPE when listing saved caches dir (CASSANDRA-7632)
 * Fix sstableloader unable to connect encrypted node (CASSANDRA-7585)
Merged from 1.2:
 * Clone token map outside of hot gossip loops (CASSANDRA-7758)
 * Add stop method to EmbeddedCassandraService (CASSANDRA-7595)
 * Support connecting to ipv6 jmx with nodetool (CASSANDRA-7669)
 * Set gc_grace_seconds to seven days for system schema tables (CASSANDRA-7668)
 * SimpleSeedProvider no longer caches seeds forever (CASSANDRA-7663)
 * Set correct stream ID on responses when non-Exception Throwables
   are thrown while handling native protocol messages (CASSANDRA-7470)
 * Fix row size miscalculation in LazilyCompactedRow (CASSANDRA-7543)
 * Fix race in background compaction check (CASSANDRA-7745)
 * Don't clear out range tombstones during compaction (CASSANDRA-7808)


2.1.0-rc1
 * Revert flush directory (CASSANDRA-6357)
 * More efficient executor service for fast operations (CASSANDRA-4718)
 * Move less common tools into a new cassandra-tools package (CASSANDRA-7160)
 * Support more concurrent requests in native protocol (CASSANDRA-7231)
 * Add tab-completion to debian nodetool packaging (CASSANDRA-6421)
 * Change concurrent_compactors defaults (CASSANDRA-7139)
 * Add PowerShell Windows launch scripts (CASSANDRA-7001)
 * Make commitlog archive+restore more robust (CASSANDRA-6974)
 * Fix marking commitlogsegments clean (CASSANDRA-6959)
 * Add snapshot "manifest" describing files included (CASSANDRA-6326)
 * Parallel streaming for sstableloader (CASSANDRA-3668)
 * Fix bugs in supercolumns handling (CASSANDRA-7138)
 * Fix ClassClassException on composite dense tables (CASSANDRA-7112)
 * Cleanup and optimize collation and slice iterators (CASSANDRA-7107)
 * Upgrade NBHM lib (CASSANDRA-7128)
 * Optimize netty server (CASSANDRA-6861)
 * Fix repair hang when given CF does not exist (CASSANDRA-7189)
 * Allow c* to be shutdown in an embedded mode (CASSANDRA-5635)
 * Add server side batching to native transport (CASSANDRA-5663)
 * Make batchlog replay asynchronous (CASSANDRA-6134)
 * remove unused classes (CASSANDRA-7197)
 * Limit user types to the keyspace they are defined in (CASSANDRA-6643)
 * Add validate method to CollectionType (CASSANDRA-7208)
 * New serialization format for UDT values (CASSANDRA-7209, CASSANDRA-7261)
 * Fix nodetool netstats (CASSANDRA-7270)
 * Fix potential ClassCastException in HintedHandoffManager (CASSANDRA-7284)
 * Use prepared statements internally (CASSANDRA-6975)
 * Fix broken paging state with prepared statement (CASSANDRA-7120)
 * Fix IllegalArgumentException in CqlStorage (CASSANDRA-7287)
 * Allow nulls/non-existant fields in UDT (CASSANDRA-7206)
 * Add Thrift MultiSliceRequest (CASSANDRA-6757, CASSANDRA-7027)
 * Handle overlapping MultiSlices (CASSANDRA-7279)
 * Fix DataOutputTest on Windows (CASSANDRA-7265)
 * Embedded sets in user defined data-types are not updating (CASSANDRA-7267)
 * Add tuple type to CQL/native protocol (CASSANDRA-7248)
 * Fix CqlPagingRecordReader on tables with few rows (CASSANDRA-7322)
Merged from 2.0:
 * Copy compaction options to make sure they are reloaded (CASSANDRA-7290)
 * Add option to do more aggressive tombstone compactions (CASSANDRA-6563)
 * Don't try to compact already-compacting files in HHOM (CASSANDRA-7288)
 * Always reallocate buffers in HSHA (CASSANDRA-6285)
 * (Hadoop) support authentication in CqlRecordReader (CASSANDRA-7221)
 * (Hadoop) Close java driver Cluster in CQLRR.close (CASSANDRA-7228)
 * Warn when 'USING TIMESTAMP' is used on a CAS BATCH (CASSANDRA-7067)
 * return all cpu values from BackgroundActivityMonitor.readAndCompute (CASSANDRA-7183)
 * Correctly delete scheduled range xfers (CASSANDRA-7143)
 * return all cpu values from BackgroundActivityMonitor.readAndCompute (CASSANDRA-7183)
 * reduce garbage creation in calculatePendingRanges (CASSANDRA-7191)
 * fix c* launch issues on Russian os's due to output of linux 'free' cmd (CASSANDRA-6162)
 * Fix disabling autocompaction (CASSANDRA-7187)
 * Fix potential NumberFormatException when deserializing IntegerType (CASSANDRA-7088)
 * cqlsh can't tab-complete disabling compaction (CASSANDRA-7185)
 * cqlsh: Accept and execute CQL statement(s) from command-line parameter (CASSANDRA-7172)
 * Fix IllegalStateException in CqlPagingRecordReader (CASSANDRA-7198)
 * Fix the InvertedIndex trigger example (CASSANDRA-7211)
 * Add --resolve-ip option to 'nodetool ring' (CASSANDRA-7210)
 * reduce garbage on codec flag deserialization (CASSANDRA-7244)
 * Fix duplicated error messages on directory creation error at startup (CASSANDRA-5818)
 * Proper null handle for IF with map element access (CASSANDRA-7155)
 * Improve compaction visibility (CASSANDRA-7242)
 * Correctly delete scheduled range xfers (CASSANDRA-7143)
 * Make batchlog replica selection rack-aware (CASSANDRA-6551)
 * Fix CFMetaData#getColumnDefinitionFromColumnName() (CASSANDRA-7074)
 * Fix writetime/ttl functions for static columns (CASSANDRA-7081)
 * Suggest CTRL-C or semicolon after three blank lines in cqlsh (CASSANDRA-7142)
 * Fix 2ndary index queries with DESC clustering order (CASSANDRA-6950)
 * Invalid key cache entries on DROP (CASSANDRA-6525)
 * Fix flapping RecoveryManagerTest (CASSANDRA-7084)
 * Add missing iso8601 patterns for date strings (CASSANDRA-6973)
 * Support selecting multiple rows in a partition using IN (CASSANDRA-6875)
 * Add authentication support to shuffle (CASSANDRA-6484)
 * Swap local and global default read repair chances (CASSANDRA-7320)
 * Add conditional CREATE/DROP USER support (CASSANDRA-7264)
 * Cqlsh counts non-empty lines for "Blank lines" warning (CASSANDRA-7325)
Merged from 1.2:
 * Add Cloudstack snitch (CASSANDRA-7147)
 * Update system.peers correctly when relocating tokens (CASSANDRA-7126)
 * Add Google Compute Engine snitch (CASSANDRA-7132)
 * remove duplicate query for local tokens (CASSANDRA-7182)
 * exit CQLSH with error status code if script fails (CASSANDRA-6344)
 * Fix bug with some IN queries missig results (CASSANDRA-7105)
 * Fix availability validation for LOCAL_ONE CL (CASSANDRA-7319)
 * Hint streaming can cause decommission to fail (CASSANDRA-7219)


2.1.0-beta2
 * Increase default CL space to 8GB (CASSANDRA-7031)
 * Add range tombstones to read repair digests (CASSANDRA-6863)
 * Fix BTree.clear for large updates (CASSANDRA-6943)
 * Fail write instead of logging a warning when unable to append to CL
   (CASSANDRA-6764)
 * Eliminate possibility of CL segment appearing twice in active list
   (CASSANDRA-6557)
 * Apply DONTNEED fadvise to commitlog segments (CASSANDRA-6759)
 * Switch CRC component to Adler and include it for compressed sstables
   (CASSANDRA-4165)
 * Allow cassandra-stress to set compaction strategy options (CASSANDRA-6451)
 * Add broadcast_rpc_address option to cassandra.yaml (CASSANDRA-5899)
 * Auto reload GossipingPropertyFileSnitch config (CASSANDRA-5897)
 * Fix overflow of memtable_total_space_in_mb (CASSANDRA-6573)
 * Fix ABTC NPE and apply update function correctly (CASSANDRA-6692)
 * Allow nodetool to use a file or prompt for password (CASSANDRA-6660)
 * Fix AIOOBE when concurrently accessing ABSC (CASSANDRA-6742)
 * Fix assertion error in ALTER TYPE RENAME (CASSANDRA-6705)
 * Scrub should not always clear out repaired status (CASSANDRA-5351)
 * Improve handling of range tombstone for wide partitions (CASSANDRA-6446)
 * Fix ClassCastException for compact table with composites (CASSANDRA-6738)
 * Fix potentially repairing with wrong nodes (CASSANDRA-6808)
 * Change caching option syntax (CASSANDRA-6745)
 * Fix stress to do proper counter reads (CASSANDRA-6835)
 * Fix help message for stress counter_write (CASSANDRA-6824)
 * Fix stress smart Thrift client to pick servers correctly (CASSANDRA-6848)
 * Add logging levels (minimal, normal or verbose) to stress tool (CASSANDRA-6849)
 * Fix race condition in Batch CLE (CASSANDRA-6860)
 * Improve cleanup/scrub/upgradesstables failure handling (CASSANDRA-6774)
 * ByteBuffer write() methods for serializing sstables (CASSANDRA-6781)
 * Proper compare function for CollectionType (CASSANDRA-6783)
 * Update native server to Netty 4 (CASSANDRA-6236)
 * Fix off-by-one error in stress (CASSANDRA-6883)
 * Make OpOrder AutoCloseable (CASSANDRA-6901)
 * Remove sync repair JMX interface (CASSANDRA-6900)
 * Add multiple memory allocation options for memtables (CASSANDRA-6689, 6694)
 * Remove adjusted op rate from stress output (CASSANDRA-6921)
 * Add optimized CF.hasColumns() implementations (CASSANDRA-6941)
 * Serialize batchlog mutations with the version of the target node
   (CASSANDRA-6931)
 * Optimize CounterColumn#reconcile() (CASSANDRA-6953)
 * Properly remove 1.2 sstable support in 2.1 (CASSANDRA-6869)
 * Lock counter cells, not partitions (CASSANDRA-6880)
 * Track presence of legacy counter shards in sstables (CASSANDRA-6888)
 * Ensure safe resource cleanup when replacing sstables (CASSANDRA-6912)
 * Add failure handler to async callback (CASSANDRA-6747)
 * Fix AE when closing SSTable without releasing reference (CASSANDRA-7000)
 * Clean up IndexInfo on keyspace/table drops (CASSANDRA-6924)
 * Only snapshot relative SSTables when sequential repair (CASSANDRA-7024)
 * Require nodetool rebuild_index to specify index names (CASSANDRA-7038)
 * fix cassandra stress errors on reads with native protocol (CASSANDRA-7033)
 * Use OpOrder to guard sstable references for reads (CASSANDRA-6919)
 * Preemptive opening of compaction result (CASSANDRA-6916)
 * Multi-threaded scrub/cleanup/upgradesstables (CASSANDRA-5547)
 * Optimize cellname comparison (CASSANDRA-6934)
 * Native protocol v3 (CASSANDRA-6855)
 * Optimize Cell liveness checks and clean up Cell (CASSANDRA-7119)
 * Support consistent range movements (CASSANDRA-2434)
 * Display min timestamp in sstablemetadata viewer (CASSANDRA-6767)
Merged from 2.0:
 * Avoid race-prone second "scrub" of system keyspace (CASSANDRA-6797)
 * Pool CqlRecordWriter clients by inetaddress rather than Range
   (CASSANDRA-6665)
 * Fix compaction_history timestamps (CASSANDRA-6784)
 * Compare scores of full replica ordering in DES (CASSANDRA-6683)
 * fix CME in SessionInfo updateProgress affecting netstats (CASSANDRA-6577)
 * Allow repairing between specific replicas (CASSANDRA-6440)
 * Allow per-dc enabling of hints (CASSANDRA-6157)
 * Add compatibility for Hadoop 0.2.x (CASSANDRA-5201)
 * Fix EstimatedHistogram races (CASSANDRA-6682)
 * Failure detector correctly converts initial value to nanos (CASSANDRA-6658)
 * Add nodetool taketoken to relocate vnodes (CASSANDRA-4445)
 * Expose bulk loading progress over JMX (CASSANDRA-4757)
 * Correctly handle null with IF conditions and TTL (CASSANDRA-6623)
 * Account for range/row tombstones in tombstone drop
   time histogram (CASSANDRA-6522)
 * Stop CommitLogSegment.close() from calling sync() (CASSANDRA-6652)
 * Make commitlog failure handling configurable (CASSANDRA-6364)
 * Avoid overlaps in LCS (CASSANDRA-6688)
 * Improve support for paginating over composites (CASSANDRA-4851)
 * Fix count(*) queries in a mixed cluster (CASSANDRA-6707)
 * Improve repair tasks(snapshot, differencing) concurrency (CASSANDRA-6566)
 * Fix replaying pre-2.0 commit logs (CASSANDRA-6714)
 * Add static columns to CQL3 (CASSANDRA-6561)
 * Optimize single partition batch statements (CASSANDRA-6737)
 * Disallow post-query re-ordering when paging (CASSANDRA-6722)
 * Fix potential paging bug with deleted columns (CASSANDRA-6748)
 * Fix NPE on BulkLoader caused by losing StreamEvent (CASSANDRA-6636)
 * Fix truncating compression metadata (CASSANDRA-6791)
 * Add CMSClassUnloadingEnabled JVM option (CASSANDRA-6541)
 * Catch memtable flush exceptions during shutdown (CASSANDRA-6735)
 * Fix upgradesstables NPE for non-CF-based indexes (CASSANDRA-6645)
 * Fix UPDATE updating PRIMARY KEY columns implicitly (CASSANDRA-6782)
 * Fix IllegalArgumentException when updating from 1.2 with SuperColumns
   (CASSANDRA-6733)
 * FBUtilities.singleton() should use the CF comparator (CASSANDRA-6778)
 * Fix CQLSStableWriter.addRow(Map<String, Object>) (CASSANDRA-6526)
 * Fix HSHA server introducing corrupt data (CASSANDRA-6285)
 * Fix CAS conditions for COMPACT STORAGE tables (CASSANDRA-6813)
 * Starting threads in OutboundTcpConnectionPool constructor causes race conditions (CASSANDRA-7177)
 * Allow overriding cassandra-rackdc.properties file (CASSANDRA-7072)
 * Set JMX RMI port to 7199 (CASSANDRA-7087)
 * Use LOCAL_QUORUM for data reads at LOCAL_SERIAL (CASSANDRA-6939)
 * Log a warning for large batches (CASSANDRA-6487)
 * Put nodes in hibernate when join_ring is false (CASSANDRA-6961)
 * Avoid early loading of non-system keyspaces before compaction-leftovers
   cleanup at startup (CASSANDRA-6913)
 * Restrict Windows to parallel repairs (CASSANDRA-6907)
 * (Hadoop) Allow manually specifying start/end tokens in CFIF (CASSANDRA-6436)
 * Fix NPE in MeteredFlusher (CASSANDRA-6820)
 * Fix race processing range scan responses (CASSANDRA-6820)
 * Allow deleting snapshots from dropped keyspaces (CASSANDRA-6821)
 * Add uuid() function (CASSANDRA-6473)
 * Omit tombstones from schema digests (CASSANDRA-6862)
 * Include correct consistencyLevel in LWT timeout (CASSANDRA-6884)
 * Lower chances for losing new SSTables during nodetool refresh and
   ColumnFamilyStore.loadNewSSTables (CASSANDRA-6514)
 * Add support for DELETE ... IF EXISTS to CQL3 (CASSANDRA-5708)
 * Update hadoop_cql3_word_count example (CASSANDRA-6793)
 * Fix handling of RejectedExecution in sync Thrift server (CASSANDRA-6788)
 * Log more information when exceeding tombstone_warn_threshold (CASSANDRA-6865)
 * Fix truncate to not abort due to unreachable fat clients (CASSANDRA-6864)
 * Fix schema concurrency exceptions (CASSANDRA-6841)
 * Fix leaking validator FH in StreamWriter (CASSANDRA-6832)
 * Fix saving triggers to schema (CASSANDRA-6789)
 * Fix trigger mutations when base mutation list is immutable (CASSANDRA-6790)
 * Fix accounting in FileCacheService to allow re-using RAR (CASSANDRA-6838)
 * Fix static counter columns (CASSANDRA-6827)
 * Restore expiring->deleted (cell) compaction optimization (CASSANDRA-6844)
 * Fix CompactionManager.needsCleanup (CASSANDRA-6845)
 * Correctly compare BooleanType values other than 0 and 1 (CASSANDRA-6779)
 * Read message id as string from earlier versions (CASSANDRA-6840)
 * Properly use the Paxos consistency for (non-protocol) batch (CASSANDRA-6837)
 * Add paranoid disk failure option (CASSANDRA-6646)
 * Improve PerRowSecondaryIndex performance (CASSANDRA-6876)
 * Extend triggers to support CAS updates (CASSANDRA-6882)
 * Static columns with IF NOT EXISTS don't always work as expected (CASSANDRA-6873)
 * Fix paging with SELECT DISTINCT (CASSANDRA-6857)
 * Fix UnsupportedOperationException on CAS timeout (CASSANDRA-6923)
 * Improve MeteredFlusher handling of MF-unaffected column families
   (CASSANDRA-6867)
 * Add CqlRecordReader using native pagination (CASSANDRA-6311)
 * Add QueryHandler interface (CASSANDRA-6659)
 * Track liveRatio per-memtable, not per-CF (CASSANDRA-6945)
 * Make sure upgradesstables keeps sstable level (CASSANDRA-6958)
 * Fix LIMIT with static columns (CASSANDRA-6956)
 * Fix clash with CQL column name in thrift validation (CASSANDRA-6892)
 * Fix error with super columns in mixed 1.2-2.0 clusters (CASSANDRA-6966)
 * Fix bad skip of sstables on slice query with composite start/finish (CASSANDRA-6825)
 * Fix unintended update with conditional statement (CASSANDRA-6893)
 * Fix map element access in IF (CASSANDRA-6914)
 * Avoid costly range calculations for range queries on system keyspaces
   (CASSANDRA-6906)
 * Fix SSTable not released if stream session fails (CASSANDRA-6818)
 * Avoid build failure due to ANTLR timeout (CASSANDRA-6991)
 * Queries on compact tables can return more rows that requested (CASSANDRA-7052)
 * USING TIMESTAMP for batches does not work (CASSANDRA-7053)
 * Fix performance regression from CASSANDRA-5614 (CASSANDRA-6949)
 * Ensure that batchlog and hint timeouts do not produce hints (CASSANDRA-7058)
 * Merge groupable mutations in TriggerExecutor#execute() (CASSANDRA-7047)
 * Plug holes in resource release when wiring up StreamSession (CASSANDRA-7073)
 * Re-add parameter columns to tracing session (CASSANDRA-6942)
 * Preserves CQL metadata when updating table from thrift (CASSANDRA-6831)
Merged from 1.2:
 * Fix nodetool display with vnodes (CASSANDRA-7082)
 * Add UNLOGGED, COUNTER options to BATCH documentation (CASSANDRA-6816)
 * add extra SSL cipher suites (CASSANDRA-6613)
 * fix nodetool getsstables for blob PK (CASSANDRA-6803)
 * Fix BatchlogManager#deleteBatch() use of millisecond timestamps
   (CASSANDRA-6822)
 * Continue assassinating even if the endpoint vanishes (CASSANDRA-6787)
 * Schedule schema pulls on change (CASSANDRA-6971)
 * Non-droppable verbs shouldn't be dropped from OTC (CASSANDRA-6980)
 * Shutdown batchlog executor in SS#drain() (CASSANDRA-7025)
 * Fix batchlog to account for CF truncation records (CASSANDRA-6999)
 * Fix CQLSH parsing of functions and BLOB literals (CASSANDRA-7018)
 * Properly load trustore in the native protocol (CASSANDRA-6847)
 * Always clean up references in SerializingCache (CASSANDRA-6994)
 * Don't shut MessagingService down when replacing a node (CASSANDRA-6476)
 * fix npe when doing -Dcassandra.fd_initial_value_ms (CASSANDRA-6751)


2.1.0-beta1
 * Add flush directory distinct from compaction directories (CASSANDRA-6357)
 * Require JNA by default (CASSANDRA-6575)
 * add listsnapshots command to nodetool (CASSANDRA-5742)
 * Introduce AtomicBTreeColumns (CASSANDRA-6271, 6692)
 * Multithreaded commitlog (CASSANDRA-3578)
 * allocate fixed index summary memory pool and resample cold index summaries
   to use less memory (CASSANDRA-5519)
 * Removed multithreaded compaction (CASSANDRA-6142)
 * Parallelize fetching rows for low-cardinality indexes (CASSANDRA-1337)
 * change logging from log4j to logback (CASSANDRA-5883)
 * switch to LZ4 compression for internode communication (CASSANDRA-5887)
 * Stop using Thrift-generated Index* classes internally (CASSANDRA-5971)
 * Remove 1.2 network compatibility code (CASSANDRA-5960)
 * Remove leveled json manifest migration code (CASSANDRA-5996)
 * Remove CFDefinition (CASSANDRA-6253)
 * Use AtomicIntegerFieldUpdater in RefCountedMemory (CASSANDRA-6278)
 * User-defined types for CQL3 (CASSANDRA-5590)
 * Use of o.a.c.metrics in nodetool (CASSANDRA-5871, 6406)
 * Batch read from OTC's queue and cleanup (CASSANDRA-1632)
 * Secondary index support for collections (CASSANDRA-4511, 6383)
 * SSTable metadata(Stats.db) format change (CASSANDRA-6356)
 * Push composites support in the storage engine
   (CASSANDRA-5417, CASSANDRA-6520)
 * Add snapshot space used to cfstats (CASSANDRA-6231)
 * Add cardinality estimator for key count estimation (CASSANDRA-5906)
 * CF id is changed to be non-deterministic. Data dir/key cache are created
   uniquely for CF id (CASSANDRA-5202)
 * New counters implementation (CASSANDRA-6504)
 * Replace UnsortedColumns, EmptyColumns, TreeMapBackedSortedColumns with new
   ArrayBackedSortedColumns (CASSANDRA-6630, CASSANDRA-6662, CASSANDRA-6690)
 * Add option to use row cache with a given amount of rows (CASSANDRA-5357)
 * Avoid repairing already repaired data (CASSANDRA-5351)
 * Reject counter updates with USING TTL/TIMESTAMP (CASSANDRA-6649)
 * Replace index_interval with min/max_index_interval (CASSANDRA-6379)
 * Lift limitation that order by columns must be selected for IN queries (CASSANDRA-4911)


2.0.5
 * Reduce garbage generated by bloom filter lookups (CASSANDRA-6609)
 * Add ks.cf names to tombstone logging (CASSANDRA-6597)
 * Use LOCAL_QUORUM for LWT operations at LOCAL_SERIAL (CASSANDRA-6495)
 * Wait for gossip to settle before accepting client connections (CASSANDRA-4288)
 * Delete unfinished compaction incrementally (CASSANDRA-6086)
 * Allow specifying custom secondary index options in CQL3 (CASSANDRA-6480)
 * Improve replica pinning for cache efficiency in DES (CASSANDRA-6485)
 * Fix LOCAL_SERIAL from thrift (CASSANDRA-6584)
 * Don't special case received counts in CAS timeout exceptions (CASSANDRA-6595)
 * Add support for 2.1 global counter shards (CASSANDRA-6505)
 * Fix NPE when streaming connection is not yet established (CASSANDRA-6210)
 * Avoid rare duplicate read repair triggering (CASSANDRA-6606)
 * Fix paging discardFirst (CASSANDRA-6555)
 * Fix ArrayIndexOutOfBoundsException in 2ndary index query (CASSANDRA-6470)
 * Release sstables upon rebuilding 2i (CASSANDRA-6635)
 * Add AbstractCompactionStrategy.startup() method (CASSANDRA-6637)
 * SSTableScanner may skip rows during cleanup (CASSANDRA-6638)
 * sstables from stalled repair sessions can resurrect deleted data (CASSANDRA-6503)
 * Switch stress to use ITransportFactory (CASSANDRA-6641)
 * Fix IllegalArgumentException during prepare (CASSANDRA-6592)
 * Fix possible loss of 2ndary index entries during compaction (CASSANDRA-6517)
 * Fix direct Memory on architectures that do not support unaligned long access
   (CASSANDRA-6628)
 * Let scrub optionally skip broken counter partitions (CASSANDRA-5930)
Merged from 1.2:
 * fsync compression metadata (CASSANDRA-6531)
 * Validate CF existence on execution for prepared statement (CASSANDRA-6535)
 * Add ability to throttle batchlog replay (CASSANDRA-6550)
 * Fix executing LOCAL_QUORUM with SimpleStrategy (CASSANDRA-6545)
 * Avoid StackOverflow when using large IN queries (CASSANDRA-6567)
 * Nodetool upgradesstables includes secondary indexes (CASSANDRA-6598)
 * Paginate batchlog replay (CASSANDRA-6569)
 * skip blocking on streaming during drain (CASSANDRA-6603)
 * Improve error message when schema doesn't match loaded sstable (CASSANDRA-6262)
 * Add properties to adjust FD initial value and max interval (CASSANDRA-4375)
 * Fix preparing with batch and delete from collection (CASSANDRA-6607)
 * Fix ABSC reverse iterator's remove() method (CASSANDRA-6629)
 * Handle host ID conflicts properly (CASSANDRA-6615)
 * Move handling of migration event source to solve bootstrap race. (CASSANDRA-6648)
 * Make sure compaction throughput value doesn't overflow with int math (CASSANDRA-6647)


2.0.4
 * Allow removing snapshots of no-longer-existing CFs (CASSANDRA-6418)
 * add StorageService.stopDaemon() (CASSANDRA-4268)
 * add IRE for invalid CF supplied to get_count (CASSANDRA-5701)
 * add client encryption support to sstableloader (CASSANDRA-6378)
 * Fix accept() loop for SSL sockets post-shutdown (CASSANDRA-6468)
 * Fix size-tiered compaction in LCS L0 (CASSANDRA-6496)
 * Fix assertion failure in filterColdSSTables (CASSANDRA-6483)
 * Fix row tombstones in larger-than-memory compactions (CASSANDRA-6008)
 * Fix cleanup ClassCastException (CASSANDRA-6462)
 * Reduce gossip memory use by interning VersionedValue strings (CASSANDRA-6410)
 * Allow specifying datacenters to participate in a repair (CASSANDRA-6218)
 * Fix divide-by-zero in PCI (CASSANDRA-6403)
 * Fix setting last compacted key in the wrong level for LCS (CASSANDRA-6284)
 * Add millisecond precision formats to the timestamp parser (CASSANDRA-6395)
 * Expose a total memtable size metric for a CF (CASSANDRA-6391)
 * cqlsh: handle symlinks properly (CASSANDRA-6425)
 * Fix potential infinite loop when paging query with IN (CASSANDRA-6464)
 * Fix assertion error in AbstractQueryPager.discardFirst (CASSANDRA-6447)
 * Fix streaming older SSTable yields unnecessary tombstones (CASSANDRA-6527)
Merged from 1.2:
 * Improved error message on bad properties in DDL queries (CASSANDRA-6453)
 * Randomize batchlog candidates selection (CASSANDRA-6481)
 * Fix thundering herd on endpoint cache invalidation (CASSANDRA-6345, 6485)
 * Improve batchlog write performance with vnodes (CASSANDRA-6488)
 * cqlsh: quote single quotes in strings inside collections (CASSANDRA-6172)
 * Improve gossip performance for typical messages (CASSANDRA-6409)
 * Throw IRE if a prepared statement has more markers than supported
   (CASSANDRA-5598)
 * Expose Thread metrics for the native protocol server (CASSANDRA-6234)
 * Change snapshot response message verb to INTERNAL to avoid dropping it
   (CASSANDRA-6415)
 * Warn when collection read has > 65K elements (CASSANDRA-5428)
 * Fix cache persistence when both row and key cache are enabled
   (CASSANDRA-6413)
 * (Hadoop) add describe_local_ring (CASSANDRA-6268)
 * Fix handling of concurrent directory creation failure (CASSANDRA-6459)
 * Allow executing CREATE statements multiple times (CASSANDRA-6471)
 * Don't send confusing info with timeouts (CASSANDRA-6491)
 * Don't resubmit counter mutation runnables internally (CASSANDRA-6427)
 * Don't drop local mutations without a hint (CASSANDRA-6510)
 * Don't allow null max_hint_window_in_ms (CASSANDRA-6419)
 * Validate SliceRange start and finish lengths (CASSANDRA-6521)


2.0.3
 * Fix FD leak on slice read path (CASSANDRA-6275)
 * Cancel read meter task when closing SSTR (CASSANDRA-6358)
 * free off-heap IndexSummary during bulk (CASSANDRA-6359)
 * Recover from IOException in accept() thread (CASSANDRA-6349)
 * Improve Gossip tolerance of abnormally slow tasks (CASSANDRA-6338)
 * Fix trying to hint timed out counter writes (CASSANDRA-6322)
 * Allow restoring specific columnfamilies from archived CL (CASSANDRA-4809)
 * Avoid flushing compaction_history after each operation (CASSANDRA-6287)
 * Fix repair assertion error when tombstones expire (CASSANDRA-6277)
 * Skip loading corrupt key cache (CASSANDRA-6260)
 * Fixes for compacting larger-than-memory rows (CASSANDRA-6274)
 * Compact hottest sstables first and optionally omit coldest from
   compaction entirely (CASSANDRA-6109)
 * Fix modifying column_metadata from thrift (CASSANDRA-6182)
 * cqlsh: fix LIST USERS output (CASSANDRA-6242)
 * Add IRequestSink interface (CASSANDRA-6248)
 * Update memtable size while flushing (CASSANDRA-6249)
 * Provide hooks around CQL2/CQL3 statement execution (CASSANDRA-6252)
 * Require Permission.SELECT for CAS updates (CASSANDRA-6247)
 * New CQL-aware SSTableWriter (CASSANDRA-5894)
 * Reject CAS operation when the protocol v1 is used (CASSANDRA-6270)
 * Correctly throw error when frame too large (CASSANDRA-5981)
 * Fix serialization bug in PagedRange with 2ndary indexes (CASSANDRA-6299)
 * Fix CQL3 table validation in Thrift (CASSANDRA-6140)
 * Fix bug missing results with IN clauses (CASSANDRA-6327)
 * Fix paging with reversed slices (CASSANDRA-6343)
 * Set minTimestamp correctly to be able to drop expired sstables (CASSANDRA-6337)
 * Support NaN and Infinity as float literals (CASSANDRA-6003)
 * Remove RF from nodetool ring output (CASSANDRA-6289)
 * Fix attempting to flush empty rows (CASSANDRA-6374)
 * Fix potential out of bounds exception when paging (CASSANDRA-6333)
Merged from 1.2:
 * Optimize FD phi calculation (CASSANDRA-6386)
 * Improve initial FD phi estimate when starting up (CASSANDRA-6385)
 * Don't list CQL3 table in CLI describe even if named explicitely
   (CASSANDRA-5750)
 * Invalidate row cache when dropping CF (CASSANDRA-6351)
 * add non-jamm path for cached statements (CASSANDRA-6293)
 * add windows bat files for shell commands (CASSANDRA-6145)
 * Require logging in for Thrift CQL2/3 statement preparation (CASSANDRA-6254)
 * restrict max_num_tokens to 1536 (CASSANDRA-6267)
 * Nodetool gets default JMX port from cassandra-env.sh (CASSANDRA-6273)
 * make calculatePendingRanges asynchronous (CASSANDRA-6244)
 * Remove blocking flushes in gossip thread (CASSANDRA-6297)
 * Fix potential socket leak in connectionpool creation (CASSANDRA-6308)
 * Allow LOCAL_ONE/LOCAL_QUORUM to work with SimpleStrategy (CASSANDRA-6238)
 * cqlsh: handle 'null' as session duration (CASSANDRA-6317)
 * Fix json2sstable handling of range tombstones (CASSANDRA-6316)
 * Fix missing one row in reverse query (CASSANDRA-6330)
 * Fix reading expired row value from row cache (CASSANDRA-6325)
 * Fix AssertionError when doing set element deletion (CASSANDRA-6341)
 * Make CL code for the native protocol match the one in C* 2.0
   (CASSANDRA-6347)
 * Disallow altering CQL3 table from thrift (CASSANDRA-6370)
 * Fix size computation of prepared statement (CASSANDRA-6369)


2.0.2
 * Update FailureDetector to use nanontime (CASSANDRA-4925)
 * Fix FileCacheService regressions (CASSANDRA-6149)
 * Never return WriteTimeout for CL.ANY (CASSANDRA-6132)
 * Fix race conditions in bulk loader (CASSANDRA-6129)
 * Add configurable metrics reporting (CASSANDRA-4430)
 * drop queries exceeding a configurable number of tombstones (CASSANDRA-6117)
 * Track and persist sstable read activity (CASSANDRA-5515)
 * Fixes for speculative retry (CASSANDRA-5932, CASSANDRA-6194)
 * Improve memory usage of metadata min/max column names (CASSANDRA-6077)
 * Fix thrift validation refusing row markers on CQL3 tables (CASSANDRA-6081)
 * Fix insertion of collections with CAS (CASSANDRA-6069)
 * Correctly send metadata on SELECT COUNT (CASSANDRA-6080)
 * Track clients' remote addresses in ClientState (CASSANDRA-6070)
 * Create snapshot dir if it does not exist when migrating
   leveled manifest (CASSANDRA-6093)
 * make sequential nodetool repair the default (CASSANDRA-5950)
 * Add more hooks for compaction strategy implementations (CASSANDRA-6111)
 * Fix potential NPE on composite 2ndary indexes (CASSANDRA-6098)
 * Delete can potentially be skipped in batch (CASSANDRA-6115)
 * Allow alter keyspace on system_traces (CASSANDRA-6016)
 * Disallow empty column names in cql (CASSANDRA-6136)
 * Use Java7 file-handling APIs and fix file moving on Windows (CASSANDRA-5383)
 * Save compaction history to system keyspace (CASSANDRA-5078)
 * Fix NPE if StorageService.getOperationMode() is executed before full startup (CASSANDRA-6166)
 * CQL3: support pre-epoch longs for TimestampType (CASSANDRA-6212)
 * Add reloadtriggers command to nodetool (CASSANDRA-4949)
 * cqlsh: ignore empty 'value alias' in DESCRIBE (CASSANDRA-6139)
 * Fix sstable loader (CASSANDRA-6205)
 * Reject bootstrapping if the node already exists in gossip (CASSANDRA-5571)
 * Fix NPE while loading paxos state (CASSANDRA-6211)
 * cqlsh: add SHOW SESSION <tracing-session> command (CASSANDRA-6228)
Merged from 1.2:
 * (Hadoop) Require CFRR batchSize to be at least 2 (CASSANDRA-6114)
 * Add a warning for small LCS sstable size (CASSANDRA-6191)
 * Add ability to list specific KS/CF combinations in nodetool cfstats (CASSANDRA-4191)
 * Mark CF clean if a mutation raced the drop and got it marked dirty (CASSANDRA-5946)
 * Add a LOCAL_ONE consistency level (CASSANDRA-6202)
 * Limit CQL prepared statement cache by size instead of count (CASSANDRA-6107)
 * Tracing should log write failure rather than raw exceptions (CASSANDRA-6133)
 * lock access to TM.endpointToHostIdMap (CASSANDRA-6103)
 * Allow estimated memtable size to exceed slab allocator size (CASSANDRA-6078)
 * Start MeteredFlusher earlier to prevent OOM during CL replay (CASSANDRA-6087)
 * Avoid sending Truncate command to fat clients (CASSANDRA-6088)
 * Allow where clause conditions to be in parenthesis (CASSANDRA-6037)
 * Do not open non-ssl storage port if encryption option is all (CASSANDRA-3916)
 * Move batchlog replay to its own executor (CASSANDRA-6079)
 * Add tombstone debug threshold and histogram (CASSANDRA-6042, 6057)
 * Enable tcp keepalive on incoming connections (CASSANDRA-4053)
 * Fix fat client schema pull NPE (CASSANDRA-6089)
 * Fix memtable flushing for indexed tables (CASSANDRA-6112)
 * Fix skipping columns with multiple slices (CASSANDRA-6119)
 * Expose connected thrift + native client counts (CASSANDRA-5084)
 * Optimize auth setup (CASSANDRA-6122)
 * Trace index selection (CASSANDRA-6001)
 * Update sstablesPerReadHistogram to use biased sampling (CASSANDRA-6164)
 * Log UnknownColumnfamilyException when closing socket (CASSANDRA-5725)
 * Properly error out on CREATE INDEX for counters table (CASSANDRA-6160)
 * Handle JMX notification failure for repair (CASSANDRA-6097)
 * (Hadoop) Fetch no more than 128 splits in parallel (CASSANDRA-6169)
 * stress: add username/password authentication support (CASSANDRA-6068)
 * Fix indexed queries with row cache enabled on parent table (CASSANDRA-5732)
 * Fix compaction race during columnfamily drop (CASSANDRA-5957)
 * Fix validation of empty column names for compact tables (CASSANDRA-6152)
 * Skip replaying mutations that pass CRC but fail to deserialize (CASSANDRA-6183)
 * Rework token replacement to use replace_address (CASSANDRA-5916)
 * Fix altering column types (CASSANDRA-6185)
 * cqlsh: fix CREATE/ALTER WITH completion (CASSANDRA-6196)
 * add windows bat files for shell commands (CASSANDRA-6145)
 * Fix potential stack overflow during range tombstones insertion (CASSANDRA-6181)
 * (Hadoop) Make LOCAL_ONE the default consistency level (CASSANDRA-6214)


2.0.1
 * Fix bug that could allow reading deleted data temporarily (CASSANDRA-6025)
 * Improve memory use defaults (CASSANDRA-6059)
 * Make ThriftServer more easlly extensible (CASSANDRA-6058)
 * Remove Hadoop dependency from ITransportFactory (CASSANDRA-6062)
 * add file_cache_size_in_mb setting (CASSANDRA-5661)
 * Improve error message when yaml contains invalid properties (CASSANDRA-5958)
 * Improve leveled compaction's ability to find non-overlapping L0 compactions
   to work on concurrently (CASSANDRA-5921)
 * Notify indexer of columns shadowed by range tombstones (CASSANDRA-5614)
 * Log Merkle tree stats (CASSANDRA-2698)
 * Switch from crc32 to adler32 for compressed sstable checksums (CASSANDRA-5862)
 * Improve offheap memcpy performance (CASSANDRA-5884)
 * Use a range aware scanner for cleanup (CASSANDRA-2524)
 * Cleanup doesn't need to inspect sstables that contain only local data
   (CASSANDRA-5722)
 * Add ability for CQL3 to list partition keys (CASSANDRA-4536)
 * Improve native protocol serialization (CASSANDRA-5664)
 * Upgrade Thrift to 0.9.1 (CASSANDRA-5923)
 * Require superuser status for adding triggers (CASSANDRA-5963)
 * Make standalone scrubber handle old and new style leveled manifest
   (CASSANDRA-6005)
 * Fix paxos bugs (CASSANDRA-6012, 6013, 6023)
 * Fix paged ranges with multiple replicas (CASSANDRA-6004)
 * Fix potential AssertionError during tracing (CASSANDRA-6041)
 * Fix NPE in sstablesplit (CASSANDRA-6027)
 * Migrate pre-2.0 key/value/column aliases to system.schema_columns
   (CASSANDRA-6009)
 * Paging filter empty rows too agressively (CASSANDRA-6040)
 * Support variadic parameters for IN clauses (CASSANDRA-4210)
 * cqlsh: return the result of CAS writes (CASSANDRA-5796)
 * Fix validation of IN clauses with 2ndary indexes (CASSANDRA-6050)
 * Support named bind variables in CQL (CASSANDRA-6033)
Merged from 1.2:
 * Allow cache-keys-to-save to be set at runtime (CASSANDRA-5980)
 * Avoid second-guessing out-of-space state (CASSANDRA-5605)
 * Tuning knobs for dealing with large blobs and many CFs (CASSANDRA-5982)
 * (Hadoop) Fix CQLRW for thrift tables (CASSANDRA-6002)
 * Fix possible divide-by-zero in HHOM (CASSANDRA-5990)
 * Allow local batchlog writes for CL.ANY (CASSANDRA-5967)
 * Upgrade metrics-core to version 2.2.0 (CASSANDRA-5947)
 * Fix CqlRecordWriter with composite keys (CASSANDRA-5949)
 * Add snitch, schema version, cluster, partitioner to JMX (CASSANDRA-5881)
 * Allow disabling SlabAllocator (CASSANDRA-5935)
 * Make user-defined compaction JMX blocking (CASSANDRA-4952)
 * Fix streaming does not transfer wrapped range (CASSANDRA-5948)
 * Fix loading index summary containing empty key (CASSANDRA-5965)
 * Correctly handle limits in CompositesSearcher (CASSANDRA-5975)
 * Pig: handle CQL collections (CASSANDRA-5867)
 * Pass the updated cf to the PRSI index() method (CASSANDRA-5999)
 * Allow empty CQL3 batches (as no-op) (CASSANDRA-5994)
 * Support null in CQL3 functions (CASSANDRA-5910)
 * Replace the deprecated MapMaker with CacheLoader (CASSANDRA-6007)
 * Add SSTableDeletingNotification to DataTracker (CASSANDRA-6010)
 * Fix snapshots in use get deleted during snapshot repair (CASSANDRA-6011)
 * Move hints and exception count to o.a.c.metrics (CASSANDRA-6017)
 * Fix memory leak in snapshot repair (CASSANDRA-6047)
 * Fix sstable2sjon for CQL3 tables (CASSANDRA-5852)


2.0.0
 * Fix thrift validation when inserting into CQL3 tables (CASSANDRA-5138)
 * Fix periodic memtable flushing behavior with clean memtables (CASSANDRA-5931)
 * Fix dateOf() function for pre-2.0 timestamp columns (CASSANDRA-5928)
 * Fix SSTable unintentionally loads BF when opened for batch (CASSANDRA-5938)
 * Add stream session progress to JMX (CASSANDRA-4757)
 * Fix NPE during CAS operation (CASSANDRA-5925)
Merged from 1.2:
 * Fix getBloomFilterDiskSpaceUsed for AlwaysPresentFilter (CASSANDRA-5900)
 * Don't announce schema version until we've loaded the changes locally
   (CASSANDRA-5904)
 * Fix to support off heap bloom filters size greater than 2 GB (CASSANDRA-5903)
 * Properly handle parsing huge map and set literals (CASSANDRA-5893)


2.0.0-rc2
 * enable vnodes by default (CASSANDRA-5869)
 * fix CAS contention timeout (CASSANDRA-5830)
 * fix HsHa to respect max frame size (CASSANDRA-4573)
 * Fix (some) 2i on composite components omissions (CASSANDRA-5851)
 * cqlsh: add DESCRIBE FULL SCHEMA variant (CASSANDRA-5880)
Merged from 1.2:
 * Correctly validate sparse composite cells in scrub (CASSANDRA-5855)
 * Add KeyCacheHitRate metric to CF metrics (CASSANDRA-5868)
 * cqlsh: add support for multiline comments (CASSANDRA-5798)
 * Handle CQL3 SELECT duplicate IN restrictions on clustering columns
   (CASSANDRA-5856)


2.0.0-rc1
 * improve DecimalSerializer performance (CASSANDRA-5837)
 * fix potential spurious wakeup in AsyncOneResponse (CASSANDRA-5690)
 * fix schema-related trigger issues (CASSANDRA-5774)
 * Better validation when accessing CQL3 table from thrift (CASSANDRA-5138)
 * Fix assertion error during repair (CASSANDRA-5801)
 * Fix range tombstone bug (CASSANDRA-5805)
 * DC-local CAS (CASSANDRA-5797)
 * Add a native_protocol_version column to the system.local table (CASSANRDA-5819)
 * Use index_interval from cassandra.yaml when upgraded (CASSANDRA-5822)
 * Fix buffer underflow on socket close (CASSANDRA-5792)
Merged from 1.2:
 * Fix reading DeletionTime from 1.1-format sstables (CASSANDRA-5814)
 * cqlsh: add collections support to COPY (CASSANDRA-5698)
 * retry important messages for any IOException (CASSANDRA-5804)
 * Allow empty IN relations in SELECT/UPDATE/DELETE statements (CASSANDRA-5626)
 * cqlsh: fix crashing on Windows due to libedit detection (CASSANDRA-5812)
 * fix bulk-loading compressed sstables (CASSANDRA-5820)
 * (Hadoop) fix quoting in CqlPagingRecordReader and CqlRecordWriter
   (CASSANDRA-5824)
 * update default LCS sstable size to 160MB (CASSANDRA-5727)
 * Allow compacting 2Is via nodetool (CASSANDRA-5670)
 * Hex-encode non-String keys in OPP (CASSANDRA-5793)
 * nodetool history logging (CASSANDRA-5823)
 * (Hadoop) fix support for Thrift tables in CqlPagingRecordReader
   (CASSANDRA-5752)
 * add "all time blocked" to StatusLogger output (CASSANDRA-5825)
 * Future-proof inter-major-version schema migrations (CASSANDRA-5845)
 * (Hadoop) add CqlPagingRecordReader support for ReversedType in Thrift table
   (CASSANDRA-5718)
 * Add -no-snapshot option to scrub (CASSANDRA-5891)
 * Fix to support off heap bloom filters size greater than 2 GB (CASSANDRA-5903)
 * Properly handle parsing huge map and set literals (CASSANDRA-5893)
 * Fix LCS L0 compaction may overlap in L1 (CASSANDRA-5907)
 * New sstablesplit tool to split large sstables offline (CASSANDRA-4766)
 * Fix potential deadlock in native protocol server (CASSANDRA-5926)
 * Disallow incompatible type change in CQL3 (CASSANDRA-5882)
Merged from 1.1:
 * Correctly validate sparse composite cells in scrub (CASSANDRA-5855)


2.0.0-beta2
 * Replace countPendingHints with Hints Created metric (CASSANDRA-5746)
 * Allow nodetool with no args, and with help to run without a server (CASSANDRA-5734)
 * Cleanup AbstractType/TypeSerializer classes (CASSANDRA-5744)
 * Remove unimplemented cli option schema-mwt (CASSANDRA-5754)
 * Support range tombstones in thrift (CASSANDRA-5435)
 * Normalize table-manipulating CQL3 statements' class names (CASSANDRA-5759)
 * cqlsh: add missing table options to DESCRIBE output (CASSANDRA-5749)
 * Fix assertion error during repair (CASSANDRA-5757)
 * Fix bulkloader (CASSANDRA-5542)
 * Add LZ4 compression to the native protocol (CASSANDRA-5765)
 * Fix bugs in the native protocol v2 (CASSANDRA-5770)
 * CAS on 'primary key only' table (CASSANDRA-5715)
 * Support streaming SSTables of old versions (CASSANDRA-5772)
 * Always respect protocol version in native protocol (CASSANDRA-5778)
 * Fix ConcurrentModificationException during streaming (CASSANDRA-5782)
 * Update deletion timestamp in Commit#updatesWithPaxosTime (CASSANDRA-5787)
 * Thrift cas() method crashes if input columns are not sorted (CASSANDRA-5786)
 * Order columns names correctly when querying for CAS (CASSANDRA-5788)
 * Fix streaming retry (CASSANDRA-5775)
Merged from 1.2:
 * if no seeds can be a reached a node won't start in a ring by itself (CASSANDRA-5768)
 * add cassandra.unsafesystem property (CASSANDRA-5704)
 * (Hadoop) quote identifiers in CqlPagingRecordReader (CASSANDRA-5763)
 * Add replace_node functionality for vnodes (CASSANDRA-5337)
 * Add timeout events to query traces (CASSANDRA-5520)
 * Fix serialization of the LEFT gossip value (CASSANDRA-5696)
 * Pig: support for cql3 tables (CASSANDRA-5234)
 * Fix skipping range tombstones with reverse queries (CASSANDRA-5712)
 * Expire entries out of ThriftSessionManager (CASSANDRA-5719)
 * Don't keep ancestor information in memory (CASSANDRA-5342)
 * Expose native protocol server status in nodetool info (CASSANDRA-5735)
 * Fix pathetic performance of range tombstones (CASSANDRA-5677)
 * Fix querying with an empty (impossible) range (CASSANDRA-5573)
 * cqlsh: handle CUSTOM 2i in DESCRIBE output (CASSANDRA-5760)
 * Fix minor bug in Range.intersects(Bound) (CASSANDRA-5771)
 * cqlsh: handle disabled compression in DESCRIBE output (CASSANDRA-5766)
 * Ensure all UP events are notified on the native protocol (CASSANDRA-5769)
 * Fix formatting of sstable2json with multiple -k arguments (CASSANDRA-5781)
 * Don't rely on row marker for queries in general to hide lost markers
   after TTL expires (CASSANDRA-5762)
 * Sort nodetool help output (CASSANDRA-5776)
 * Fix column expiring during 2 phases compaction (CASSANDRA-5799)
 * now() is being rejected in INSERTs when inside collections (CASSANDRA-5795)


2.0.0-beta1
 * Add support for indexing clustered columns (CASSANDRA-5125)
 * Removed on-heap row cache (CASSANDRA-5348)
 * use nanotime consistently for node-local timeouts (CASSANDRA-5581)
 * Avoid unnecessary second pass on name-based queries (CASSANDRA-5577)
 * Experimental triggers (CASSANDRA-1311)
 * JEMalloc support for off-heap allocation (CASSANDRA-3997)
 * Single-pass compaction (CASSANDRA-4180)
 * Removed token range bisection (CASSANDRA-5518)
 * Removed compatibility with pre-1.2.5 sstables and network messages
   (CASSANDRA-5511)
 * removed PBSPredictor (CASSANDRA-5455)
 * CAS support (CASSANDRA-5062, 5441, 5442, 5443, 5619, 5667)
 * Leveled compaction performs size-tiered compactions in L0
   (CASSANDRA-5371, 5439)
 * Add yaml network topology snitch for mixed ec2/other envs (CASSANDRA-5339)
 * Log when a node is down longer than the hint window (CASSANDRA-4554)
 * Optimize tombstone creation for ExpiringColumns (CASSANDRA-4917)
 * Improve LeveledScanner work estimation (CASSANDRA-5250, 5407)
 * Replace compaction lock with runWithCompactionsDisabled (CASSANDRA-3430)
 * Change Message IDs to ints (CASSANDRA-5307)
 * Move sstable level information into the Stats component, removing the
   need for a separate Manifest file (CASSANDRA-4872)
 * avoid serializing to byte[] on commitlog append (CASSANDRA-5199)
 * make index_interval configurable per columnfamily (CASSANDRA-3961, CASSANDRA-5650)
 * add default_time_to_live (CASSANDRA-3974)
 * add memtable_flush_period_in_ms (CASSANDRA-4237)
 * replace supercolumns internally by composites (CASSANDRA-3237, 5123)
 * upgrade thrift to 0.9.0 (CASSANDRA-3719)
 * drop unnecessary keyspace parameter from user-defined compaction API
   (CASSANDRA-5139)
 * more robust solution to incomplete compactions + counters (CASSANDRA-5151)
 * Change order of directory searching for c*.in.sh (CASSANDRA-3983)
 * Add tool to reset SSTable compaction level for LCS (CASSANDRA-5271)
 * Allow custom configuration loader (CASSANDRA-5045)
 * Remove memory emergency pressure valve logic (CASSANDRA-3534)
 * Reduce request latency with eager retry (CASSANDRA-4705)
 * cqlsh: Remove ASSUME command (CASSANDRA-5331)
 * Rebuild BF when loading sstables if bloom_filter_fp_chance
   has changed since compaction (CASSANDRA-5015)
 * remove row-level bloom filters (CASSANDRA-4885)
 * Change Kernel Page Cache skipping into row preheating (disabled by default)
   (CASSANDRA-4937)
 * Improve repair by deciding on a gcBefore before sending
   out TreeRequests (CASSANDRA-4932)
 * Add an official way to disable compactions (CASSANDRA-5074)
 * Reenable ALTER TABLE DROP with new semantics (CASSANDRA-3919)
 * Add binary protocol versioning (CASSANDRA-5436)
 * Swap THshaServer for TThreadedSelectorServer (CASSANDRA-5530)
 * Add alias support to SELECT statement (CASSANDRA-5075)
 * Don't create empty RowMutations in CommitLogReplayer (CASSANDRA-5541)
 * Use range tombstones when dropping cfs/columns from schema (CASSANDRA-5579)
 * cqlsh: drop CQL2/CQL3-beta support (CASSANDRA-5585)
 * Track max/min column names in sstables to be able to optimize slice
   queries (CASSANDRA-5514, CASSANDRA-5595, CASSANDRA-5600)
 * Binary protocol: allow batching already prepared statements (CASSANDRA-4693)
 * Allow preparing timestamp, ttl and limit in CQL3 queries (CASSANDRA-4450)
 * Support native link w/o JNA in Java7 (CASSANDRA-3734)
 * Use SASL authentication in binary protocol v2 (CASSANDRA-5545)
 * Replace Thrift HsHa with LMAX Disruptor based implementation (CASSANDRA-5582)
 * cqlsh: Add row count to SELECT output (CASSANDRA-5636)
 * Include a timestamp with all read commands to determine column expiration
   (CASSANDRA-5149)
 * Streaming 2.0 (CASSANDRA-5286, 5699)
 * Conditional create/drop ks/table/index statements in CQL3 (CASSANDRA-2737)
 * more pre-table creation property validation (CASSANDRA-5693)
 * Redesign repair messages (CASSANDRA-5426)
 * Fix ALTER RENAME post-5125 (CASSANDRA-5702)
 * Disallow renaming a 2ndary indexed column (CASSANDRA-5705)
 * Rename Table to Keyspace (CASSANDRA-5613)
 * Ensure changing column_index_size_in_kb on different nodes don't corrupt the
   sstable (CASSANDRA-5454)
 * Move resultset type information into prepare, not execute (CASSANDRA-5649)
 * Auto paging in binary protocol (CASSANDRA-4415, 5714)
 * Don't tie client side use of AbstractType to JDBC (CASSANDRA-4495)
 * Adds new TimestampType to replace DateType (CASSANDRA-5723, CASSANDRA-5729)
Merged from 1.2:
 * make starting native protocol server idempotent (CASSANDRA-5728)
 * Fix loading key cache when a saved entry is no longer valid (CASSANDRA-5706)
 * Fix serialization of the LEFT gossip value (CASSANDRA-5696)
 * cqlsh: Don't show 'null' in place of empty values (CASSANDRA-5675)
 * Race condition in detecting version on a mixed 1.1/1.2 cluster
   (CASSANDRA-5692)
 * Fix skipping range tombstones with reverse queries (CASSANDRA-5712)
 * Expire entries out of ThriftSessionManager (CASSANRDA-5719)
 * Don't keep ancestor information in memory (CASSANDRA-5342)
 * cqlsh: fix handling of semicolons inside BATCH queries (CASSANDRA-5697)


1.2.6
 * Fix tracing when operation completes before all responses arrive
   (CASSANDRA-5668)
 * Fix cross-DC mutation forwarding (CASSANDRA-5632)
 * Reduce SSTableLoader memory usage (CASSANDRA-5555)
 * Scale hinted_handoff_throttle_in_kb to cluster size (CASSANDRA-5272)
 * (Hadoop) Add CQL3 input/output formats (CASSANDRA-4421, 5622)
 * (Hadoop) Fix InputKeyRange in CFIF (CASSANDRA-5536)
 * Fix dealing with ridiculously large max sstable sizes in LCS (CASSANDRA-5589)
 * Ignore pre-truncate hints (CASSANDRA-4655)
 * Move System.exit on OOM into a separate thread (CASSANDRA-5273)
 * Write row markers when serializing schema (CASSANDRA-5572)
 * Check only SSTables for the requested range when streaming (CASSANDRA-5569)
 * Improve batchlog replay behavior and hint ttl handling (CASSANDRA-5314)
 * Exclude localTimestamp from validation for tombstones (CASSANDRA-5398)
 * cqlsh: add custom prompt support (CASSANDRA-5539)
 * Reuse prepared statements in hot auth queries (CASSANDRA-5594)
 * cqlsh: add vertical output option (see EXPAND) (CASSANDRA-5597)
 * Add a rate limit option to stress (CASSANDRA-5004)
 * have BulkLoader ignore snapshots directories (CASSANDRA-5587)
 * fix SnitchProperties logging context (CASSANDRA-5602)
 * Expose whether jna is enabled and memory is locked via JMX (CASSANDRA-5508)
 * cqlsh: fix COPY FROM with ReversedType (CASSANDRA-5610)
 * Allow creating CUSTOM indexes on collections (CASSANDRA-5615)
 * Evaluate now() function at execution time (CASSANDRA-5616)
 * Expose detailed read repair metrics (CASSANDRA-5618)
 * Correct blob literal + ReversedType parsing (CASSANDRA-5629)
 * Allow GPFS to prefer the internal IP like EC2MRS (CASSANDRA-5630)
 * fix help text for -tspw cassandra-cli (CASSANDRA-5643)
 * don't throw away initial causes exceptions for internode encryption issues
   (CASSANDRA-5644)
 * Fix message spelling errors for cql select statements (CASSANDRA-5647)
 * Suppress custom exceptions thru jmx (CASSANDRA-5652)
 * Update CREATE CUSTOM INDEX syntax (CASSANDRA-5639)
 * Fix PermissionDetails.equals() method (CASSANDRA-5655)
 * Never allow partition key ranges in CQL3 without token() (CASSANDRA-5666)
 * Gossiper incorrectly drops AppState for an upgrading node (CASSANDRA-5660)
 * Connection thrashing during multi-region ec2 during upgrade, due to
   messaging version (CASSANDRA-5669)
 * Avoid over reconnecting in EC2MRS (CASSANDRA-5678)
 * Fix ReadResponseSerializer.serializedSize() for digest reads (CASSANDRA-5476)
 * allow sstable2json on 2i CFs (CASSANDRA-5694)
Merged from 1.1:
 * Remove buggy thrift max message length option (CASSANDRA-5529)
 * Fix NPE in Pig's widerow mode (CASSANDRA-5488)
 * Add split size parameter to Pig and disable split combination (CASSANDRA-5544)


1.2.5
 * make BytesToken.toString only return hex bytes (CASSANDRA-5566)
 * Ensure that submitBackground enqueues at least one task (CASSANDRA-5554)
 * fix 2i updates with identical values and timestamps (CASSANDRA-5540)
 * fix compaction throttling bursty-ness (CASSANDRA-4316)
 * reduce memory consumption of IndexSummary (CASSANDRA-5506)
 * remove per-row column name bloom filters (CASSANDRA-5492)
 * Include fatal errors in trace events (CASSANDRA-5447)
 * Ensure that PerRowSecondaryIndex is notified of row-level deletes
   (CASSANDRA-5445)
 * Allow empty blob literals in CQL3 (CASSANDRA-5452)
 * Fix streaming RangeTombstones at column index boundary (CASSANDRA-5418)
 * Fix preparing statements when current keyspace is not set (CASSANDRA-5468)
 * Fix SemanticVersion.isSupportedBy minor/patch handling (CASSANDRA-5496)
 * Don't provide oldCfId for post-1.1 system cfs (CASSANDRA-5490)
 * Fix primary range ignores replication strategy (CASSANDRA-5424)
 * Fix shutdown of binary protocol server (CASSANDRA-5507)
 * Fix repair -snapshot not working (CASSANDRA-5512)
 * Set isRunning flag later in binary protocol server (CASSANDRA-5467)
 * Fix use of CQL3 functions with descending clustering order (CASSANDRA-5472)
 * Disallow renaming columns one at a time for thrift table in CQL3
   (CASSANDRA-5531)
 * cqlsh: add CLUSTERING ORDER BY support to DESCRIBE (CASSANDRA-5528)
 * Add custom secondary index support to CQL3 (CASSANDRA-5484)
 * Fix repair hanging silently on unexpected error (CASSANDRA-5229)
 * Fix Ec2Snitch regression introduced by CASSANDRA-5171 (CASSANDRA-5432)
 * Add nodetool enablebackup/disablebackup (CASSANDRA-5556)
 * cqlsh: fix DESCRIBE after case insensitive USE (CASSANDRA-5567)
Merged from 1.1
 * Add retry mechanism to OTC for non-droppable_verbs (CASSANDRA-5393)
 * Use allocator information to improve memtable memory usage estimate
   (CASSANDRA-5497)
 * Fix trying to load deleted row into row cache on startup (CASSANDRA-4463)
 * fsync leveled manifest to avoid corruption (CASSANDRA-5535)
 * Fix Bound intersection computation (CASSANDRA-5551)
 * sstablescrub now respects max memory size in cassandra.in.sh (CASSANDRA-5562)


1.2.4
 * Ensure that PerRowSecondaryIndex updates see the most recent values
   (CASSANDRA-5397)
 * avoid duplicate index entries ind PrecompactedRow and
   ParallelCompactionIterable (CASSANDRA-5395)
 * remove the index entry on oldColumn when new column is a tombstone
   (CASSANDRA-5395)
 * Change default stream throughput from 400 to 200 mbps (CASSANDRA-5036)
 * Gossiper logs DOWN for symmetry with UP (CASSANDRA-5187)
 * Fix mixing prepared statements between keyspaces (CASSANDRA-5352)
 * Fix consistency level during bootstrap - strike 3 (CASSANDRA-5354)
 * Fix transposed arguments in AlreadyExistsException (CASSANDRA-5362)
 * Improve asynchronous hint delivery (CASSANDRA-5179)
 * Fix Guava dependency version (12.0 -> 13.0.1) for Maven (CASSANDRA-5364)
 * Validate that provided CQL3 collection value are < 64K (CASSANDRA-5355)
 * Make upgradeSSTable skip current version sstables by default (CASSANDRA-5366)
 * Optimize min/max timestamp collection (CASSANDRA-5373)
 * Invalid streamId in cql binary protocol when using invalid CL
   (CASSANDRA-5164)
 * Fix validation for IN where clauses with collections (CASSANDRA-5376)
 * Copy resultSet on count query to avoid ConcurrentModificationException
   (CASSANDRA-5382)
 * Correctly typecheck in CQL3 even with ReversedType (CASSANDRA-5386)
 * Fix streaming compressed files when using encryption (CASSANDRA-5391)
 * cassandra-all 1.2.0 pom missing netty dependency (CASSANDRA-5392)
 * Fix writetime/ttl functions on null values (CASSANDRA-5341)
 * Fix NPE during cql3 select with token() (CASSANDRA-5404)
 * IndexHelper.skipBloomFilters won't skip non-SHA filters (CASSANDRA-5385)
 * cqlsh: Print maps ordered by key, sort sets (CASSANDRA-5413)
 * Add null syntax support in CQL3 for inserts (CASSANDRA-3783)
 * Allow unauthenticated set_keyspace() calls (CASSANDRA-5423)
 * Fix potential incremental backups race (CASSANDRA-5410)
 * Fix prepared BATCH statements with batch-level timestamps (CASSANDRA-5415)
 * Allow overriding superuser setup delay (CASSANDRA-5430)
 * cassandra-shuffle with JMX usernames and passwords (CASSANDRA-5431)
Merged from 1.1:
 * cli: Quote ks and cf names in schema output when needed (CASSANDRA-5052)
 * Fix bad default for min/max timestamp in SSTableMetadata (CASSANDRA-5372)
 * Fix cf name extraction from manifest in Directories.migrateFile()
   (CASSANDRA-5242)
 * Support pluggable internode authentication (CASSANDRA-5401)


1.2.3
 * add check for sstable overlap within a level on startup (CASSANDRA-5327)
 * replace ipv6 colons in jmx object names (CASSANDRA-5298, 5328)
 * Avoid allocating SSTableBoundedScanner during repair when the range does
   not intersect the sstable (CASSANDRA-5249)
 * Don't lowercase property map keys (this breaks NTS) (CASSANDRA-5292)
 * Fix composite comparator with super columns (CASSANDRA-5287)
 * Fix insufficient validation of UPDATE queries against counter cfs
   (CASSANDRA-5300)
 * Fix PropertyFileSnitch default DC/Rack behavior (CASSANDRA-5285)
 * Handle null values when executing prepared statement (CASSANDRA-5081)
 * Add netty to pom dependencies (CASSANDRA-5181)
 * Include type arguments in Thrift CQLPreparedResult (CASSANDRA-5311)
 * Fix compaction not removing columns when bf_fp_ratio is 1 (CASSANDRA-5182)
 * cli: Warn about missing CQL3 tables in schema descriptions (CASSANDRA-5309)
 * Re-enable unknown option in replication/compaction strategies option for
   backward compatibility (CASSANDRA-4795)
 * Add binary protocol support to stress (CASSANDRA-4993)
 * cqlsh: Fix COPY FROM value quoting and null handling (CASSANDRA-5305)
 * Fix repair -pr for vnodes (CASSANDRA-5329)
 * Relax CL for auth queries for non-default users (CASSANDRA-5310)
 * Fix AssertionError during repair (CASSANDRA-5245)
 * Don't announce migrations to pre-1.2 nodes (CASSANDRA-5334)
Merged from 1.1:
 * Update offline scrub for 1.0 -> 1.1 directory structure (CASSANDRA-5195)
 * add tmp flag to Descriptor hashcode (CASSANDRA-4021)
 * fix logging of "Found table data in data directories" when only system tables
   are present (CASSANDRA-5289)
 * cli: Add JMX authentication support (CASSANDRA-5080)
 * nodetool: ability to repair specific range (CASSANDRA-5280)
 * Fix possible assertion triggered in SliceFromReadCommand (CASSANDRA-5284)
 * cqlsh: Add inet type support on Windows (ipv4-only) (CASSANDRA-4801)
 * Fix race when initializing ColumnFamilyStore (CASSANDRA-5350)
 * Add UseTLAB JVM flag (CASSANDRA-5361)


1.2.2
 * fix potential for multiple concurrent compactions of the same sstables
   (CASSANDRA-5256)
 * avoid no-op caching of byte[] on commitlog append (CASSANDRA-5199)
 * fix symlinks under data dir not working (CASSANDRA-5185)
 * fix bug in compact storage metadata handling (CASSANDRA-5189)
 * Validate login for USE queries (CASSANDRA-5207)
 * cli: remove default username and password (CASSANDRA-5208)
 * configure populate_io_cache_on_flush per-CF (CASSANDRA-4694)
 * allow configuration of internode socket buffer (CASSANDRA-3378)
 * Make sstable directory picking blacklist-aware again (CASSANDRA-5193)
 * Correctly expire gossip states for edge cases (CASSANDRA-5216)
 * Improve handling of directory creation failures (CASSANDRA-5196)
 * Expose secondary indicies to the rest of nodetool (CASSANDRA-4464)
 * Binary protocol: avoid sending notification for 0.0.0.0 (CASSANDRA-5227)
 * add UseCondCardMark XX jvm settings on jdk 1.7 (CASSANDRA-4366)
 * CQL3 refactor to allow conversion function (CASSANDRA-5226)
 * Fix drop of sstables in some circumstance (CASSANDRA-5232)
 * Implement caching of authorization results (CASSANDRA-4295)
 * Add support for LZ4 compression (CASSANDRA-5038)
 * Fix missing columns in wide rows queries (CASSANDRA-5225)
 * Simplify auth setup and make system_auth ks alterable (CASSANDRA-5112)
 * Stop compactions from hanging during bootstrap (CASSANDRA-5244)
 * fix compressed streaming sending extra chunk (CASSANDRA-5105)
 * Add CQL3-based implementations of IAuthenticator and IAuthorizer
   (CASSANDRA-4898)
 * Fix timestamp-based tomstone removal logic (CASSANDRA-5248)
 * cli: Add JMX authentication support (CASSANDRA-5080)
 * Fix forceFlush behavior (CASSANDRA-5241)
 * cqlsh: Add username autocompletion (CASSANDRA-5231)
 * Fix CQL3 composite partition key error (CASSANDRA-5240)
 * Allow IN clause on last clustering key (CASSANDRA-5230)
Merged from 1.1:
 * fix start key/end token validation for wide row iteration (CASSANDRA-5168)
 * add ConfigHelper support for Thrift frame and max message sizes (CASSANDRA-5188)
 * fix nodetool repair not fail on node down (CASSANDRA-5203)
 * always collect tombstone hints (CASSANDRA-5068)
 * Fix error when sourcing file in cqlsh (CASSANDRA-5235)


1.2.1
 * stream undelivered hints on decommission (CASSANDRA-5128)
 * GossipingPropertyFileSnitch loads saved dc/rack info if needed (CASSANDRA-5133)
 * drain should flush system CFs too (CASSANDRA-4446)
 * add inter_dc_tcp_nodelay setting (CASSANDRA-5148)
 * re-allow wrapping ranges for start_token/end_token range pairitspwng (CASSANDRA-5106)
 * fix validation compaction of empty rows (CASSANDRA-5136)
 * nodetool methods to enable/disable hint storage/delivery (CASSANDRA-4750)
 * disallow bloom filter false positive chance of 0 (CASSANDRA-5013)
 * add threadpool size adjustment methods to JMXEnabledThreadPoolExecutor and
   CompactionManagerMBean (CASSANDRA-5044)
 * fix hinting for dropped local writes (CASSANDRA-4753)
 * off-heap cache doesn't need mutable column container (CASSANDRA-5057)
 * apply disk_failure_policy to bad disks on initial directory creation
   (CASSANDRA-4847)
 * Optimize name-based queries to use ArrayBackedSortedColumns (CASSANDRA-5043)
 * Fall back to old manifest if most recent is unparseable (CASSANDRA-5041)
 * pool [Compressed]RandomAccessReader objects on the partitioned read path
   (CASSANDRA-4942)
 * Add debug logging to list filenames processed by Directories.migrateFile
   method (CASSANDRA-4939)
 * Expose black-listed directories via JMX (CASSANDRA-4848)
 * Log compaction merge counts (CASSANDRA-4894)
 * Minimize byte array allocation by AbstractData{Input,Output} (CASSANDRA-5090)
 * Add SSL support for the binary protocol (CASSANDRA-5031)
 * Allow non-schema system ks modification for shuffle to work (CASSANDRA-5097)
 * cqlsh: Add default limit to SELECT statements (CASSANDRA-4972)
 * cqlsh: fix DESCRIBE for 1.1 cfs in CQL3 (CASSANDRA-5101)
 * Correctly gossip with nodes >= 1.1.7 (CASSANDRA-5102)
 * Ensure CL guarantees on digest mismatch (CASSANDRA-5113)
 * Validate correctly selects on composite partition key (CASSANDRA-5122)
 * Fix exception when adding collection (CASSANDRA-5117)
 * Handle states for non-vnode clusters correctly (CASSANDRA-5127)
 * Refuse unrecognized replication and compaction strategy options (CASSANDRA-4795)
 * Pick the correct value validator in sstable2json for cql3 tables (CASSANDRA-5134)
 * Validate login for describe_keyspace, describe_keyspaces and set_keyspace
   (CASSANDRA-5144)
 * Fix inserting empty maps (CASSANDRA-5141)
 * Don't remove tokens from System table for node we know (CASSANDRA-5121)
 * fix streaming progress report for compresed files (CASSANDRA-5130)
 * Coverage analysis for low-CL queries (CASSANDRA-4858)
 * Stop interpreting dates as valid timeUUID value (CASSANDRA-4936)
 * Adds E notation for floating point numbers (CASSANDRA-4927)
 * Detect (and warn) unintentional use of the cql2 thrift methods when cql3 was
   intended (CASSANDRA-5172)
 * cli: Quote ks and cf names in schema output when needed (CASSANDRA-5052)
 * Fix cf name extraction from manifest in Directories.migrateFile() (CASSANDRA-5242)
 * Replace mistaken usage of commons-logging with slf4j (CASSANDRA-5464)
 * Ensure Jackson dependency matches lib (CASSANDRA-5126)
 * Expose droppable tombstone ratio stats over JMX (CASSANDRA-5159)
Merged from 1.1:
 * Simplify CompressedRandomAccessReader to work around JDK FD bug (CASSANDRA-5088)
 * Improve handling a changing target throttle rate mid-compaction (CASSANDRA-5087)
 * Pig: correctly decode row keys in widerow mode (CASSANDRA-5098)
 * nodetool repair command now prints progress (CASSANDRA-4767)
 * fix user defined compaction to run against 1.1 data directory (CASSANDRA-5118)
 * Fix CQL3 BATCH authorization caching (CASSANDRA-5145)
 * fix get_count returns incorrect value with TTL (CASSANDRA-5099)
 * better handling for mid-compaction failure (CASSANDRA-5137)
 * convert default marshallers list to map for better readability (CASSANDRA-5109)
 * fix ConcurrentModificationException in getBootstrapSource (CASSANDRA-5170)
 * fix sstable maxtimestamp for row deletes and pre-1.1.1 sstables (CASSANDRA-5153)
 * Fix thread growth on node removal (CASSANDRA-5175)
 * Make Ec2Region's datacenter name configurable (CASSANDRA-5155)


1.2.0
 * Disallow counters in collections (CASSANDRA-5082)
 * cqlsh: add unit tests (CASSANDRA-3920)
 * fix default bloom_filter_fp_chance for LeveledCompactionStrategy (CASSANDRA-5093)
Merged from 1.1:
 * add validation for get_range_slices with start_key and end_token (CASSANDRA-5089)


1.2.0-rc2
 * fix nodetool ownership display with vnodes (CASSANDRA-5065)
 * cqlsh: add DESCRIBE KEYSPACES command (CASSANDRA-5060)
 * Fix potential infinite loop when reloading CFS (CASSANDRA-5064)
 * Fix SimpleAuthorizer example (CASSANDRA-5072)
 * cqlsh: force CL.ONE for tracing and system.schema* queries (CASSANDRA-5070)
 * Includes cassandra-shuffle in the debian package (CASSANDRA-5058)
Merged from 1.1:
 * fix multithreaded compaction deadlock (CASSANDRA-4492)
 * fix temporarily missing schema after upgrade from pre-1.1.5 (CASSANDRA-5061)
 * Fix ALTER TABLE overriding compression options with defaults
   (CASSANDRA-4996, 5066)
 * fix specifying and altering crc_check_chance (CASSANDRA-5053)
 * fix Murmur3Partitioner ownership% calculation (CASSANDRA-5076)
 * Don't expire columns sooner than they should in 2ndary indexes (CASSANDRA-5079)


1.2-rc1
 * rename rpc_timeout settings to request_timeout (CASSANDRA-5027)
 * add BF with 0.1 FP to LCS by default (CASSANDRA-5029)
 * Fix preparing insert queries (CASSANDRA-5016)
 * Fix preparing queries with counter increment (CASSANDRA-5022)
 * Fix preparing updates with collections (CASSANDRA-5017)
 * Don't generate UUID based on other node address (CASSANDRA-5002)
 * Fix message when trying to alter a clustering key type (CASSANDRA-5012)
 * Update IAuthenticator to match the new IAuthorizer (CASSANDRA-5003)
 * Fix inserting only a key in CQL3 (CASSANDRA-5040)
 * Fix CQL3 token() function when used with strings (CASSANDRA-5050)
Merged from 1.1:
 * reduce log spam from invalid counter shards (CASSANDRA-5026)
 * Improve schema propagation performance (CASSANDRA-5025)
 * Fix for IndexHelper.IndexFor throws OOB Exception (CASSANDRA-5030)
 * cqlsh: make it possible to describe thrift CFs (CASSANDRA-4827)
 * cqlsh: fix timestamp formatting on some platforms (CASSANDRA-5046)


1.2-beta3
 * make consistency level configurable in cqlsh (CASSANDRA-4829)
 * fix cqlsh rendering of blob fields (CASSANDRA-4970)
 * fix cqlsh DESCRIBE command (CASSANDRA-4913)
 * save truncation position in system table (CASSANDRA-4906)
 * Move CompressionMetadata off-heap (CASSANDRA-4937)
 * allow CLI to GET cql3 columnfamily data (CASSANDRA-4924)
 * Fix rare race condition in getExpireTimeForEndpoint (CASSANDRA-4402)
 * acquire references to overlapping sstables during compaction so bloom filter
   doesn't get free'd prematurely (CASSANDRA-4934)
 * Don't share slice query filter in CQL3 SelectStatement (CASSANDRA-4928)
 * Separate tracing from Log4J (CASSANDRA-4861)
 * Exclude gcable tombstones from merkle-tree computation (CASSANDRA-4905)
 * Better printing of AbstractBounds for tracing (CASSANDRA-4931)
 * Optimize mostRecentTombstone check in CC.collectAllData (CASSANDRA-4883)
 * Change stream session ID to UUID to avoid collision from same node (CASSANDRA-4813)
 * Use Stats.db when bulk loading if present (CASSANDRA-4957)
 * Skip repair on system_trace and keyspaces with RF=1 (CASSANDRA-4956)
 * (cql3) Remove arbitrary SELECT limit (CASSANDRA-4918)
 * Correctly handle prepared operation on collections (CASSANDRA-4945)
 * Fix CQL3 LIMIT (CASSANDRA-4877)
 * Fix Stress for CQL3 (CASSANDRA-4979)
 * Remove cassandra specific exceptions from JMX interface (CASSANDRA-4893)
 * (CQL3) Force using ALLOW FILTERING on potentially inefficient queries (CASSANDRA-4915)
 * (cql3) Fix adding column when the table has collections (CASSANDRA-4982)
 * (cql3) Fix allowing collections with compact storage (CASSANDRA-4990)
 * (cql3) Refuse ttl/writetime function on collections (CASSANDRA-4992)
 * Replace IAuthority with new IAuthorizer (CASSANDRA-4874)
 * clqsh: fix KEY pseudocolumn escaping when describing Thrift tables
   in CQL3 mode (CASSANDRA-4955)
 * add basic authentication support for Pig CassandraStorage (CASSANDRA-3042)
 * fix CQL2 ALTER TABLE compaction_strategy_class altering (CASSANDRA-4965)
Merged from 1.1:
 * Fall back to old describe_splits if d_s_ex is not available (CASSANDRA-4803)
 * Improve error reporting when streaming ranges fail (CASSANDRA-5009)
 * Fix cqlsh timestamp formatting of timezone info (CASSANDRA-4746)
 * Fix assertion failure with leveled compaction (CASSANDRA-4799)
 * Check for null end_token in get_range_slice (CASSANDRA-4804)
 * Remove all remnants of removed nodes (CASSANDRA-4840)
 * Add aut-reloading of the log4j file in debian package (CASSANDRA-4855)
 * Fix estimated row cache entry size (CASSANDRA-4860)
 * reset getRangeSlice filter after finishing a row for get_paged_slice
   (CASSANDRA-4919)
 * expunge row cache post-truncate (CASSANDRA-4940)
 * Allow static CF definition with compact storage (CASSANDRA-4910)
 * Fix endless loop/compaction of schema_* CFs due to broken timestamps (CASSANDRA-4880)
 * Fix 'wrong class type' assertion in CounterColumn (CASSANDRA-4976)


1.2-beta2
 * fp rate of 1.0 disables BF entirely; LCS defaults to 1.0 (CASSANDRA-4876)
 * off-heap bloom filters for row keys (CASSANDRA_4865)
 * add extension point for sstable components (CASSANDRA-4049)
 * improve tracing output (CASSANDRA-4852, 4862)
 * make TRACE verb droppable (CASSANDRA-4672)
 * fix BulkLoader recognition of CQL3 columnfamilies (CASSANDRA-4755)
 * Sort commitlog segments for replay by id instead of mtime (CASSANDRA-4793)
 * Make hint delivery asynchronous (CASSANDRA-4761)
 * Pluggable Thrift transport factories for CLI and cqlsh (CASSANDRA-4609, 4610)
 * cassandra-cli: allow Double value type to be inserted to a column (CASSANDRA-4661)
 * Add ability to use custom TServerFactory implementations (CASSANDRA-4608)
 * optimize batchlog flushing to skip successful batches (CASSANDRA-4667)
 * include metadata for system keyspace itself in schema tables (CASSANDRA-4416)
 * add check to PropertyFileSnitch to verify presence of location for
   local node (CASSANDRA-4728)
 * add PBSPredictor consistency modeler (CASSANDRA-4261)
 * remove vestiges of Thrift unframed mode (CASSANDRA-4729)
 * optimize single-row PK lookups (CASSANDRA-4710)
 * adjust blockFor calculation to account for pending ranges due to node
   movement (CASSANDRA-833)
 * Change CQL version to 3.0.0 and stop accepting 3.0.0-beta1 (CASSANDRA-4649)
 * (CQL3) Make prepared statement global instead of per connection
   (CASSANDRA-4449)
 * Fix scrubbing of CQL3 created tables (CASSANDRA-4685)
 * (CQL3) Fix validation when using counter and regular columns in the same
   table (CASSANDRA-4706)
 * Fix bug starting Cassandra with simple authentication (CASSANDRA-4648)
 * Add support for batchlog in CQL3 (CASSANDRA-4545, 4738)
 * Add support for multiple column family outputs in CFOF (CASSANDRA-4208)
 * Support repairing only the local DC nodes (CASSANDRA-4747)
 * Use rpc_address for binary protocol and change default port (CASSANDRA-4751)
 * Fix use of collections in prepared statements (CASSANDRA-4739)
 * Store more information into peers table (CASSANDRA-4351, 4814)
 * Configurable bucket size for size tiered compaction (CASSANDRA-4704)
 * Run leveled compaction in parallel (CASSANDRA-4310)
 * Fix potential NPE during CFS reload (CASSANDRA-4786)
 * Composite indexes may miss results (CASSANDRA-4796)
 * Move consistency level to the protocol level (CASSANDRA-4734, 4824)
 * Fix Subcolumn slice ends not respected (CASSANDRA-4826)
 * Fix Assertion error in cql3 select (CASSANDRA-4783)
 * Fix list prepend logic (CQL3) (CASSANDRA-4835)
 * Add booleans as literals in CQL3 (CASSANDRA-4776)
 * Allow renaming PK columns in CQL3 (CASSANDRA-4822)
 * Fix binary protocol NEW_NODE event (CASSANDRA-4679)
 * Fix potential infinite loop in tombstone compaction (CASSANDRA-4781)
 * Remove system tables accounting from schema (CASSANDRA-4850)
 * (cql3) Force provided columns in clustering key order in
   'CLUSTERING ORDER BY' (CASSANDRA-4881)
 * Fix composite index bug (CASSANDRA-4884)
 * Fix short read protection for CQL3 (CASSANDRA-4882)
 * Add tracing support to the binary protocol (CASSANDRA-4699)
 * (cql3) Don't allow prepared marker inside collections (CASSANDRA-4890)
 * Re-allow order by on non-selected columns (CASSANDRA-4645)
 * Bug when composite index is created in a table having collections (CASSANDRA-4909)
 * log index scan subject in CompositesSearcher (CASSANDRA-4904)
Merged from 1.1:
 * add get[Row|Key]CacheEntries to CacheServiceMBean (CASSANDRA-4859)
 * fix get_paged_slice to wrap to next row correctly (CASSANDRA-4816)
 * fix indexing empty column values (CASSANDRA-4832)
 * allow JdbcDate to compose null Date objects (CASSANDRA-4830)
 * fix possible stackoverflow when compacting 1000s of sstables
   (CASSANDRA-4765)
 * fix wrong leveled compaction progress calculation (CASSANDRA-4807)
 * add a close() method to CRAR to prevent leaking file descriptors (CASSANDRA-4820)
 * fix potential infinite loop in get_count (CASSANDRA-4833)
 * fix compositeType.{get/from}String methods (CASSANDRA-4842)
 * (CQL) fix CREATE COLUMNFAMILY permissions check (CASSANDRA-4864)
 * Fix DynamicCompositeType same type comparison (CASSANDRA-4711)
 * Fix duplicate SSTable reference when stream session failed (CASSANDRA-3306)
 * Allow static CF definition with compact storage (CASSANDRA-4910)
 * Fix endless loop/compaction of schema_* CFs due to broken timestamps (CASSANDRA-4880)
 * Fix 'wrong class type' assertion in CounterColumn (CASSANDRA-4976)


1.2-beta1
 * add atomic_batch_mutate (CASSANDRA-4542, -4635)
 * increase default max_hint_window_in_ms to 3h (CASSANDRA-4632)
 * include message initiation time to replicas so they can more
   accurately drop timed-out requests (CASSANDRA-2858)
 * fix clientutil.jar dependencies (CASSANDRA-4566)
 * optimize WriteResponse (CASSANDRA-4548)
 * new metrics (CASSANDRA-4009)
 * redesign KEYS indexes to avoid read-before-write (CASSANDRA-2897)
 * debug tracing (CASSANDRA-1123)
 * parallelize row cache loading (CASSANDRA-4282)
 * Make compaction, flush JBOD-aware (CASSANDRA-4292)
 * run local range scans on the read stage (CASSANDRA-3687)
 * clean up ioexceptions (CASSANDRA-2116)
 * add disk_failure_policy (CASSANDRA-2118)
 * Introduce new json format with row level deletion (CASSANDRA-4054)
 * remove redundant "name" column from schema_keyspaces (CASSANDRA-4433)
 * improve "nodetool ring" handling of multi-dc clusters (CASSANDRA-3047)
 * update NTS calculateNaturalEndpoints to be O(N log N) (CASSANDRA-3881)
 * split up rpc timeout by operation type (CASSANDRA-2819)
 * rewrite key cache save/load to use only sequential i/o (CASSANDRA-3762)
 * update MS protocol with a version handshake + broadcast address id
   (CASSANDRA-4311)
 * multithreaded hint replay (CASSANDRA-4189)
 * add inter-node message compression (CASSANDRA-3127)
 * remove COPP (CASSANDRA-2479)
 * Track tombstone expiration and compact when tombstone content is
   higher than a configurable threshold, default 20% (CASSANDRA-3442, 4234)
 * update MurmurHash to version 3 (CASSANDRA-2975)
 * (CLI) track elapsed time for `delete' operation (CASSANDRA-4060)
 * (CLI) jline version is bumped to 1.0 to properly  support
   'delete' key function (CASSANDRA-4132)
 * Save IndexSummary into new SSTable 'Summary' component (CASSANDRA-2392, 4289)
 * Add support for range tombstones (CASSANDRA-3708)
 * Improve MessagingService efficiency (CASSANDRA-3617)
 * Avoid ID conflicts from concurrent schema changes (CASSANDRA-3794)
 * Set thrift HSHA server thread limit to unlimited by default (CASSANDRA-4277)
 * Avoids double serialization of CF id in RowMutation messages
   (CASSANDRA-4293)
 * stream compressed sstables directly with java nio (CASSANDRA-4297)
 * Support multiple ranges in SliceQueryFilter (CASSANDRA-3885)
 * Add column metadata to system column families (CASSANDRA-4018)
 * (cql3) Always use composite types by default (CASSANDRA-4329)
 * (cql3) Add support for set, map and list (CASSANDRA-3647)
 * Validate date type correctly (CASSANDRA-4441)
 * (cql3) Allow definitions with only a PK (CASSANDRA-4361)
 * (cql3) Add support for row key composites (CASSANDRA-4179)
 * improve DynamicEndpointSnitch by using reservoir sampling (CASSANDRA-4038)
 * (cql3) Add support for 2ndary indexes (CASSANDRA-3680)
 * (cql3) fix defining more than one PK to be invalid (CASSANDRA-4477)
 * remove schema agreement checking from all external APIs (Thrift, CQL and CQL3) (CASSANDRA-4487)
 * add Murmur3Partitioner and make it default for new installations (CASSANDRA-3772, 4621)
 * (cql3) update pseudo-map syntax to use map syntax (CASSANDRA-4497)
 * Finer grained exceptions hierarchy and provides error code with exceptions (CASSANDRA-3979)
 * Adds events push to binary protocol (CASSANDRA-4480)
 * Rewrite nodetool help (CASSANDRA-2293)
 * Make CQL3 the default for CQL (CASSANDRA-4640)
 * update stress tool to be able to use CQL3 (CASSANDRA-4406)
 * Accept all thrift update on CQL3 cf but don't expose their metadata (CASSANDRA-4377)
 * Replace Throttle with Guava's RateLimiter for HintedHandOff (CASSANDRA-4541)
 * fix counter add/get using CQL2 and CQL3 in stress tool (CASSANDRA-4633)
 * Add sstable count per level to cfstats (CASSANDRA-4537)
 * (cql3) Add ALTER KEYSPACE statement (CASSANDRA-4611)
 * (cql3) Allow defining default consistency levels (CASSANDRA-4448)
 * (cql3) Fix queries using LIMIT missing results (CASSANDRA-4579)
 * fix cross-version gossip messaging (CASSANDRA-4576)
 * added inet data type (CASSANDRA-4627)


1.1.6
 * Wait for writes on synchronous read digest mismatch (CASSANDRA-4792)
 * fix commitlog replay for nanotime-infected sstables (CASSANDRA-4782)
 * preflight check ttl for maximum of 20 years (CASSANDRA-4771)
 * (Pig) fix widerow input with single column rows (CASSANDRA-4789)
 * Fix HH to compact with correct gcBefore, which avoids wiping out
   undelivered hints (CASSANDRA-4772)
 * LCS will merge up to 32 L0 sstables as intended (CASSANDRA-4778)
 * NTS will default unconfigured DC replicas to zero (CASSANDRA-4675)
 * use default consistency level in counter validation if none is
   explicitly provide (CASSANDRA-4700)
 * Improve IAuthority interface by introducing fine-grained
   access permissions and grant/revoke commands (CASSANDRA-4490, 4644)
 * fix assumption error in CLI when updating/describing keyspace
   (CASSANDRA-4322)
 * Adds offline sstablescrub to debian packaging (CASSANDRA-4642)
 * Automatic fixing of overlapping leveled sstables (CASSANDRA-4644)
 * fix error when using ORDER BY with extended selections (CASSANDRA-4689)
 * (CQL3) Fix validation for IN queries for non-PK cols (CASSANDRA-4709)
 * fix re-created keyspace disappering after 1.1.5 upgrade
   (CASSANDRA-4698, 4752)
 * (CLI) display elapsed time in 2 fraction digits (CASSANDRA-3460)
 * add authentication support to sstableloader (CASSANDRA-4712)
 * Fix CQL3 'is reversed' logic (CASSANDRA-4716, 4759)
 * (CQL3) Don't return ReversedType in result set metadata (CASSANDRA-4717)
 * Backport adding AlterKeyspace statement (CASSANDRA-4611)
 * (CQL3) Correcty accept upper-case data types (CASSANDRA-4770)
 * Add binary protocol events for schema changes (CASSANDRA-4684)
Merged from 1.0:
 * Switch from NBHM to CHM in MessagingService's callback map, which
   prevents OOM in long-running instances (CASSANDRA-4708)


1.1.5
 * add SecondaryIndex.reload API (CASSANDRA-4581)
 * use millis + atomicint for commitlog segment creation instead of
   nanotime, which has issues under some hypervisors (CASSANDRA-4601)
 * fix FD leak in slice queries (CASSANDRA-4571)
 * avoid recursion in leveled compaction (CASSANDRA-4587)
 * increase stack size under Java7 to 180K
 * Log(info) schema changes (CASSANDRA-4547)
 * Change nodetool setcachecapcity to manipulate global caches (CASSANDRA-4563)
 * (cql3) fix setting compaction strategy (CASSANDRA-4597)
 * fix broken system.schema_* timestamps on system startup (CASSANDRA-4561)
 * fix wrong skip of cache saving (CASSANDRA-4533)
 * Avoid NPE when lost+found is in data dir (CASSANDRA-4572)
 * Respect five-minute flush moratorium after initial CL replay (CASSANDRA-4474)
 * Adds ntp as recommended in debian packaging (CASSANDRA-4606)
 * Configurable transport in CF Record{Reader|Writer} (CASSANDRA-4558)
 * (cql3) fix potential NPE with both equal and unequal restriction (CASSANDRA-4532)
 * (cql3) improves ORDER BY validation (CASSANDRA-4624)
 * Fix potential deadlock during counter writes (CASSANDRA-4578)
 * Fix cql error with ORDER BY when using IN (CASSANDRA-4612)
Merged from 1.0:
 * increase Xss to 160k to accomodate latest 1.6 JVMs (CASSANDRA-4602)
 * fix toString of hint destination tokens (CASSANDRA-4568)
 * Fix multiple values for CurrentLocal NodeID (CASSANDRA-4626)


1.1.4
 * fix offline scrub to catch >= out of order rows (CASSANDRA-4411)
 * fix cassandra-env.sh on RHEL and other non-dash-based systems
   (CASSANDRA-4494)
Merged from 1.0:
 * (Hadoop) fix setting key length for old-style mapred api (CASSANDRA-4534)
 * (Hadoop) fix iterating through a resultset consisting entirely
   of tombstoned rows (CASSANDRA-4466)


1.1.3
 * (cqlsh) add COPY TO (CASSANDRA-4434)
 * munmap commitlog segments before rename (CASSANDRA-4337)
 * (JMX) rename getRangeKeySample to sampleKeyRange to avoid returning
   multi-MB results as an attribute (CASSANDRA-4452)
 * flush based on data size, not throughput; overwritten columns no
   longer artificially inflate liveRatio (CASSANDRA-4399)
 * update default commitlog segment size to 32MB and total commitlog
   size to 32/1024 MB for 32/64 bit JVMs, respectively (CASSANDRA-4422)
 * avoid using global partitioner to estimate ranges in index sstables
   (CASSANDRA-4403)
 * restore pre-CASSANDRA-3862 approach to removing expired tombstones
   from row cache during compaction (CASSANDRA-4364)
 * (stress) support for CQL prepared statements (CASSANDRA-3633)
 * Correctly catch exception when Snappy cannot be loaded (CASSANDRA-4400)
 * (cql3) Support ORDER BY when IN condition is given in WHERE clause (CASSANDRA-4327)
 * (cql3) delete "component_index" column on DROP TABLE call (CASSANDRA-4420)
 * change nanoTime() to currentTimeInMillis() in schema related code (CASSANDRA-4432)
 * add a token generation tool (CASSANDRA-3709)
 * Fix LCS bug with sstable containing only 1 row (CASSANDRA-4411)
 * fix "Can't Modify Index Name" problem on CF update (CASSANDRA-4439)
 * Fix assertion error in getOverlappingSSTables during repair (CASSANDRA-4456)
 * fix nodetool's setcompactionthreshold command (CASSANDRA-4455)
 * Ensure compacted files are never used, to avoid counter overcount (CASSANDRA-4436)
Merged from 1.0:
 * Push the validation of secondary index values to the SecondaryIndexManager (CASSANDRA-4240)
 * allow dropping columns shadowed by not-yet-expired supercolumn or row
   tombstones in PrecompactedRow (CASSANDRA-4396)


1.1.2
 * Fix cleanup not deleting index entries (CASSANDRA-4379)
 * Use correct partitioner when saving + loading caches (CASSANDRA-4331)
 * Check schema before trying to export sstable (CASSANDRA-2760)
 * Raise a meaningful exception instead of NPE when PFS encounters
   an unconfigured node + no default (CASSANDRA-4349)
 * fix bug in sstable blacklisting with LCS (CASSANDRA-4343)
 * LCS no longer promotes tiny sstables out of L0 (CASSANDRA-4341)
 * skip tombstones during hint replay (CASSANDRA-4320)
 * fix NPE in compactionstats (CASSANDRA-4318)
 * enforce 1m min keycache for auto (CASSANDRA-4306)
 * Have DeletedColumn.isMFD always return true (CASSANDRA-4307)
 * (cql3) exeption message for ORDER BY constraints said primary filter can be
    an IN clause, which is misleading (CASSANDRA-4319)
 * (cql3) Reject (not yet supported) creation of 2ndardy indexes on tables with
   composite primary keys (CASSANDRA-4328)
 * Set JVM stack size to 160k for java 7 (CASSANDRA-4275)
 * cqlsh: add COPY command to load data from CSV flat files (CASSANDRA-4012)
 * CFMetaData.fromThrift to throw ConfigurationException upon error (CASSANDRA-4353)
 * Use CF comparator to sort indexed columns in SecondaryIndexManager
   (CASSANDRA-4365)
 * add strategy_options to the KSMetaData.toString() output (CASSANDRA-4248)
 * (cql3) fix range queries containing unqueried results (CASSANDRA-4372)
 * (cql3) allow updating column_alias types (CASSANDRA-4041)
 * (cql3) Fix deletion bug (CASSANDRA-4193)
 * Fix computation of overlapping sstable for leveled compaction (CASSANDRA-4321)
 * Improve scrub and allow to run it offline (CASSANDRA-4321)
 * Fix assertionError in StorageService.bulkLoad (CASSANDRA-4368)
 * (cqlsh) add option to authenticate to a keyspace at startup (CASSANDRA-4108)
 * (cqlsh) fix ASSUME functionality (CASSANDRA-4352)
 * Fix ColumnFamilyRecordReader to not return progress > 100% (CASSANDRA-3942)
Merged from 1.0:
 * Set gc_grace on index CF to 0 (CASSANDRA-4314)


1.1.1
 * add populate_io_cache_on_flush option (CASSANDRA-2635)
 * allow larger cache capacities than 2GB (CASSANDRA-4150)
 * add getsstables command to nodetool (CASSANDRA-4199)
 * apply parent CF compaction settings to secondary index CFs (CASSANDRA-4280)
 * preserve commitlog size cap when recycling segments at startup
   (CASSANDRA-4201)
 * (Hadoop) fix split generation regression (CASSANDRA-4259)
 * ignore min/max compactions settings in LCS, while preserving
   behavior that min=max=0 disables autocompaction (CASSANDRA-4233)
 * log number of rows read from saved cache (CASSANDRA-4249)
 * calculate exact size required for cleanup operations (CASSANDRA-1404)
 * avoid blocking additional writes during flush when the commitlog
   gets behind temporarily (CASSANDRA-1991)
 * enable caching on index CFs based on data CF cache setting (CASSANDRA-4197)
 * warn on invalid replication strategy creation options (CASSANDRA-4046)
 * remove [Freeable]Memory finalizers (CASSANDRA-4222)
 * include tombstone size in ColumnFamily.size, which can prevent OOM
   during sudden mass delete operations by yielding a nonzero liveRatio
   (CASSANDRA-3741)
 * Open 1 sstableScanner per level for leveled compaction (CASSANDRA-4142)
 * Optimize reads when row deletion timestamps allow us to restrict
   the set of sstables we check (CASSANDRA-4116)
 * add support for commitlog archiving and point-in-time recovery
   (CASSANDRA-3690)
 * avoid generating redundant compaction tasks during streaming
   (CASSANDRA-4174)
 * add -cf option to nodetool snapshot, and takeColumnFamilySnapshot to
   StorageService mbean (CASSANDRA-556)
 * optimize cleanup to drop entire sstables where possible (CASSANDRA-4079)
 * optimize truncate when autosnapshot is disabled (CASSANDRA-4153)
 * update caches to use byte[] keys to reduce memory overhead (CASSANDRA-3966)
 * add column limit to cli (CASSANDRA-3012, 4098)
 * clean up and optimize DataOutputBuffer, used by CQL compression and
   CompositeType (CASSANDRA-4072)
 * optimize commitlog checksumming (CASSANDRA-3610)
 * identify and blacklist corrupted SSTables from future compactions
   (CASSANDRA-2261)
 * Move CfDef and KsDef validation out of thrift (CASSANDRA-4037)
 * Expose API to repair a user provided range (CASSANDRA-3912)
 * Add way to force the cassandra-cli to refresh its schema (CASSANDRA-4052)
 * Avoid having replicate on write tasks stacking up at CL.ONE (CASSANDRA-2889)
 * (cql3) Backwards compatibility for composite comparators in non-cql3-aware
   clients (CASSANDRA-4093)
 * (cql3) Fix order by for reversed queries (CASSANDRA-4160)
 * (cql3) Add ReversedType support (CASSANDRA-4004)
 * (cql3) Add timeuuid type (CASSANDRA-4194)
 * (cql3) Minor fixes (CASSANDRA-4185)
 * (cql3) Fix prepared statement in BATCH (CASSANDRA-4202)
 * (cql3) Reduce the list of reserved keywords (CASSANDRA-4186)
 * (cql3) Move max/min compaction thresholds to compaction strategy options
   (CASSANDRA-4187)
 * Fix exception during move when localhost is the only source (CASSANDRA-4200)
 * (cql3) Allow paging through non-ordered partitioner results (CASSANDRA-3771)
 * (cql3) Fix drop index (CASSANDRA-4192)
 * (cql3) Don't return range ghosts anymore (CASSANDRA-3982)
 * fix re-creating Keyspaces/ColumnFamilies with the same name as dropped
   ones (CASSANDRA-4219)
 * fix SecondaryIndex LeveledManifest save upon snapshot (CASSANDRA-4230)
 * fix missing arrayOffset in FBUtilities.hash (CASSANDRA-4250)
 * (cql3) Add name of parameters in CqlResultSet (CASSANDRA-4242)
 * (cql3) Correctly validate order by queries (CASSANDRA-4246)
 * rename stress to cassandra-stress for saner packaging (CASSANDRA-4256)
 * Fix exception on colum metadata with non-string comparator (CASSANDRA-4269)
 * Check for unknown/invalid compression options (CASSANDRA-4266)
 * (cql3) Adds simple access to column timestamp and ttl (CASSANDRA-4217)
 * (cql3) Fix range queries with secondary indexes (CASSANDRA-4257)
 * Better error messages from improper input in cli (CASSANDRA-3865)
 * Try to stop all compaction upon Keyspace or ColumnFamily drop (CASSANDRA-4221)
 * (cql3) Allow keyspace properties to contain hyphens (CASSANDRA-4278)
 * (cql3) Correctly validate keyspace access in create table (CASSANDRA-4296)
 * Avoid deadlock in migration stage (CASSANDRA-3882)
 * Take supercolumn names and deletion info into account in memtable throughput
   (CASSANDRA-4264)
 * Add back backward compatibility for old style replication factor (CASSANDRA-4294)
 * Preserve compatibility with pre-1.1 index queries (CASSANDRA-4262)
Merged from 1.0:
 * Fix super columns bug where cache is not updated (CASSANDRA-4190)
 * fix maxTimestamp to include row tombstones (CASSANDRA-4116)
 * (CLI) properly handle quotes in create/update keyspace commands (CASSANDRA-4129)
 * Avoids possible deadlock during bootstrap (CASSANDRA-4159)
 * fix stress tool that hangs forever on timeout or error (CASSANDRA-4128)
 * stress tool to return appropriate exit code on failure (CASSANDRA-4188)
 * fix compaction NPE when out of disk space and assertions disabled
   (CASSANDRA-3985)
 * synchronize LCS getEstimatedTasks to avoid CME (CASSANDRA-4255)
 * ensure unique streaming session id's (CASSANDRA-4223)
 * kick off background compaction when min/max thresholds change
   (CASSANDRA-4279)
 * improve ability of STCS.getBuckets to deal with 100s of 1000s of
   sstables, such as when convertinb back from LCS (CASSANDRA-4287)
 * Oversize integer in CQL throws NumberFormatException (CASSANDRA-4291)
 * fix 1.0.x node join to mixed version cluster, other nodes >= 1.1 (CASSANDRA-4195)
 * Fix LCS splitting sstable base on uncompressed size (CASSANDRA-4419)
 * Push the validation of secondary index values to the SecondaryIndexManager (CASSANDRA-4240)
 * Don't purge columns during upgradesstables (CASSANDRA-4462)
 * Make cqlsh work with piping (CASSANDRA-4113)
 * Validate arguments for nodetool decommission (CASSANDRA-4061)
 * Report thrift status in nodetool info (CASSANDRA-4010)


1.1.0-final
 * average a reduced liveRatio estimate with the previous one (CASSANDRA-4065)
 * Allow KS and CF names up to 48 characters (CASSANDRA-4157)
 * fix stress build (CASSANDRA-4140)
 * add time remaining estimate to nodetool compactionstats (CASSANDRA-4167)
 * (cql) fix NPE in cql3 ALTER TABLE (CASSANDRA-4163)
 * (cql) Add support for CL.TWO and CL.THREE in CQL (CASSANDRA-4156)
 * (cql) Fix type in CQL3 ALTER TABLE preventing update (CASSANDRA-4170)
 * (cql) Throw invalid exception from CQL3 on obsolete options (CASSANDRA-4171)
 * (cqlsh) fix recognizing uppercase SELECT keyword (CASSANDRA-4161)
 * Pig: wide row support (CASSANDRA-3909)
Merged from 1.0:
 * avoid streaming empty files with bulk loader if sstablewriter errors out
   (CASSANDRA-3946)


1.1-rc1
 * Include stress tool in binary builds (CASSANDRA-4103)
 * (Hadoop) fix wide row iteration when last row read was deleted
   (CASSANDRA-4154)
 * fix read_repair_chance to really default to 0.1 in the cli (CASSANDRA-4114)
 * Adds caching and bloomFilterFpChange to CQL options (CASSANDRA-4042)
 * Adds posibility to autoconfigure size of the KeyCache (CASSANDRA-4087)
 * fix KEYS index from skipping results (CASSANDRA-3996)
 * Remove sliced_buffer_size_in_kb dead option (CASSANDRA-4076)
 * make loadNewSStable preserve sstable version (CASSANDRA-4077)
 * Respect 1.0 cache settings as much as possible when upgrading
   (CASSANDRA-4088)
 * relax path length requirement for sstable files when upgrading on
   non-Windows platforms (CASSANDRA-4110)
 * fix terminination of the stress.java when errors were encountered
   (CASSANDRA-4128)
 * Move CfDef and KsDef validation out of thrift (CASSANDRA-4037)
 * Fix get_paged_slice (CASSANDRA-4136)
 * CQL3: Support slice with exclusive start and stop (CASSANDRA-3785)
Merged from 1.0:
 * support PropertyFileSnitch in bulk loader (CASSANDRA-4145)
 * add auto_snapshot option allowing disabling snapshot before drop/truncate
   (CASSANDRA-3710)
 * allow short snitch names (CASSANDRA-4130)


1.1-beta2
 * rename loaded sstables to avoid conflicts with local snapshots
   (CASSANDRA-3967)
 * start hint replay as soon as FD notifies that the target is back up
   (CASSANDRA-3958)
 * avoid unproductive deserializing of cached rows during compaction
   (CASSANDRA-3921)
 * fix concurrency issues with CQL keyspace creation (CASSANDRA-3903)
 * Show Effective Owership via Nodetool ring <keyspace> (CASSANDRA-3412)
 * Update ORDER BY syntax for CQL3 (CASSANDRA-3925)
 * Fix BulkRecordWriter to not throw NPE if reducer gets no map data from Hadoop (CASSANDRA-3944)
 * Fix bug with counters in super columns (CASSANDRA-3821)
 * Remove deprecated merge_shard_chance (CASSANDRA-3940)
 * add a convenient way to reset a node's schema (CASSANDRA-2963)
 * fix for intermittent SchemaDisagreementException (CASSANDRA-3884)
 * CLI `list <CF>` to limit number of columns and their order (CASSANDRA-3012)
 * ignore deprecated KsDef/CfDef/ColumnDef fields in native schema (CASSANDRA-3963)
 * CLI to report when unsupported column_metadata pair was given (CASSANDRA-3959)
 * reincarnate removed and deprecated KsDef/CfDef attributes (CASSANDRA-3953)
 * Fix race between writes and read for cache (CASSANDRA-3862)
 * perform static initialization of StorageProxy on start-up (CASSANDRA-3797)
 * support trickling fsync() on writes (CASSANDRA-3950)
 * expose counters for unavailable/timeout exceptions given to thrift clients (CASSANDRA-3671)
 * avoid quadratic startup time in LeveledManifest (CASSANDRA-3952)
 * Add type information to new schema_ columnfamilies and remove thrift
   serialization for schema (CASSANDRA-3792)
 * add missing column validator options to the CLI help (CASSANDRA-3926)
 * skip reading saved key cache if CF's caching strategy is NONE or ROWS_ONLY (CASSANDRA-3954)
 * Unify migration code (CASSANDRA-4017)
Merged from 1.0:
 * cqlsh: guess correct version of Python for Arch Linux (CASSANDRA-4090)
 * (CLI) properly handle quotes in create/update keyspace commands (CASSANDRA-4129)
 * Avoids possible deadlock during bootstrap (CASSANDRA-4159)
 * fix stress tool that hangs forever on timeout or error (CASSANDRA-4128)
 * Fix super columns bug where cache is not updated (CASSANDRA-4190)
 * stress tool to return appropriate exit code on failure (CASSANDRA-4188)


1.0.9
 * improve index sampling performance (CASSANDRA-4023)
 * always compact away deleted hints immediately after handoff (CASSANDRA-3955)
 * delete hints from dropped ColumnFamilies on handoff instead of
   erroring out (CASSANDRA-3975)
 * add CompositeType ref to the CLI doc for create/update column family (CASSANDRA-3980)
 * Pig: support Counter ColumnFamilies (CASSANDRA-3973)
 * Pig: Composite column support (CASSANDRA-3684)
 * Avoid NPE during repair when a keyspace has no CFs (CASSANDRA-3988)
 * Fix division-by-zero error on get_slice (CASSANDRA-4000)
 * don't change manifest level for cleanup, scrub, and upgradesstables
   operations under LeveledCompactionStrategy (CASSANDRA-3989, 4112)
 * fix race leading to super columns assertion failure (CASSANDRA-3957)
 * fix NPE on invalid CQL delete command (CASSANDRA-3755)
 * allow custom types in CLI's assume command (CASSANDRA-4081)
 * fix totalBytes count for parallel compactions (CASSANDRA-3758)
 * fix intermittent NPE in get_slice (CASSANDRA-4095)
 * remove unnecessary asserts in native code interfaces (CASSANDRA-4096)
 * Validate blank keys in CQL to avoid assertion errors (CASSANDRA-3612)
 * cqlsh: fix bad decoding of some column names (CASSANDRA-4003)
 * cqlsh: fix incorrect padding with unicode chars (CASSANDRA-4033)
 * Fix EC2 snitch incorrectly reporting region (CASSANDRA-4026)
 * Shut down thrift during decommission (CASSANDRA-4086)
 * Expose nodetool cfhistograms for 2ndary indexes (CASSANDRA-4063)
Merged from 0.8:
 * Fix ConcurrentModificationException in gossiper (CASSANDRA-4019)


1.1-beta1
 * (cqlsh)
   + add SOURCE and CAPTURE commands, and --file option (CASSANDRA-3479)
   + add ALTER COLUMNFAMILY WITH (CASSANDRA-3523)
   + bundle Python dependencies with Cassandra (CASSANDRA-3507)
   + added to Debian package (CASSANDRA-3458)
   + display byte data instead of erroring out on decode failure
     (CASSANDRA-3874)
 * add nodetool rebuild_index (CASSANDRA-3583)
 * add nodetool rangekeysample (CASSANDRA-2917)
 * Fix streaming too much data during move operations (CASSANDRA-3639)
 * Nodetool and CLI connect to localhost by default (CASSANDRA-3568)
 * Reduce memory used by primary index sample (CASSANDRA-3743)
 * (Hadoop) separate input/output configurations (CASSANDRA-3197, 3765)
 * avoid returning internal Cassandra classes over JMX (CASSANDRA-2805)
 * add row-level isolation via SnapTree (CASSANDRA-2893)
 * Optimize key count estimation when opening sstable on startup
   (CASSANDRA-2988)
 * multi-dc replication optimization supporting CL > ONE (CASSANDRA-3577)
 * add command to stop compactions (CASSANDRA-1740, 3566, 3582)
 * multithreaded streaming (CASSANDRA-3494)
 * removed in-tree redhat spec (CASSANDRA-3567)
 * "defragment" rows for name-based queries under STCS, again (CASSANDRA-2503)
 * Recycle commitlog segments for improved performance
   (CASSANDRA-3411, 3543, 3557, 3615)
 * update size-tiered compaction to prioritize small tiers (CASSANDRA-2407)
 * add message expiration logic to OutboundTcpConnection (CASSANDRA-3005)
 * off-heap cache to use sun.misc.Unsafe instead of JNA (CASSANDRA-3271)
 * EACH_QUORUM is only supported for writes (CASSANDRA-3272)
 * replace compactionlock use in schema migration by checking CFS.isValid
   (CASSANDRA-3116)
 * recognize that "SELECT first ... *" isn't really "SELECT *" (CASSANDRA-3445)
 * Use faster bytes comparison (CASSANDRA-3434)
 * Bulk loader is no longer a fat client, (HADOOP) bulk load output format
   (CASSANDRA-3045)
 * (Hadoop) add support for KeyRange.filter
 * remove assumption that keys and token are in bijection
   (CASSANDRA-1034, 3574, 3604)
 * always remove endpoints from delevery queue in HH (CASSANDRA-3546)
 * fix race between cf flush and its 2ndary indexes flush (CASSANDRA-3547)
 * fix potential race in AES when a repair fails (CASSANDRA-3548)
 * Remove columns shadowed by a deleted container even when we cannot purge
   (CASSANDRA-3538)
 * Improve memtable slice iteration performance (CASSANDRA-3545)
 * more efficient allocation of small bloom filters (CASSANDRA-3618)
 * Use separate writer thread in SSTableSimpleUnsortedWriter (CASSANDRA-3619)
 * fsync the directory after new sstable or commitlog segment are created (CASSANDRA-3250)
 * fix minor issues reported by FindBugs (CASSANDRA-3658)
 * global key/row caches (CASSANDRA-3143, 3849)
 * optimize memtable iteration during range scan (CASSANDRA-3638)
 * introduce 'crc_check_chance' in CompressionParameters to support
   a checksum percentage checking chance similarly to read-repair (CASSANDRA-3611)
 * a way to deactivate global key/row cache on per-CF basis (CASSANDRA-3667)
 * fix LeveledCompactionStrategy broken because of generation pre-allocation
   in LeveledManifest (CASSANDRA-3691)
 * finer-grained control over data directories (CASSANDRA-2749)
 * Fix ClassCastException during hinted handoff (CASSANDRA-3694)
 * Upgrade Thrift to 0.7 (CASSANDRA-3213)
 * Make stress.java insert operation to use microseconds (CASSANDRA-3725)
 * Allows (internally) doing a range query with a limit of columns instead of
   rows (CASSANDRA-3742)
 * Allow rangeSlice queries to be start/end inclusive/exclusive (CASSANDRA-3749)
 * Fix BulkLoader to support new SSTable layout and add stream
   throttling to prevent an NPE when there is no yaml config (CASSANDRA-3752)
 * Allow concurrent schema migrations (CASSANDRA-1391, 3832)
 * Add SnapshotCommand to trigger snapshot on remote node (CASSANDRA-3721)
 * Make CFMetaData conversions to/from thrift/native schema inverses
   (CASSANDRA_3559)
 * Add initial code for CQL 3.0-beta (CASSANDRA-2474, 3781, 3753)
 * Add wide row support for ColumnFamilyInputFormat (CASSANDRA-3264)
 * Allow extending CompositeType comparator (CASSANDRA-3657)
 * Avoids over-paging during get_count (CASSANDRA-3798)
 * Add new command to rebuild a node without (repair) merkle tree calculations
   (CASSANDRA-3483, 3922)
 * respect not only row cache capacity but caching mode when
   trying to read data (CASSANDRA-3812)
 * fix system tests (CASSANDRA-3827)
 * CQL support for altering row key type in ALTER TABLE (CASSANDRA-3781)
 * turn compression on by default (CASSANDRA-3871)
 * make hexToBytes refuse invalid input (CASSANDRA-2851)
 * Make secondary indexes CF inherit compression and compaction from their
   parent CF (CASSANDRA-3877)
 * Finish cleanup up tombstone purge code (CASSANDRA-3872)
 * Avoid NPE on aboarted stream-out sessions (CASSANDRA-3904)
 * BulkRecordWriter throws NPE for counter columns (CASSANDRA-3906)
 * Support compression using BulkWriter (CASSANDRA-3907)


1.0.8
 * fix race between cleanup and flush on secondary index CFSes (CASSANDRA-3712)
 * avoid including non-queried nodes in rangeslice read repair
   (CASSANDRA-3843)
 * Only snapshot CF being compacted for snapshot_before_compaction
   (CASSANDRA-3803)
 * Log active compactions in StatusLogger (CASSANDRA-3703)
 * Compute more accurate compaction score per level (CASSANDRA-3790)
 * Return InvalidRequest when using a keyspace that doesn't exist
   (CASSANDRA-3764)
 * disallow user modification of System keyspace (CASSANDRA-3738)
 * allow using sstable2json on secondary index data (CASSANDRA-3738)
 * (cqlsh) add DESCRIBE COLUMNFAMILIES (CASSANDRA-3586)
 * (cqlsh) format blobs correctly and use colors to improve output
   readability (CASSANDRA-3726)
 * synchronize BiMap of bootstrapping tokens (CASSANDRA-3417)
 * show index options in CLI (CASSANDRA-3809)
 * add optional socket timeout for streaming (CASSANDRA-3838)
 * fix truncate not to leave behind non-CFS backed secondary indexes
   (CASSANDRA-3844)
 * make CLI `show schema` to use output stream directly instead
   of StringBuilder (CASSANDRA-3842)
 * remove the wait on hint future during write (CASSANDRA-3870)
 * (cqlsh) ignore missing CfDef opts (CASSANDRA-3933)
 * (cqlsh) look for cqlshlib relative to realpath (CASSANDRA-3767)
 * Fix short read protection (CASSANDRA-3934)
 * Make sure infered and actual schema match (CASSANDRA-3371)
 * Fix NPE during HH delivery (CASSANDRA-3677)
 * Don't put boostrapping node in 'hibernate' status (CASSANDRA-3737)
 * Fix double quotes in windows bat files (CASSANDRA-3744)
 * Fix bad validator lookup (CASSANDRA-3789)
 * Fix soft reset in EC2MultiRegionSnitch (CASSANDRA-3835)
 * Don't leave zombie connections with THSHA thrift server (CASSANDRA-3867)
 * (cqlsh) fix deserialization of data (CASSANDRA-3874)
 * Fix removetoken force causing an inconsistent state (CASSANDRA-3876)
 * Fix ahndling of some types with Pig (CASSANDRA-3886)
 * Don't allow to drop the system keyspace (CASSANDRA-3759)
 * Make Pig deletes disabled by default and configurable (CASSANDRA-3628)
Merged from 0.8:
 * (Pig) fix CassandraStorage to use correct comparator in Super ColumnFamily
   case (CASSANDRA-3251)
 * fix thread safety issues in commitlog replay, primarily affecting
   systems with many (100s) of CF definitions (CASSANDRA-3751)
 * Fix relevant tombstone ignored with super columns (CASSANDRA-3875)


1.0.7
 * fix regression in HH page size calculation (CASSANDRA-3624)
 * retry failed stream on IOException (CASSANDRA-3686)
 * allow configuring bloom_filter_fp_chance (CASSANDRA-3497)
 * attempt hint delivery every ten minutes, or when failure detector
   notifies us that a node is back up, whichever comes first.  hint
   handoff throttle delay default changed to 1ms, from 50 (CASSANDRA-3554)
 * add nodetool setstreamthroughput (CASSANDRA-3571)
 * fix assertion when dropping a columnfamily with no sstables (CASSANDRA-3614)
 * more efficient allocation of small bloom filters (CASSANDRA-3618)
 * CLibrary.createHardLinkWithExec() to check for errors (CASSANDRA-3101)
 * Avoid creating empty and non cleaned writer during compaction (CASSANDRA-3616)
 * stop thrift service in shutdown hook so we can quiesce MessagingService
   (CASSANDRA-3335)
 * (CQL) compaction_strategy_options and compression_parameters for
   CREATE COLUMNFAMILY statement (CASSANDRA-3374)
 * Reset min/max compaction threshold when creating size tiered compaction
   strategy (CASSANDRA-3666)
 * Don't ignore IOException during compaction (CASSANDRA-3655)
 * Fix assertion error for CF with gc_grace=0 (CASSANDRA-3579)
 * Shutdown ParallelCompaction reducer executor after use (CASSANDRA-3711)
 * Avoid < 0 value for pending tasks in leveled compaction (CASSANDRA-3693)
 * (Hadoop) Support TimeUUID in Pig CassandraStorage (CASSANDRA-3327)
 * Check schema is ready before continuing boostrapping (CASSANDRA-3629)
 * Catch overflows during parsing of chunk_length_kb (CASSANDRA-3644)
 * Improve stream protocol mismatch errors (CASSANDRA-3652)
 * Avoid multiple thread doing HH to the same target (CASSANDRA-3681)
 * Add JMX property for rp_timeout_in_ms (CASSANDRA-2940)
 * Allow DynamicCompositeType to compare component of different types
   (CASSANDRA-3625)
 * Flush non-cfs backed secondary indexes (CASSANDRA-3659)
 * Secondary Indexes should report memory consumption (CASSANDRA-3155)
 * fix for SelectStatement start/end key are not set correctly
   when a key alias is involved (CASSANDRA-3700)
 * fix CLI `show schema` command insert of an extra comma in
   column_metadata (CASSANDRA-3714)
Merged from 0.8:
 * avoid logging (harmless) exception when GC takes < 1ms (CASSANDRA-3656)
 * prevent new nodes from thinking down nodes are up forever (CASSANDRA-3626)
 * use correct list of replicas for LOCAL_QUORUM reads when read repair
   is disabled (CASSANDRA-3696)
 * block on flush before compacting hints (may prevent OOM) (CASSANDRA-3733)


1.0.6
 * (CQL) fix cqlsh support for replicate_on_write (CASSANDRA-3596)
 * fix adding to leveled manifest after streaming (CASSANDRA-3536)
 * filter out unavailable cipher suites when using encryption (CASSANDRA-3178)
 * (HADOOP) add old-style api support for CFIF and CFRR (CASSANDRA-2799)
 * Support TimeUUIDType column names in Stress.java tool (CASSANDRA-3541)
 * (CQL) INSERT/UPDATE/DELETE/TRUNCATE commands should allow CF names to
   be qualified by keyspace (CASSANDRA-3419)
 * always remove endpoints from delevery queue in HH (CASSANDRA-3546)
 * fix race between cf flush and its 2ndary indexes flush (CASSANDRA-3547)
 * fix potential race in AES when a repair fails (CASSANDRA-3548)
 * fix default value validation usage in CLI SET command (CASSANDRA-3553)
 * Optimize componentsFor method for compaction and startup time
   (CASSANDRA-3532)
 * (CQL) Proper ColumnFamily metadata validation on CREATE COLUMNFAMILY
   (CASSANDRA-3565)
 * fix compression "chunk_length_kb" option to set correct kb value for
   thrift/avro (CASSANDRA-3558)
 * fix missing response during range slice repair (CASSANDRA-3551)
 * 'describe ring' moved from CLI to nodetool and available through JMX (CASSANDRA-3220)
 * add back partitioner to sstable metadata (CASSANDRA-3540)
 * fix NPE in get_count for counters (CASSANDRA-3601)
Merged from 0.8:
 * remove invalid assertion that table was opened before dropping it
   (CASSANDRA-3580)
 * range and index scans now only send requests to enough replicas to
   satisfy requested CL + RR (CASSANDRA-3598)
 * use cannonical host for local node in nodetool info (CASSANDRA-3556)
 * remove nonlocal DC write optimization since it only worked with
   CL.ONE or CL.LOCAL_QUORUM (CASSANDRA-3577, 3585)
 * detect misuses of CounterColumnType (CASSANDRA-3422)
 * turn off string interning in json2sstable, take 2 (CASSANDRA-2189)
 * validate compression parameters on add/update of the ColumnFamily
   (CASSANDRA-3573)
 * Check for 0.0.0.0 is incorrect in CFIF (CASSANDRA-3584)
 * Increase vm.max_map_count in debian packaging (CASSANDRA-3563)
 * gossiper will never add itself to saved endpoints (CASSANDRA-3485)


1.0.5
 * revert CASSANDRA-3407 (see CASSANDRA-3540)
 * fix assertion error while forwarding writes to local nodes (CASSANDRA-3539)


1.0.4
 * fix self-hinting of timed out read repair updates and make hinted handoff
   less prone to OOMing a coordinator (CASSANDRA-3440)
 * expose bloom filter sizes via JMX (CASSANDRA-3495)
 * enforce RP tokens 0..2**127 (CASSANDRA-3501)
 * canonicalize paths exposed through JMX (CASSANDRA-3504)
 * fix "liveSize" stat when sstables are removed (CASSANDRA-3496)
 * add bloom filter FP rates to nodetool cfstats (CASSANDRA-3347)
 * record partitioner in sstable metadata component (CASSANDRA-3407)
 * add new upgradesstables nodetool command (CASSANDRA-3406)
 * skip --debug requirement to see common exceptions in CLI (CASSANDRA-3508)
 * fix incorrect query results due to invalid max timestamp (CASSANDRA-3510)
 * make sstableloader recognize compressed sstables (CASSANDRA-3521)
 * avoids race in OutboundTcpConnection in multi-DC setups (CASSANDRA-3530)
 * use SETLOCAL in cassandra.bat (CASSANDRA-3506)
 * fix ConcurrentModificationException in Table.all() (CASSANDRA-3529)
Merged from 0.8:
 * fix concurrence issue in the FailureDetector (CASSANDRA-3519)
 * fix array out of bounds error in counter shard removal (CASSANDRA-3514)
 * avoid dropping tombstones when they might still be needed to shadow
   data in a different sstable (CASSANDRA-2786)


1.0.3
 * revert name-based query defragmentation aka CASSANDRA-2503 (CASSANDRA-3491)
 * fix invalidate-related test failures (CASSANDRA-3437)
 * add next-gen cqlsh to bin/ (CASSANDRA-3188, 3131, 3493)
 * (CQL) fix handling of rows with no columns (CASSANDRA-3424, 3473)
 * fix querying supercolumns by name returning only a subset of
   subcolumns or old subcolumn versions (CASSANDRA-3446)
 * automatically compute sha1 sum for uncompressed data files (CASSANDRA-3456)
 * fix reading metadata/statistics component for version < h (CASSANDRA-3474)
 * add sstable forward-compatibility (CASSANDRA-3478)
 * report compression ratio in CFSMBean (CASSANDRA-3393)
 * fix incorrect size exception during streaming of counters (CASSANDRA-3481)
 * (CQL) fix for counter decrement syntax (CASSANDRA-3418)
 * Fix race introduced by CASSANDRA-2503 (CASSANDRA-3482)
 * Fix incomplete deletion of delivered hints (CASSANDRA-3466)
 * Avoid rescheduling compactions when no compaction was executed
   (CASSANDRA-3484)
 * fix handling of the chunk_length_kb compression options (CASSANDRA-3492)
Merged from 0.8:
 * fix updating CF row_cache_provider (CASSANDRA-3414)
 * CFMetaData.convertToThrift method to set RowCacheProvider (CASSANDRA-3405)
 * acquire compactionlock during truncate (CASSANDRA-3399)
 * fix displaying cfdef entries for super columnfamilies (CASSANDRA-3415)
 * Make counter shard merging thread safe (CASSANDRA-3178)
 * Revert CASSANDRA-2855
 * Fix bug preventing the use of efficient cross-DC writes (CASSANDRA-3472)
 * `describe ring` command for CLI (CASSANDRA-3220)
 * (Hadoop) skip empty rows when entire row is requested, redux (CASSANDRA-2855)


1.0.2
 * "defragment" rows for name-based queries under STCS (CASSANDRA-2503)
 * Add timing information to cassandra-cli GET/SET/LIST queries (CASSANDRA-3326)
 * Only create one CompressionMetadata object per sstable (CASSANDRA-3427)
 * cleanup usage of StorageService.setMode() (CASSANDRA-3388)
 * Avoid large array allocation for compressed chunk offsets (CASSANDRA-3432)
 * fix DecimalType bytebuffer marshalling (CASSANDRA-3421)
 * fix bug that caused first column in per row indexes to be ignored
   (CASSANDRA-3441)
 * add JMX call to clean (failed) repair sessions (CASSANDRA-3316)
 * fix sstableloader reference acquisition bug (CASSANDRA-3438)
 * fix estimated row size regression (CASSANDRA-3451)
 * make sure we don't return more columns than asked (CASSANDRA-3303, 3395)
Merged from 0.8:
 * acquire compactionlock during truncate (CASSANDRA-3399)
 * fix displaying cfdef entries for super columnfamilies (CASSANDRA-3415)


1.0.1
 * acquire references during index build to prevent delete problems
   on Windows (CASSANDRA-3314)
 * describe_ring should include datacenter/topology information (CASSANDRA-2882)
 * Thrift sockets are not properly buffered (CASSANDRA-3261)
 * performance improvement for bytebufferutil compare function (CASSANDRA-3286)
 * add system.versions ColumnFamily (CASSANDRA-3140)
 * reduce network copies (CASSANDRA-3333, 3373)
 * limit nodetool to 32MB of heap (CASSANDRA-3124)
 * (CQL) update parser to accept "timestamp" instead of "date" (CASSANDRA-3149)
 * Fix CLI `show schema` to include "compression_options" (CASSANDRA-3368)
 * Snapshot to include manifest under LeveledCompactionStrategy (CASSANDRA-3359)
 * (CQL) SELECT query should allow CF name to be qualified by keyspace (CASSANDRA-3130)
 * (CQL) Fix internal application error specifying 'using consistency ...'
   in lower case (CASSANDRA-3366)
 * fix Deflate compression when compression actually makes the data bigger
   (CASSANDRA-3370)
 * optimize UUIDGen to avoid lock contention on InetAddress.getLocalHost
   (CASSANDRA-3387)
 * tolerate index being dropped mid-mutation (CASSANDRA-3334, 3313)
 * CompactionManager is now responsible for checking for new candidates
   post-task execution, enabling more consistent leveled compaction
   (CASSANDRA-3391)
 * Cache HSHA threads (CASSANDRA-3372)
 * use CF/KS names as snapshot prefix for drop + truncate operations
   (CASSANDRA-2997)
 * Break bloom filters up to avoid heap fragmentation (CASSANDRA-2466)
 * fix cassandra hanging on jsvc stop (CASSANDRA-3302)
 * Avoid leveled compaction getting blocked on errors (CASSANDRA-3408)
 * Make reloading the compaction strategy safe (CASSANDRA-3409)
 * ignore 0.8 hints even if compaction begins before we try to purge
   them (CASSANDRA-3385)
 * remove procrun (bin\daemon) from Cassandra source tree and
   artifacts (CASSANDRA-3331)
 * make cassandra compile under JDK7 (CASSANDRA-3275)
 * remove dependency of clientutil.jar to FBUtilities (CASSANDRA-3299)
 * avoid truncation errors by using long math on long values (CASSANDRA-3364)
 * avoid clock drift on some Windows machine (CASSANDRA-3375)
 * display cache provider in cli 'describe keyspace' command (CASSANDRA-3384)
 * fix incomplete topology information in describe_ring (CASSANDRA-3403)
 * expire dead gossip states based on time (CASSANDRA-2961)
 * improve CompactionTask extensibility (CASSANDRA-3330)
 * Allow one leveled compaction task to kick off another (CASSANDRA-3363)
 * allow encryption only between datacenters (CASSANDRA-2802)
Merged from 0.8:
 * fix truncate allowing data to be replayed post-restart (CASSANDRA-3297)
 * make iwriter final in IndexWriter to avoid NPE (CASSANDRA-2863)
 * (CQL) update grammar to require key clause in DELETE statement
   (CASSANDRA-3349)
 * (CQL) allow numeric keyspace names in USE statement (CASSANDRA-3350)
 * (Hadoop) skip empty rows when slicing the entire row (CASSANDRA-2855)
 * Fix handling of tombstone by SSTableExport/Import (CASSANDRA-3357)
 * fix ColumnIndexer to use long offsets (CASSANDRA-3358)
 * Improved CLI exceptions (CASSANDRA-3312)
 * Fix handling of tombstone by SSTableExport/Import (CASSANDRA-3357)
 * Only count compaction as active (for throttling) when they have
   successfully acquired the compaction lock (CASSANDRA-3344)
 * Display CLI version string on startup (CASSANDRA-3196)
 * (Hadoop) make CFIF try rpc_address or fallback to listen_address
   (CASSANDRA-3214)
 * (Hadoop) accept comma delimited lists of initial thrift connections
   (CASSANDRA-3185)
 * ColumnFamily min_compaction_threshold should be >= 2 (CASSANDRA-3342)
 * (Pig) add 0.8+ types and key validation type in schema (CASSANDRA-3280)
 * Fix completely removing column metadata using CLI (CASSANDRA-3126)
 * CLI `describe cluster;` output should be on separate lines for separate versions
   (CASSANDRA-3170)
 * fix changing durable_writes keyspace option during CF creation
   (CASSANDRA-3292)
 * avoid locking on update when no indexes are involved (CASSANDRA-3386)
 * fix assertionError during repair with ordered partitioners (CASSANDRA-3369)
 * correctly serialize key_validation_class for avro (CASSANDRA-3391)
 * don't expire counter tombstone after streaming (CASSANDRA-3394)
 * prevent nodes that failed to join from hanging around forever
   (CASSANDRA-3351)
 * remove incorrect optimization from slice read path (CASSANDRA-3390)
 * Fix race in AntiEntropyService (CASSANDRA-3400)


1.0.0-final
 * close scrubbed sstable fd before deleting it (CASSANDRA-3318)
 * fix bug preventing obsolete commitlog segments from being removed
   (CASSANDRA-3269)
 * tolerate whitespace in seed CDL (CASSANDRA-3263)
 * Change default heap thresholds to max(min(1/2 ram, 1G), min(1/4 ram, 8GB))
   (CASSANDRA-3295)
 * Fix broken CompressedRandomAccessReaderTest (CASSANDRA-3298)
 * (CQL) fix type information returned for wildcard queries (CASSANDRA-3311)
 * add estimated tasks to LeveledCompactionStrategy (CASSANDRA-3322)
 * avoid including compaction cache-warming in keycache stats (CASSANDRA-3325)
 * run compaction and hinted handoff threads at MIN_PRIORITY (CASSANDRA-3308)
 * default hsha thrift server to cpu core count in rpc pool (CASSANDRA-3329)
 * add bin\daemon to binary tarball for Windows service (CASSANDRA-3331)
 * Fix places where uncompressed size of sstables was use in place of the
   compressed one (CASSANDRA-3338)
 * Fix hsha thrift server (CASSANDRA-3346)
 * Make sure repair only stream needed sstables (CASSANDRA-3345)


1.0.0-rc2
 * Log a meaningful warning when a node receives a message for a repair session
   that doesn't exist anymore (CASSANDRA-3256)
 * test for NUMA policy support as well as numactl presence (CASSANDRA-3245)
 * Fix FD leak when internode encryption is enabled (CASSANDRA-3257)
 * Remove incorrect assertion in mergeIterator (CASSANDRA-3260)
 * FBUtilities.hexToBytes(String) to throw NumberFormatException when string
   contains non-hex characters (CASSANDRA-3231)
 * Keep SimpleSnitch proximity ordering unchanged from what the Strategy
   generates, as intended (CASSANDRA-3262)
 * remove Scrub from compactionstats when finished (CASSANDRA-3255)
 * fix counter entry in jdbc TypesMap (CASSANDRA-3268)
 * fix full queue scenario for ParallelCompactionIterator (CASSANDRA-3270)
 * fix bootstrap process (CASSANDRA-3285)
 * don't try delivering hints if when there isn't any (CASSANDRA-3176)
 * CLI documentation change for ColumnFamily `compression_options` (CASSANDRA-3282)
 * ignore any CF ids sent by client for adding CF/KS (CASSANDRA-3288)
 * remove obsolete hints on first startup (CASSANDRA-3291)
 * use correct ISortedColumns for time-optimized reads (CASSANDRA-3289)
 * Evict gossip state immediately when a token is taken over by a new IP
   (CASSANDRA-3259)


1.0.0-rc1
 * Update CQL to generate microsecond timestamps by default (CASSANDRA-3227)
 * Fix counting CFMetadata towards Memtable liveRatio (CASSANDRA-3023)
 * Kill server on wrapped OOME such as from FileChannel.map (CASSANDRA-3201)
 * remove unnecessary copy when adding to row cache (CASSANDRA-3223)
 * Log message when a full repair operation completes (CASSANDRA-3207)
 * Fix streamOutSession keeping sstables references forever if the remote end
   dies (CASSANDRA-3216)
 * Remove dynamic_snitch boolean from example configuration (defaulting to
   true) and set default badness threshold to 0.1 (CASSANDRA-3229)
 * Base choice of random or "balanced" token on bootstrap on whether
   schema definitions were found (CASSANDRA-3219)
 * Fixes for LeveledCompactionStrategy score computation, prioritization,
   scheduling, and performance (CASSANDRA-3224, 3234)
 * parallelize sstable open at server startup (CASSANDRA-2988)
 * fix handling of exceptions writing to OutboundTcpConnection (CASSANDRA-3235)
 * Allow using quotes in "USE <keyspace>;" CLI command (CASSANDRA-3208)
 * Don't allow any cache loading exceptions to halt startup (CASSANDRA-3218)
 * Fix sstableloader --ignores option (CASSANDRA-3247)
 * File descriptor limit increased in packaging (CASSANDRA-3206)
 * Fix deadlock in commit log during flush (CASSANDRA-3253)


1.0.0-beta1
 * removed binarymemtable (CASSANDRA-2692)
 * add commitlog_total_space_in_mb to prevent fragmented logs (CASSANDRA-2427)
 * removed commitlog_rotation_threshold_in_mb configuration (CASSANDRA-2771)
 * make AbstractBounds.normalize de-overlapp overlapping ranges (CASSANDRA-2641)
 * replace CollatingIterator, ReducingIterator with MergeIterator
   (CASSANDRA-2062)
 * Fixed the ability to set compaction strategy in cli using create column
   family command (CASSANDRA-2778)
 * clean up tmp files after failed compaction (CASSANDRA-2468)
 * restrict repair streaming to specific columnfamilies (CASSANDRA-2280)
 * don't bother persisting columns shadowed by a row tombstone (CASSANDRA-2589)
 * reset CF and SC deletion times after gc_grace (CASSANDRA-2317)
 * optimize away seek when compacting wide rows (CASSANDRA-2879)
 * single-pass streaming (CASSANDRA-2677, 2906, 2916, 3003)
 * use reference counting for deleting sstables instead of relying on GC
   (CASSANDRA-2521, 3179)
 * store hints as serialized mutations instead of pointers to data row
   (CASSANDRA-2045)
 * store hints in the coordinator node instead of in the closest replica
   (CASSANDRA-2914)
 * add row_cache_keys_to_save CF option (CASSANDRA-1966)
 * check column family validity in nodetool repair (CASSANDRA-2933)
 * use lazy initialization instead of class initialization in NodeId
   (CASSANDRA-2953)
 * add paging to get_count (CASSANDRA-2894)
 * fix "short reads" in [multi]get (CASSANDRA-2643, 3157, 3192)
 * add optional compression for sstables (CASSANDRA-47, 2994, 3001, 3128)
 * add scheduler JMX metrics (CASSANDRA-2962)
 * add block level checksum for compressed data (CASSANDRA-1717)
 * make column family backed column map pluggable and introduce unsynchronized
   ArrayList backed one to speedup reads (CASSANDRA-2843, 3165, 3205)
 * refactoring of the secondary index api (CASSANDRA-2982)
 * make CL > ONE reads wait for digest reconciliation before returning
   (CASSANDRA-2494)
 * fix missing logging for some exceptions (CASSANDRA-2061)
 * refactor and optimize ColumnFamilyStore.files(...) and Descriptor.fromFilename(String)
   and few other places responsible for work with SSTable files (CASSANDRA-3040)
 * Stop reading from sstables once we know we have the most recent columns,
   for query-by-name requests (CASSANDRA-2498)
 * Add query-by-column mode to stress.java (CASSANDRA-3064)
 * Add "install" command to cassandra.bat (CASSANDRA-292)
 * clean up KSMetadata, CFMetadata from unnecessary
   Thrift<->Avro conversion methods (CASSANDRA-3032)
 * Add timeouts to client request schedulers (CASSANDRA-3079, 3096)
 * Cli to use hashes rather than array of hashes for strategy options (CASSANDRA-3081)
 * LeveledCompactionStrategy (CASSANDRA-1608, 3085, 3110, 3087, 3145, 3154, 3182)
 * Improvements of the CLI `describe` command (CASSANDRA-2630)
 * reduce window where dropped CF sstables may not be deleted (CASSANDRA-2942)
 * Expose gossip/FD info to JMX (CASSANDRA-2806)
 * Fix streaming over SSL when compressed SSTable involved (CASSANDRA-3051)
 * Add support for pluggable secondary index implementations (CASSANDRA-3078)
 * remove compaction_thread_priority setting (CASSANDRA-3104)
 * generate hints for replicas that timeout, not just replicas that are known
   to be down before starting (CASSANDRA-2034)
 * Add throttling for internode streaming (CASSANDRA-3080)
 * make the repair of a range repair all replica (CASSANDRA-2610, 3194)
 * expose the ability to repair the first range (as returned by the
   partitioner) of a node (CASSANDRA-2606)
 * Streams Compression (CASSANDRA-3015)
 * add ability to use multiple threads during a single compaction
   (CASSANDRA-2901)
 * make AbstractBounds.normalize support overlapping ranges (CASSANDRA-2641)
 * fix of the CQL count() behavior (CASSANDRA-3068)
 * use TreeMap backed column families for the SSTable simple writers
   (CASSANDRA-3148)
 * fix inconsistency of the CLI syntax when {} should be used instead of [{}]
   (CASSANDRA-3119)
 * rename CQL type names to match expected SQL behavior (CASSANDRA-3149, 3031)
 * Arena-based allocation for memtables (CASSANDRA-2252, 3162, 3163, 3168)
 * Default RR chance to 0.1 (CASSANDRA-3169)
 * Add RowLevel support to secondary index API (CASSANDRA-3147)
 * Make SerializingCacheProvider the default if JNA is available (CASSANDRA-3183)
 * Fix backwards compatibilty for CQL memtable properties (CASSANDRA-3190)
 * Add five-minute delay before starting compactions on a restarted server
   (CASSANDRA-3181)
 * Reduce copies done for intra-host messages (CASSANDRA-1788, 3144)
 * support of compaction strategy option for stress.java (CASSANDRA-3204)
 * make memtable throughput and column count thresholds no-ops (CASSANDRA-2449)
 * Return schema information along with the resultSet in CQL (CASSANDRA-2734)
 * Add new DecimalType (CASSANDRA-2883)
 * Fix assertion error in RowRepairResolver (CASSANDRA-3156)
 * Reduce unnecessary high buffer sizes (CASSANDRA-3171)
 * Pluggable compaction strategy (CASSANDRA-1610)
 * Add new broadcast_address config option (CASSANDRA-2491)


0.8.7
 * Kill server on wrapped OOME such as from FileChannel.map (CASSANDRA-3201)
 * Allow using quotes in "USE <keyspace>;" CLI command (CASSANDRA-3208)
 * Log message when a full repair operation completes (CASSANDRA-3207)
 * Don't allow any cache loading exceptions to halt startup (CASSANDRA-3218)
 * Fix sstableloader --ignores option (CASSANDRA-3247)
 * File descriptor limit increased in packaging (CASSANDRA-3206)
 * Log a meaningfull warning when a node receive a message for a repair session
   that doesn't exist anymore (CASSANDRA-3256)
 * Fix FD leak when internode encryption is enabled (CASSANDRA-3257)
 * FBUtilities.hexToBytes(String) to throw NumberFormatException when string
   contains non-hex characters (CASSANDRA-3231)
 * Keep SimpleSnitch proximity ordering unchanged from what the Strategy
   generates, as intended (CASSANDRA-3262)
 * remove Scrub from compactionstats when finished (CASSANDRA-3255)
 * Fix tool .bat files when CASSANDRA_HOME contains spaces (CASSANDRA-3258)
 * Force flush of status table when removing/updating token (CASSANDRA-3243)
 * Evict gossip state immediately when a token is taken over by a new IP (CASSANDRA-3259)
 * Fix bug where the failure detector can take too long to mark a host
   down (CASSANDRA-3273)
 * (Hadoop) allow wrapping ranges in queries (CASSANDRA-3137)
 * (Hadoop) check all interfaces for a match with split location
   before falling back to random replica (CASSANDRA-3211)
 * (Hadoop) Make Pig storage handle implements LoadMetadata (CASSANDRA-2777)
 * (Hadoop) Fix exception during PIG 'dump' (CASSANDRA-2810)
 * Fix stress COUNTER_GET option (CASSANDRA-3301)
 * Fix missing fields in CLI `show schema` output (CASSANDRA-3304)
 * Nodetool no longer leaks threads and closes JMX connections (CASSANDRA-3309)
 * fix truncate allowing data to be replayed post-restart (CASSANDRA-3297)
 * Move SimpleAuthority and SimpleAuthenticator to examples (CASSANDRA-2922)
 * Fix handling of tombstone by SSTableExport/Import (CASSANDRA-3357)
 * Fix transposition in cfHistograms (CASSANDRA-3222)
 * Allow using number as DC name when creating keyspace in CQL (CASSANDRA-3239)
 * Force flush of system table after updating/removing a token (CASSANDRA-3243)


0.8.6
 * revert CASSANDRA-2388
 * change TokenRange.endpoints back to listen/broadcast address to match
   pre-1777 behavior, and add TokenRange.rpc_endpoints instead (CASSANDRA-3187)
 * avoid trying to watch cassandra-topology.properties when loaded from jar
   (CASSANDRA-3138)
 * prevent users from creating keyspaces with LocalStrategy replication
   (CASSANDRA-3139)
 * fix CLI `show schema;` to output correct keyspace definition statement
   (CASSANDRA-3129)
 * CustomTThreadPoolServer to log TTransportException at DEBUG level
   (CASSANDRA-3142)
 * allow topology sort to work with non-unique rack names between
   datacenters (CASSANDRA-3152)
 * Improve caching of same-version Messages on digest and repair paths
   (CASSANDRA-3158)
 * Randomize choice of first replica for counter increment (CASSANDRA-2890)
 * Fix using read_repair_chance instead of merge_shard_change (CASSANDRA-3202)
 * Avoid streaming data to nodes that already have it, on move as well as
   decommission (CASSANDRA-3041)
 * Fix divide by zero error in GCInspector (CASSANDRA-3164)
 * allow quoting of the ColumnFamily name in CLI `create column family`
   statement (CASSANDRA-3195)
 * Fix rolling upgrade from 0.7 to 0.8 problem (CASSANDRA-3166)
 * Accomodate missing encryption_options in IncomingTcpConnection.stream
   (CASSANDRA-3212)


0.8.5
 * fix NPE when encryption_options is unspecified (CASSANDRA-3007)
 * include column name in validation failure exceptions (CASSANDRA-2849)
 * make sure truncate clears out the commitlog so replay won't re-
   populate with truncated data (CASSANDRA-2950)
 * fix NPE when debug logging is enabled and dropped CF is present
   in a commitlog segment (CASSANDRA-3021)
 * fix cassandra.bat when CASSANDRA_HOME contains spaces (CASSANDRA-2952)
 * fix to SSTableSimpleUnsortedWriter bufferSize calculation (CASSANDRA-3027)
 * make cleanup and normal compaction able to skip empty rows
   (rows containing nothing but expired tombstones) (CASSANDRA-3039)
 * work around native memory leak in com.sun.management.GarbageCollectorMXBean
   (CASSANDRA-2868)
 * validate that column names in column_metadata are not equal to key_alias
   on create/update of the ColumnFamily and CQL 'ALTER' statement (CASSANDRA-3036)
 * return an InvalidRequestException if an indexed column is assigned
   a value larger than 64KB (CASSANDRA-3057)
 * fix of numeric-only and string column names handling in CLI "drop index"
   (CASSANDRA-3054)
 * prune index scan resultset back to original request for lazy
   resultset expansion case (CASSANDRA-2964)
 * (Hadoop) fail jobs when Cassandra node has failed but TaskTracker
   has not (CASSANDRA-2388)
 * fix dynamic snitch ignoring nodes when read_repair_chance is zero
   (CASSANDRA-2662)
 * avoid retaining references to dropped CFS objects in
   CompactionManager.estimatedCompactions (CASSANDRA-2708)
 * expose rpc timeouts per host in MessagingServiceMBean (CASSANDRA-2941)
 * avoid including cwd in classpath for deb and rpm packages (CASSANDRA-2881)
 * remove gossip state when a new IP takes over a token (CASSANDRA-3071)
 * allow sstable2json to work on index sstable files (CASSANDRA-3059)
 * always hint counters (CASSANDRA-3099)
 * fix log4j initialization in EmbeddedCassandraService (CASSANDRA-2857)
 * remove gossip state when a new IP takes over a token (CASSANDRA-3071)
 * work around native memory leak in com.sun.management.GarbageCollectorMXBean
    (CASSANDRA-2868)
 * fix UnavailableException with writes at CL.EACH_QUORM (CASSANDRA-3084)
 * fix parsing of the Keyspace and ColumnFamily names in numeric
   and string representations in CLI (CASSANDRA-3075)
 * fix corner cases in Range.differenceToFetch (CASSANDRA-3084)
 * fix ip address String representation in the ring cache (CASSANDRA-3044)
 * fix ring cache compatibility when mixing pre-0.8.4 nodes with post-
   in the same cluster (CASSANDRA-3023)
 * make repair report failure when a node participating dies (instead of
   hanging forever) (CASSANDRA-2433)
 * fix handling of the empty byte buffer by ReversedType (CASSANDRA-3111)
 * Add validation that Keyspace names are case-insensitively unique (CASSANDRA-3066)
 * catch invalid key_validation_class before instantiating UpdateColumnFamily (CASSANDRA-3102)
 * make Range and Bounds objects client-safe (CASSANDRA-3108)
 * optionally skip log4j configuration (CASSANDRA-3061)
 * bundle sstableloader with the debian package (CASSANDRA-3113)
 * don't try to build secondary indexes when there is none (CASSANDRA-3123)
 * improve SSTableSimpleUnsortedWriter speed for large rows (CASSANDRA-3122)
 * handle keyspace arguments correctly in nodetool snapshot (CASSANDRA-3038)
 * Fix SSTableImportTest on windows (CASSANDRA-3043)
 * expose compactionThroughputMbPerSec through JMX (CASSANDRA-3117)
 * log keyspace and CF of large rows being compacted


0.8.4
 * change TokenRing.endpoints to be a list of rpc addresses instead of
   listen/broadcast addresses (CASSANDRA-1777)
 * include files-to-be-streamed in StreamInSession.getSources (CASSANDRA-2972)
 * use JAVA env var in cassandra-env.sh (CASSANDRA-2785, 2992)
 * avoid doing read for no-op replicate-on-write at CL=1 (CASSANDRA-2892)
 * refuse counter write for CL.ANY (CASSANDRA-2990)
 * switch back to only logging recent dropped messages (CASSANDRA-3004)
 * always deserialize RowMutation for counters (CASSANDRA-3006)
 * ignore saved replication_factor strategy_option for NTS (CASSANDRA-3011)
 * make sure pre-truncate CL segments are discarded (CASSANDRA-2950)


0.8.3
 * add ability to drop local reads/writes that are going to timeout
   (CASSANDRA-2943)
 * revamp token removal process, keep gossip states for 3 days (CASSANDRA-2496)
 * don't accept extra args for 0-arg nodetool commands (CASSANDRA-2740)
 * log unavailableexception details at debug level (CASSANDRA-2856)
 * expose data_dir though jmx (CASSANDRA-2770)
 * don't include tmp files as sstable when create cfs (CASSANDRA-2929)
 * log Java classpath on startup (CASSANDRA-2895)
 * keep gossipped version in sync with actual on migration coordinator
   (CASSANDRA-2946)
 * use lazy initialization instead of class initialization in NodeId
   (CASSANDRA-2953)
 * check column family validity in nodetool repair (CASSANDRA-2933)
 * speedup bytes to hex conversions dramatically (CASSANDRA-2850)
 * Flush memtables on shutdown when durable writes are disabled
   (CASSANDRA-2958)
 * improved POSIX compatibility of start scripts (CASsANDRA-2965)
 * add counter support to Hadoop InputFormat (CASSANDRA-2981)
 * fix bug where dirty commitlog segments were removed (and avoid keeping
   segments with no post-flush activity permanently dirty) (CASSANDRA-2829)
 * fix throwing exception with batch mutation of counter super columns
   (CASSANDRA-2949)
 * ignore system tables during repair (CASSANDRA-2979)
 * throw exception when NTS is given replication_factor as an option
   (CASSANDRA-2960)
 * fix assertion error during compaction of counter CFs (CASSANDRA-2968)
 * avoid trying to create index names, when no index exists (CASSANDRA-2867)
 * don't sample the system table when choosing a bootstrap token
   (CASSANDRA-2825)
 * gossiper notifies of local state changes (CASSANDRA-2948)
 * add asynchronous and half-sync/half-async (hsha) thrift servers
   (CASSANDRA-1405)
 * fix potential use of free'd native memory in SerializingCache
   (CASSANDRA-2951)
 * prune index scan resultset back to original request for lazy
   resultset expansion case (CASSANDRA-2964)
 * (Hadoop) fail jobs when Cassandra node has failed but TaskTracker
    has not (CASSANDRA-2388)


0.8.2
 * CQL:
   - include only one row per unique key for IN queries (CASSANDRA-2717)
   - respect client timestamp on full row deletions (CASSANDRA-2912)
 * improve thread-safety in StreamOutSession (CASSANDRA-2792)
 * allow deleting a row and updating indexed columns in it in the
   same mutation (CASSANDRA-2773)
 * Expose number of threads blocked on submitting memtable to flush
   in JMX (CASSANDRA-2817)
 * add ability to return "endpoints" to nodetool (CASSANDRA-2776)
 * Add support for multiple (comma-delimited) coordinator addresses
   to ColumnFamilyInputFormat (CASSANDRA-2807)
 * fix potential NPE while scheduling read repair for range slice
   (CASSANDRA-2823)
 * Fix race in SystemTable.getCurrentLocalNodeId (CASSANDRA-2824)
 * Correctly set default for replicate_on_write (CASSANDRA-2835)
 * improve nodetool compactionstats formatting (CASSANDRA-2844)
 * fix index-building status display (CASSANDRA-2853)
 * fix CLI perpetuating obsolete KsDef.replication_factor (CASSANDRA-2846)
 * improve cli treatment of multiline comments (CASSANDRA-2852)
 * handle row tombstones correctly in EchoedRow (CASSANDRA-2786)
 * add MessagingService.get[Recently]DroppedMessages and
   StorageService.getExceptionCount (CASSANDRA-2804)
 * fix possibility of spurious UnavailableException for LOCAL_QUORUM
   reads with dynamic snitch + read repair disabled (CASSANDRA-2870)
 * add ant-optional as dependence for the debian package (CASSANDRA-2164)
 * add option to specify limit for get_slice in the CLI (CASSANDRA-2646)
 * decrease HH page size (CASSANDRA-2832)
 * reset cli keyspace after dropping the current one (CASSANDRA-2763)
 * add KeyRange option to Hadoop inputformat (CASSANDRA-1125)
 * fix protocol versioning (CASSANDRA-2818, 2860)
 * support spaces in path to log4j configuration (CASSANDRA-2383)
 * avoid including inferred types in CF update (CASSANDRA-2809)
 * fix JMX bulkload call (CASSANDRA-2908)
 * fix updating KS with durable_writes=false (CASSANDRA-2907)
 * add simplified facade to SSTableWriter for bulk loading use
   (CASSANDRA-2911)
 * fix re-using index CF sstable names after drop/recreate (CASSANDRA-2872)
 * prepend CF to default index names (CASSANDRA-2903)
 * fix hint replay (CASSANDRA-2928)
 * Properly synchronize repair's merkle tree computation (CASSANDRA-2816)


0.8.1
 * CQL:
   - support for insert, delete in BATCH (CASSANDRA-2537)
   - support for IN to SELECT, UPDATE (CASSANDRA-2553)
   - timestamp support for INSERT, UPDATE, and BATCH (CASSANDRA-2555)
   - TTL support (CASSANDRA-2476)
   - counter support (CASSANDRA-2473)
   - ALTER COLUMNFAMILY (CASSANDRA-1709)
   - DROP INDEX (CASSANDRA-2617)
   - add SCHEMA/TABLE as aliases for KS/CF (CASSANDRA-2743)
   - server handles wait-for-schema-agreement (CASSANDRA-2756)
   - key alias support (CASSANDRA-2480)
 * add support for comparator parameters and a generic ReverseType
   (CASSANDRA-2355)
 * add CompositeType and DynamicCompositeType (CASSANDRA-2231)
 * optimize batches containing multiple updates to the same row
   (CASSANDRA-2583)
 * adjust hinted handoff page size to avoid OOM with large columns
   (CASSANDRA-2652)
 * mark BRAF buffer invalid post-flush so we don't re-flush partial
   buffers again, especially on CL writes (CASSANDRA-2660)
 * add DROP INDEX support to CLI (CASSANDRA-2616)
 * don't perform HH to client-mode [storageproxy] nodes (CASSANDRA-2668)
 * Improve forceDeserialize/getCompactedRow encapsulation (CASSANDRA-2659)
 * Don't write CounterUpdateColumn to disk in tests (CASSANDRA-2650)
 * Add sstable bulk loading utility (CASSANDRA-1278)
 * avoid replaying hints to dropped columnfamilies (CASSANDRA-2685)
 * add placeholders for missing rows in range query pseudo-RR (CASSANDRA-2680)
 * remove no-op HHOM.renameHints (CASSANDRA-2693)
 * clone super columns to avoid modifying them during flush (CASSANDRA-2675)
 * allow writes to bypass the commitlog for certain keyspaces (CASSANDRA-2683)
 * avoid NPE when bypassing commitlog during memtable flush (CASSANDRA-2781)
 * Added support for making bootstrap retry if nodes flap (CASSANDRA-2644)
 * Added statusthrift to nodetool to report if thrift server is running (CASSANDRA-2722)
 * Fixed rows being cached if they do not exist (CASSANDRA-2723)
 * Support passing tableName and cfName to RowCacheProviders (CASSANDRA-2702)
 * close scrub file handles (CASSANDRA-2669)
 * throttle migration replay (CASSANDRA-2714)
 * optimize column serializer creation (CASSANDRA-2716)
 * Added support for making bootstrap retry if nodes flap (CASSANDRA-2644)
 * Added statusthrift to nodetool to report if thrift server is running
   (CASSANDRA-2722)
 * Fixed rows being cached if they do not exist (CASSANDRA-2723)
 * fix truncate/compaction race (CASSANDRA-2673)
 * workaround large resultsets causing large allocation retention
   by nio sockets (CASSANDRA-2654)
 * fix nodetool ring use with Ec2Snitch (CASSANDRA-2733)
 * fix removing columns and subcolumns that are supressed by a row or
   supercolumn tombstone during replica resolution (CASSANDRA-2590)
 * support sstable2json against snapshot sstables (CASSANDRA-2386)
 * remove active-pull schema requests (CASSANDRA-2715)
 * avoid marking entire list of sstables as actively being compacted
   in multithreaded compaction (CASSANDRA-2765)
 * seek back after deserializing a row to update cache with (CASSANDRA-2752)
 * avoid skipping rows in scrub for counter column family (CASSANDRA-2759)
 * fix ConcurrentModificationException in repair when dealing with 0.7 node
   (CASSANDRA-2767)
 * use threadsafe collections for StreamInSession (CASSANDRA-2766)
 * avoid infinite loop when creating merkle tree (CASSANDRA-2758)
 * avoids unmarking compacting sstable prematurely in cleanup (CASSANDRA-2769)
 * fix NPE when the commit log is bypassed (CASSANDRA-2718)
 * don't throw an exception in SS.isRPCServerRunning (CASSANDRA-2721)
 * make stress.jar executable (CASSANDRA-2744)
 * add daemon mode to java stress (CASSANDRA-2267)
 * expose the DC and rack of a node through JMX and nodetool ring (CASSANDRA-2531)
 * fix cache mbean getSize (CASSANDRA-2781)
 * Add Date, Float, Double, and Boolean types (CASSANDRA-2530)
 * Add startup flag to renew counter node id (CASSANDRA-2788)
 * add jamm agent to cassandra.bat (CASSANDRA-2787)
 * fix repair hanging if a neighbor has nothing to send (CASSANDRA-2797)
 * purge tombstone even if row is in only one sstable (CASSANDRA-2801)
 * Fix wrong purge of deleted cf during compaction (CASSANDRA-2786)
 * fix race that could result in Hadoop writer failing to throw an
   exception encountered after close() (CASSANDRA-2755)
 * fix scan wrongly throwing assertion error (CASSANDRA-2653)
 * Always use even distribution for merkle tree with RandomPartitionner
   (CASSANDRA-2841)
 * fix describeOwnership for OPP (CASSANDRA-2800)
 * ensure that string tokens do not contain commas (CASSANDRA-2762)


0.8.0-final
 * fix CQL grammar warning and cqlsh regression from CASSANDRA-2622
 * add ant generate-cql-html target (CASSANDRA-2526)
 * update CQL consistency levels (CASSANDRA-2566)
 * debian packaging fixes (CASSANDRA-2481, 2647)
 * fix UUIDType, IntegerType for direct buffers (CASSANDRA-2682, 2684)
 * switch to native Thrift for Hadoop map/reduce (CASSANDRA-2667)
 * fix StackOverflowError when building from eclipse (CASSANDRA-2687)
 * only provide replication_factor to strategy_options "help" for
   SimpleStrategy, OldNetworkTopologyStrategy (CASSANDRA-2678, 2713)
 * fix exception adding validators to non-string columns (CASSANDRA-2696)
 * avoid instantiating DatabaseDescriptor in JDBC (CASSANDRA-2694)
 * fix potential stack overflow during compaction (CASSANDRA-2626)
 * clone super columns to avoid modifying them during flush (CASSANDRA-2675)
 * reset underlying iterator in EchoedRow constructor (CASSANDRA-2653)


0.8.0-rc1
 * faster flushes and compaction from fixing excessively pessimistic
   rebuffering in BRAF (CASSANDRA-2581)
 * fix returning null column values in the python cql driver (CASSANDRA-2593)
 * fix merkle tree splitting exiting early (CASSANDRA-2605)
 * snapshot_before_compaction directory name fix (CASSANDRA-2598)
 * Disable compaction throttling during bootstrap (CASSANDRA-2612)
 * fix CQL treatment of > and < operators in range slices (CASSANDRA-2592)
 * fix potential double-application of counter updates on commitlog replay
   by moving replay position from header to sstable metadata (CASSANDRA-2419)
 * JDBC CQL driver exposes getColumn for access to timestamp
 * JDBC ResultSetMetadata properties added to AbstractType
 * r/m clustertool (CASSANDRA-2607)
 * add support for presenting row key as a column in CQL result sets
   (CASSANDRA-2622)
 * Don't allow {LOCAL|EACH}_QUORUM unless strategy is NTS (CASSANDRA-2627)
 * validate keyspace strategy_options during CQL create (CASSANDRA-2624)
 * fix empty Result with secondary index when limit=1 (CASSANDRA-2628)
 * Fix regression where bootstrapping a node with no schema fails
   (CASSANDRA-2625)
 * Allow removing LocationInfo sstables (CASSANDRA-2632)
 * avoid attempting to replay mutations from dropped keyspaces (CASSANDRA-2631)
 * avoid using cached position of a key when GT is requested (CASSANDRA-2633)
 * fix counting bloom filter true positives (CASSANDRA-2637)
 * initialize local ep state prior to gossip startup if needed (CASSANDRA-2638)
 * fix counter increment lost after restart (CASSANDRA-2642)
 * add quote-escaping via backslash to CLI (CASSANDRA-2623)
 * fix pig example script (CASSANDRA-2487)
 * fix dynamic snitch race in adding latencies (CASSANDRA-2618)
 * Start/stop cassandra after more important services such as mdadm in
   debian packaging (CASSANDRA-2481)


0.8.0-beta2
 * fix NPE compacting index CFs (CASSANDRA-2528)
 * Remove checking all column families on startup for compaction candidates
   (CASSANDRA-2444)
 * validate CQL create keyspace options (CASSANDRA-2525)
 * fix nodetool setcompactionthroughput (CASSANDRA-2550)
 * move	gossip heartbeat back to its own thread (CASSANDRA-2554)
 * validate cql TRUNCATE columnfamily before truncating (CASSANDRA-2570)
 * fix batch_mutate for mixed standard-counter mutations (CASSANDRA-2457)
 * disallow making schema changes to system keyspace (CASSANDRA-2563)
 * fix sending mutation messages multiple times (CASSANDRA-2557)
 * fix incorrect use of NBHM.size in ReadCallback that could cause
   reads to time out even when responses were received (CASSANDRA-2552)
 * trigger read repair correctly for LOCAL_QUORUM reads (CASSANDRA-2556)
 * Allow configuring the number of compaction thread (CASSANDRA-2558)
 * forceUserDefinedCompaction will attempt to compact what it is given
   even if the pessimistic estimate is that there is not enough disk space;
   automatic compactions will only compact 2 or more sstables (CASSANDRA-2575)
 * refuse to apply migrations with older timestamps than the current
   schema (CASSANDRA-2536)
 * remove unframed Thrift transport option
 * include indexes in snapshots (CASSANDRA-2596)
 * improve ignoring of obsolete mutations in index maintenance (CASSANDRA-2401)
 * recognize attempt to drop just the index while leaving the column
   definition alone (CASSANDRA-2619)


0.8.0-beta1
 * remove Avro RPC support (CASSANDRA-926)
 * support for columns that act as incr/decr counters
   (CASSANDRA-1072, 1937, 1944, 1936, 2101, 2093, 2288, 2105, 2384, 2236, 2342,
   2454)
 * CQL (CASSANDRA-1703, 1704, 1705, 1706, 1707, 1708, 1710, 1711, 1940,
   2124, 2302, 2277, 2493)
 * avoid double RowMutation serialization on write path (CASSANDRA-1800)
 * make NetworkTopologyStrategy the default (CASSANDRA-1960)
 * configurable internode encryption (CASSANDRA-1567, 2152)
 * human readable column names in sstable2json output (CASSANDRA-1933)
 * change default JMX port to 7199 (CASSANDRA-2027)
 * backwards compatible internal messaging (CASSANDRA-1015)
 * atomic switch of memtables and sstables (CASSANDRA-2284)
 * add pluggable SeedProvider (CASSANDRA-1669)
 * Fix clustertool to not throw exception when calling get_endpoints (CASSANDRA-2437)
 * upgrade to thrift 0.6 (CASSANDRA-2412)
 * repair works on a token range instead of full ring (CASSANDRA-2324)
 * purge tombstones from row cache (CASSANDRA-2305)
 * push replication_factor into strategy_options (CASSANDRA-1263)
 * give snapshots the same name on each node (CASSANDRA-1791)
 * remove "nodetool loadbalance" (CASSANDRA-2448)
 * multithreaded compaction (CASSANDRA-2191)
 * compaction throttling (CASSANDRA-2156)
 * add key type information and alias (CASSANDRA-2311, 2396)
 * cli no longer divides read_repair_chance by 100 (CASSANDRA-2458)
 * made CompactionInfo.getTaskType return an enum (CASSANDRA-2482)
 * add a server-wide cap on measured memtable memory usage and aggressively
   flush to keep under that threshold (CASSANDRA-2006)
 * add unified UUIDType (CASSANDRA-2233)
 * add off-heap row cache support (CASSANDRA-1969)


0.7.5
 * improvements/fixes to PIG driver (CASSANDRA-1618, CASSANDRA-2387,
   CASSANDRA-2465, CASSANDRA-2484)
 * validate index names (CASSANDRA-1761)
 * reduce contention on Table.flusherLock (CASSANDRA-1954)
 * try harder to detect failures during streaming, cleaning up temporary
   files more reliably (CASSANDRA-2088)
 * shut down server for OOM on a Thrift thread (CASSANDRA-2269)
 * fix tombstone handling in repair and sstable2json (CASSANDRA-2279)
 * preserve version when streaming data from old sstables (CASSANDRA-2283)
 * don't start repair if a neighboring node is marked as dead (CASSANDRA-2290)
 * purge tombstones from row cache (CASSANDRA-2305)
 * Avoid seeking when sstable2json exports the entire file (CASSANDRA-2318)
 * clear Built flag in system table when dropping an index (CASSANDRA-2320)
 * don't allow arbitrary argument for stress.java (CASSANDRA-2323)
 * validate values for index predicates in get_indexed_slice (CASSANDRA-2328)
 * queue secondary indexes for flush before the parent (CASSANDRA-2330)
 * allow job configuration to set the CL used in Hadoop jobs (CASSANDRA-2331)
 * add memtable_flush_queue_size defaulting to 4 (CASSANDRA-2333)
 * Allow overriding of initial_token, storage_port and rpc_port from system
   properties (CASSANDRA-2343)
 * fix comparator used for non-indexed secondary expressions in index scan
   (CASSANDRA-2347)
 * ensure size calculation and write phase of large-row compaction use
   the same threshold for TTL expiration (CASSANDRA-2349)
 * fix race when iterating CFs during add/drop (CASSANDRA-2350)
 * add ConsistencyLevel command to CLI (CASSANDRA-2354)
 * allow negative numbers in the cli (CASSANDRA-2358)
 * hard code serialVersionUID for tokens class (CASSANDRA-2361)
 * fix potential infinite loop in ByteBufferUtil.inputStream (CASSANDRA-2365)
 * fix encoding bugs in HintedHandoffManager, SystemTable when default
   charset is not UTF8 (CASSANDRA-2367)
 * avoids having removed node reappearing in Gossip (CASSANDRA-2371)
 * fix incorrect truncation of long to int when reading columns via block
   index (CASSANDRA-2376)
 * fix NPE during stream session (CASSANDRA-2377)
 * fix race condition that could leave orphaned data files when dropping CF or
   KS (CASSANDRA-2381)
 * fsync statistics component on write (CASSANDRA-2382)
 * fix duplicate results from CFS.scan (CASSANDRA-2406)
 * add IntegerType to CLI help (CASSANDRA-2414)
 * avoid caching token-only decoratedkeys (CASSANDRA-2416)
 * convert mmap assertion to if/throw so scrub can catch it (CASSANDRA-2417)
 * don't overwrite gc log (CASSANDR-2418)
 * invalidate row cache for streamed row to avoid inconsitencies
   (CASSANDRA-2420)
 * avoid copies in range/index scans (CASSANDRA-2425)
 * make sure we don't wipe data during cleanup if the node has not join
   the ring (CASSANDRA-2428)
 * Try harder to close files after compaction (CASSANDRA-2431)
 * re-set bootstrapped flag after move finishes (CASSANDRA-2435)
 * display validation_class in CLI 'describe keyspace' (CASSANDRA-2442)
 * make cleanup compactions cleanup the row cache (CASSANDRA-2451)
 * add column fields validation to scrub (CASSANDRA-2460)
 * use 64KB flush buffer instead of in_memory_compaction_limit (CASSANDRA-2463)
 * fix backslash substitutions in CLI (CASSANDRA-2492)
 * disable cache saving for system CFS (CASSANDRA-2502)
 * fixes for verifying destination availability under hinted conditions
   so UE can be thrown intead of timing out (CASSANDRA-2514)
 * fix update of validation class in column metadata (CASSANDRA-2512)
 * support LOCAL_QUORUM, EACH_QUORUM CLs outside of NTS (CASSANDRA-2516)
 * preserve version when streaming data from old sstables (CASSANDRA-2283)
 * fix backslash substitutions in CLI (CASSANDRA-2492)
 * count a row deletion as one operation towards memtable threshold
   (CASSANDRA-2519)
 * support LOCAL_QUORUM, EACH_QUORUM CLs outside of NTS (CASSANDRA-2516)


0.7.4
 * add nodetool join command (CASSANDRA-2160)
 * fix secondary indexes on pre-existing or streamed data (CASSANDRA-2244)
 * initialize endpoint in gossiper earlier (CASSANDRA-2228)
 * add ability to write to Cassandra from Pig (CASSANDRA-1828)
 * add rpc_[min|max]_threads (CASSANDRA-2176)
 * add CL.TWO, CL.THREE (CASSANDRA-2013)
 * avoid exporting an un-requested row in sstable2json, when exporting
   a key that does not exist (CASSANDRA-2168)
 * add incremental_backups option (CASSANDRA-1872)
 * add configurable row limit to Pig loadfunc (CASSANDRA-2276)
 * validate column values in batches as well as single-Column inserts
   (CASSANDRA-2259)
 * move sample schema from cassandra.yaml to schema-sample.txt,
   a cli scripts (CASSANDRA-2007)
 * avoid writing empty rows when scrubbing tombstoned rows (CASSANDRA-2296)
 * fix assertion error in range and index scans for CL < ALL
   (CASSANDRA-2282)
 * fix commitlog replay when flush position refers to data that didn't
   get synced before server died (CASSANDRA-2285)
 * fix fd leak in sstable2json with non-mmap'd i/o (CASSANDRA-2304)
 * reduce memory use during streaming of multiple sstables (CASSANDRA-2301)
 * purge tombstoned rows from cache after GCGraceSeconds (CASSANDRA-2305)
 * allow zero replicas in a NTS datacenter (CASSANDRA-1924)
 * make range queries respect snitch for local replicas (CASSANDRA-2286)
 * fix HH delivery when column index is larger than 2GB (CASSANDRA-2297)
 * make 2ary indexes use parent CF flush thresholds during initial build
   (CASSANDRA-2294)
 * update memtable_throughput to be a long (CASSANDRA-2158)


0.7.3
 * Keep endpoint state until aVeryLongTime (CASSANDRA-2115)
 * lower-latency read repair (CASSANDRA-2069)
 * add hinted_handoff_throttle_delay_in_ms option (CASSANDRA-2161)
 * fixes for cache save/load (CASSANDRA-2172, -2174)
 * Handle whole-row deletions in CFOutputFormat (CASSANDRA-2014)
 * Make memtable_flush_writers flush in parallel (CASSANDRA-2178)
 * Add compaction_preheat_key_cache option (CASSANDRA-2175)
 * refactor stress.py to have only one copy of the format string
   used for creating row keys (CASSANDRA-2108)
 * validate index names for \w+ (CASSANDRA-2196)
 * Fix Cassandra cli to respect timeout if schema does not settle
   (CASSANDRA-2187)
 * fix for compaction and cleanup writing old-format data into new-version
   sstable (CASSANDRA-2211, -2216)
 * add nodetool scrub (CASSANDRA-2217, -2240)
 * fix sstable2json large-row pagination (CASSANDRA-2188)
 * fix EOFing on requests for the last bytes in a file (CASSANDRA-2213)
 * fix BufferedRandomAccessFile bugs (CASSANDRA-2218, -2241)
 * check for memtable flush_after_mins exceeded every 10s (CASSANDRA-2183)
 * fix cache saving on Windows (CASSANDRA-2207)
 * add validateSchemaAgreement call + synchronization to schema
   modification operations (CASSANDRA-2222)
 * fix for reversed slice queries on large rows (CASSANDRA-2212)
 * fat clients were writing local data (CASSANDRA-2223)
 * set DEFAULT_MEMTABLE_LIFETIME_IN_MINS to 24h
 * improve detection and cleanup of partially-written sstables
   (CASSANDRA-2206)
 * fix supercolumn de/serialization when subcolumn comparator is different
   from supercolumn's (CASSANDRA-2104)
 * fix starting up on Windows when CASSANDRA_HOME contains whitespace
   (CASSANDRA-2237)
 * add [get|set][row|key]cacheSavePeriod to JMX (CASSANDRA-2100)
 * fix Hadoop ColumnFamilyOutputFormat dropping of mutations
   when batch fills up (CASSANDRA-2255)
 * move file deletions off of scheduledtasks executor (CASSANDRA-2253)


0.7.2
 * copy DecoratedKey.key when inserting into caches to avoid retaining
   a reference to the underlying buffer (CASSANDRA-2102)
 * format subcolumn names with subcomparator (CASSANDRA-2136)
 * fix column bloom filter deserialization (CASSANDRA-2165)


0.7.1
 * refactor MessageDigest creation code. (CASSANDRA-2107)
 * buffer network stack to avoid inefficient small TCP messages while avoiding
   the nagle/delayed ack problem (CASSANDRA-1896)
 * check log4j configuration for changes every 10s (CASSANDRA-1525, 1907)
 * more-efficient cross-DC replication (CASSANDRA-1530, -2051, -2138)
 * avoid polluting page cache with commitlog or sstable writes
   and seq scan operations (CASSANDRA-1470)
 * add RMI authentication options to nodetool (CASSANDRA-1921)
 * make snitches configurable at runtime (CASSANDRA-1374)
 * retry hadoop split requests on connection failure (CASSANDRA-1927)
 * implement describeOwnership for BOP, COPP (CASSANDRA-1928)
 * make read repair behave as expected for ConsistencyLevel > ONE
   (CASSANDRA-982, 2038)
 * distributed test harness (CASSANDRA-1859, 1964)
 * reduce flush lock contention (CASSANDRA-1930)
 * optimize supercolumn deserialization (CASSANDRA-1891)
 * fix CFMetaData.apply to only compare objects of the same class
   (CASSANDRA-1962)
 * allow specifying specific SSTables to compact from JMX (CASSANDRA-1963)
 * fix race condition in MessagingService.targets (CASSANDRA-1959, 2094, 2081)
 * refuse to open sstables from a future version (CASSANDRA-1935)
 * zero-copy reads (CASSANDRA-1714)
 * fix copy bounds for word Text in wordcount demo (CASSANDRA-1993)
 * fixes for contrib/javautils (CASSANDRA-1979)
 * check more frequently for memtable expiration (CASSANDRA-2000)
 * fix writing SSTable column count statistics (CASSANDRA-1976)
 * fix streaming of multiple CFs during bootstrap (CASSANDRA-1992)
 * explicitly set JVM GC new generation size with -Xmn (CASSANDRA-1968)
 * add short options for CLI flags (CASSANDRA-1565)
 * make keyspace argument to "describe keyspace" in CLI optional
   when authenticated to keyspace already (CASSANDRA-2029)
 * added option to specify -Dcassandra.join_ring=false on startup
   to allow "warm spare" nodes or performing JMX maintenance before
   joining the ring (CASSANDRA-526)
 * log migrations at INFO (CASSANDRA-2028)
 * add CLI verbose option in file mode (CASSANDRA-2030)
 * add single-line "--" comments to CLI (CASSANDRA-2032)
 * message serialization tests (CASSANDRA-1923)
 * switch from ivy to maven-ant-tasks (CASSANDRA-2017)
 * CLI attempts to block for new schema to propagate (CASSANDRA-2044)
 * fix potential overflow in nodetool cfstats (CASSANDRA-2057)
 * add JVM shutdownhook to sync commitlog (CASSANDRA-1919)
 * allow nodes to be up without being part of  normal traffic (CASSANDRA-1951)
 * fix CLI "show keyspaces" with null options on NTS (CASSANDRA-2049)
 * fix possible ByteBuffer race conditions (CASSANDRA-2066)
 * reduce garbage generated by MessagingService to prevent load spikes
   (CASSANDRA-2058)
 * fix math in RandomPartitioner.describeOwnership (CASSANDRA-2071)
 * fix deletion of sstable non-data components (CASSANDRA-2059)
 * avoid blocking gossip while deleting handoff hints (CASSANDRA-2073)
 * ignore messages from newer versions, keep track of nodes in gossip
   regardless of version (CASSANDRA-1970)
 * cache writing moved to CompactionManager to reduce i/o contention and
   updated to use non-cache-polluting writes (CASSANDRA-2053)
 * page through large rows when exporting to JSON (CASSANDRA-2041)
 * add flush_largest_memtables_at and reduce_cache_sizes_at options
   (CASSANDRA-2142)
 * add cli 'describe cluster' command (CASSANDRA-2127)
 * add cli support for setting username/password at 'connect' command
   (CASSANDRA-2111)
 * add -D option to Stress.java to allow reading hosts from a file
   (CASSANDRA-2149)
 * bound hints CF throughput between 32M and 256M (CASSANDRA-2148)
 * continue starting when invalid saved cache entries are encountered
   (CASSANDRA-2076)
 * add max_hint_window_in_ms option (CASSANDRA-1459)


0.7.0-final
 * fix offsets to ByteBuffer.get (CASSANDRA-1939)


0.7.0-rc4
 * fix cli crash after backgrounding (CASSANDRA-1875)
 * count timeouts in storageproxy latencies, and include latency
   histograms in StorageProxyMBean (CASSANDRA-1893)
 * fix CLI get recognition of supercolumns (CASSANDRA-1899)
 * enable keepalive on intra-cluster sockets (CASSANDRA-1766)
 * count timeouts towards dynamicsnitch latencies (CASSANDRA-1905)
 * Expose index-building status in JMX + cli schema description
   (CASSANDRA-1871)
 * allow [LOCAL|EACH]_QUORUM to be used with non-NetworkTopology
   replication Strategies
 * increased amount of index locks for faster commitlog replay
 * collect secondary index tombstones immediately (CASSANDRA-1914)
 * revert commitlog changes from #1780 (CASSANDRA-1917)
 * change RandomPartitioner min token to -1 to avoid collision w/
   tokens on actual nodes (CASSANDRA-1901)
 * examine the right nibble when validating TimeUUID (CASSANDRA-1910)
 * include secondary indexes in cleanup (CASSANDRA-1916)
 * CFS.scrubDataDirectories should also cleanup invalid secondary indexes
   (CASSANDRA-1904)
 * ability to disable/enable gossip on nodes to force them down
   (CASSANDRA-1108)


0.7.0-rc3
 * expose getNaturalEndpoints in StorageServiceMBean taking byte[]
   key; RMI cannot serialize ByteBuffer (CASSANDRA-1833)
 * infer org.apache.cassandra.locator for replication strategy classes
   when not otherwise specified
 * validation that generates less garbage (CASSANDRA-1814)
 * add TTL support to CLI (CASSANDRA-1838)
 * cli defaults to bytestype for subcomparator when creating
   column families (CASSANDRA-1835)
 * unregister index MBeans when index is dropped (CASSANDRA-1843)
 * make ByteBufferUtil.clone thread-safe (CASSANDRA-1847)
 * change exception for read requests during bootstrap from
   InvalidRequest to Unavailable (CASSANDRA-1862)
 * respect row-level tombstones post-flush in range scans
   (CASSANDRA-1837)
 * ReadResponseResolver check digests against each other (CASSANDRA-1830)
 * return InvalidRequest when remove of subcolumn without supercolumn
   is requested (CASSANDRA-1866)
 * flush before repair (CASSANDRA-1748)
 * SSTableExport validates key order (CASSANDRA-1884)
 * large row support for SSTableExport (CASSANDRA-1867)
 * Re-cache hot keys post-compaction without hitting disk (CASSANDRA-1878)
 * manage read repair in coordinator instead of data source, to
   provide latency information to dynamic snitch (CASSANDRA-1873)


0.7.0-rc2
 * fix live-column-count of slice ranges including tombstoned supercolumn
   with live subcolumn (CASSANDRA-1591)
 * rename o.a.c.internal.AntientropyStage -> AntiEntropyStage,
   o.a.c.request.Request_responseStage -> RequestResponseStage,
   o.a.c.internal.Internal_responseStage -> InternalResponseStage
 * add AbstractType.fromString (CASSANDRA-1767)
 * require index_type to be present when specifying index_name
   on ColumnDef (CASSANDRA-1759)
 * fix add/remove index bugs in CFMetadata (CASSANDRA-1768)
 * rebuild Strategy during system_update_keyspace (CASSANDRA-1762)
 * cli updates prompt to ... in continuation lines (CASSANDRA-1770)
 * support multiple Mutations per key in hadoop ColumnFamilyOutputFormat
   (CASSANDRA-1774)
 * improvements to Debian init script (CASSANDRA-1772)
 * use local classloader to check for version.properties (CASSANDRA-1778)
 * Validate that column names in column_metadata are valid for the
   defined comparator, and decode properly in cli (CASSANDRA-1773)
 * use cross-platform newlines in cli (CASSANDRA-1786)
 * add ExpiringColumn support to sstable import/export (CASSANDRA-1754)
 * add flush for each append to periodic commitlog mode; added
   periodic_without_flush option to disable this (CASSANDRA-1780)
 * close file handle used for post-flush truncate (CASSANDRA-1790)
 * various code cleanup (CASSANDRA-1793, -1794, -1795)
 * fix range queries against wrapped range (CASSANDRA-1781)
 * fix consistencylevel calculations for NetworkTopologyStrategy
   (CASSANDRA-1804)
 * cli support index type enum names (CASSANDRA-1810)
 * improved validation of column_metadata (CASSANDRA-1813)
 * reads at ConsistencyLevel > 1 throw UnavailableException
   immediately if insufficient live nodes exist (CASSANDRA-1803)
 * copy bytebuffers for local writes to avoid retaining the entire
   Thrift frame (CASSANDRA-1801)
 * fix NPE adding index to column w/o prior metadata (CASSANDRA-1764)
 * reduce fat client timeout (CASSANDRA-1730)
 * fix botched merge of CASSANDRA-1316


0.7.0-rc1
 * fix compaction and flush races with schema updates (CASSANDRA-1715)
 * add clustertool, config-converter, sstablekeys, and schematool
   Windows .bat files (CASSANDRA-1723)
 * reject range queries received during bootstrap (CASSANDRA-1739)
 * fix wrapping-range queries on non-minimum token (CASSANDRA-1700)
 * add nodetool cfhistogram (CASSANDRA-1698)
 * limit repaired ranges to what the nodes have in common (CASSANDRA-1674)
 * index scan treats missing columns as not matching secondary
   expressions (CASSANDRA-1745)
 * Fix misuse of DataOutputBuffer.getData in AntiEntropyService
   (CASSANDRA-1729)
 * detect and warn when obsolete version of JNA is present (CASSANDRA-1760)
 * reduce fat client timeout (CASSANDRA-1730)
 * cleanup smallest CFs first to increase free temp space for larger ones
   (CASSANDRA-1811)
 * Update windows .bat files to work outside of main Cassandra
   directory (CASSANDRA-1713)
 * fix read repair regression from 0.6.7 (CASSANDRA-1727)
 * more-efficient read repair (CASSANDRA-1719)
 * fix hinted handoff replay (CASSANDRA-1656)
 * log type of dropped messages (CASSANDRA-1677)
 * upgrade to SLF4J 1.6.1
 * fix ByteBuffer bug in ExpiringColumn.updateDigest (CASSANDRA-1679)
 * fix IntegerType.getString (CASSANDRA-1681)
 * make -Djava.net.preferIPv4Stack=true the default (CASSANDRA-628)
 * add INTERNAL_RESPONSE verb to differentiate from responses related
   to client requests (CASSANDRA-1685)
 * log tpstats when dropping messages (CASSANDRA-1660)
 * include unreachable nodes in describeSchemaVersions (CASSANDRA-1678)
 * Avoid dropping messages off the client request path (CASSANDRA-1676)
 * fix jna errno reporting (CASSANDRA-1694)
 * add friendlier error for UnknownHostException on startup (CASSANDRA-1697)
 * include jna dependency in RPM package (CASSANDRA-1690)
 * add --skip-keys option to stress.py (CASSANDRA-1696)
 * improve cli handling of non-string keys and column names
   (CASSANDRA-1701, -1693)
 * r/m extra subcomparator line in cli keyspaces output (CASSANDRA-1712)
 * add read repair chance to cli "show keyspaces"
 * upgrade to ConcurrentLinkedHashMap 1.1 (CASSANDRA-975)
 * fix index scan routing (CASSANDRA-1722)
 * fix tombstoning of supercolumns in range queries (CASSANDRA-1734)
 * clear endpoint cache after updating keyspace metadata (CASSANDRA-1741)
 * fix wrapping-range queries on non-minimum token (CASSANDRA-1700)
 * truncate includes secondary indexes (CASSANDRA-1747)
 * retain reference to PendingFile sstables (CASSANDRA-1749)
 * fix sstableimport regression (CASSANDRA-1753)
 * fix for bootstrap when no non-system tables are defined (CASSANDRA-1732)
 * handle replica unavailability in index scan (CASSANDRA-1755)
 * fix service initialization order deadlock (CASSANDRA-1756)
 * multi-line cli commands (CASSANDRA-1742)
 * fix race between snapshot and compaction (CASSANDRA-1736)
 * add listEndpointsPendingHints, deleteHintsForEndpoint JMX methods
   (CASSANDRA-1551)


0.7.0-beta3
 * add strategy options to describe_keyspace output (CASSANDRA-1560)
 * log warning when using randomly generated token (CASSANDRA-1552)
 * re-organize JMX into .db, .net, .internal, .request (CASSANDRA-1217)
 * allow nodes to change IPs between restarts (CASSANDRA-1518)
 * remember ring state between restarts by default (CASSANDRA-1518)
 * flush index built flag so we can read it before log replay (CASSANDRA-1541)
 * lock row cache updates to prevent race condition (CASSANDRA-1293)
 * remove assertion causing rare (and harmless) error messages in
   commitlog (CASSANDRA-1330)
 * fix moving nodes with no keyspaces defined (CASSANDRA-1574)
 * fix unbootstrap when no data is present in a transfer range (CASSANDRA-1573)
 * take advantage of AVRO-495 to simplify our avro IDL (CASSANDRA-1436)
 * extend authorization hierarchy to column family (CASSANDRA-1554)
 * deletion support in secondary indexes (CASSANDRA-1571)
 * meaningful error message for invalid replication strategy class
   (CASSANDRA-1566)
 * allow keyspace creation with RF > N (CASSANDRA-1428)
 * improve cli error handling (CASSANDRA-1580)
 * add cache save/load ability (CASSANDRA-1417, 1606, 1647)
 * add StorageService.getDrainProgress (CASSANDRA-1588)
 * Disallow bootstrap to an in-use token (CASSANDRA-1561)
 * Allow dynamic secondary index creation and destruction (CASSANDRA-1532)
 * log auto-guessed memtable thresholds (CASSANDRA-1595)
 * add ColumnDef support to cli (CASSANDRA-1583)
 * reduce index sample time by 75% (CASSANDRA-1572)
 * add cli support for column, strategy metadata (CASSANDRA-1578, 1612)
 * add cli support for schema modification (CASSANDRA-1584)
 * delete temp files on failed compactions (CASSANDRA-1596)
 * avoid blocking for dead nodes during removetoken (CASSANDRA-1605)
 * remove ConsistencyLevel.ZERO (CASSANDRA-1607)
 * expose in-progress compaction type in jmx (CASSANDRA-1586)
 * removed IClock & related classes from internals (CASSANDRA-1502)
 * fix removing tokens from SystemTable on decommission and removetoken
   (CASSANDRA-1609)
 * include CF metadata in cli 'show keyspaces' (CASSANDRA-1613)
 * switch from Properties to HashMap in PropertyFileSnitch to
   avoid synchronization bottleneck (CASSANDRA-1481)
 * PropertyFileSnitch configuration file renamed to
   cassandra-topology.properties
 * add cli support for get_range_slices (CASSANDRA-1088, CASSANDRA-1619)
 * Make memtable flush thresholds per-CF instead of global
   (CASSANDRA-1007, 1637)
 * add cli support for binary data without CfDef hints (CASSANDRA-1603)
 * fix building SSTable statistics post-stream (CASSANDRA-1620)
 * fix potential infinite loop in 2ary index queries (CASSANDRA-1623)
 * allow creating NTS keyspaces with no replicas configured (CASSANDRA-1626)
 * add jmx histogram of sstables accessed per read (CASSANDRA-1624)
 * remove system_rename_column_family and system_rename_keyspace from the
   client API until races can be fixed (CASSANDRA-1630, CASSANDRA-1585)
 * add cli sanity tests (CASSANDRA-1582)
 * update GC settings in cassandra.bat (CASSANDRA-1636)
 * cli support for index queries (CASSANDRA-1635)
 * cli support for updating schema memtable settings (CASSANDRA-1634)
 * cli --file option (CASSANDRA-1616)
 * reduce automatically chosen memtable sizes by 50% (CASSANDRA-1641)
 * move endpoint cache from snitch to strategy (CASSANDRA-1643)
 * fix commitlog recovery deleting the newly-created segment as well as
   the old ones (CASSANDRA-1644)
 * upgrade to Thrift 0.5 (CASSANDRA-1367)
 * renamed CL.DCQUORUM to LOCAL_QUORUM and DCQUORUMSYNC to EACH_QUORUM
 * cli truncate support (CASSANDRA-1653)
 * update GC settings in cassandra.bat (CASSANDRA-1636)
 * avoid logging when a node's ip/token is gossipped back to it (CASSANDRA-1666)


0.7-beta2
 * always use UTF-8 for hint keys (CASSANDRA-1439)
 * remove cassandra.yaml dependency from Hadoop and Pig (CASSADRA-1322)
 * expose CfDef metadata in describe_keyspaces (CASSANDRA-1363)
 * restore use of mmap_index_only option (CASSANDRA-1241)
 * dropping a keyspace with no column families generated an error
   (CASSANDRA-1378)
 * rename RackAwareStrategy to OldNetworkTopologyStrategy, RackUnawareStrategy
   to SimpleStrategy, DatacenterShardStrategy to NetworkTopologyStrategy,
   AbstractRackAwareSnitch to AbstractNetworkTopologySnitch (CASSANDRA-1392)
 * merge StorageProxy.mutate, mutateBlocking (CASSANDRA-1396)
 * faster UUIDType, LongType comparisons (CASSANDRA-1386, 1393)
 * fix setting read_repair_chance from CLI addColumnFamily (CASSANDRA-1399)
 * fix updates to indexed columns (CASSANDRA-1373)
 * fix race condition leaving to FileNotFoundException (CASSANDRA-1382)
 * fix sharded lock hash on index write path (CASSANDRA-1402)
 * add support for GT/E, LT/E in subordinate index clauses (CASSANDRA-1401)
 * cfId counter got out of sync when CFs were added (CASSANDRA-1403)
 * less chatty schema updates (CASSANDRA-1389)
 * rename column family mbeans. 'type' will now include either
   'IndexColumnFamilies' or 'ColumnFamilies' depending on the CFS type.
   (CASSANDRA-1385)
 * disallow invalid keyspace and column family names. This includes name that
   matches a '^\w+' regex. (CASSANDRA-1377)
 * use JNA, if present, to take snapshots (CASSANDRA-1371)
 * truncate hints if starting 0.7 for the first time (CASSANDRA-1414)
 * fix FD leak in single-row slicepredicate queries (CASSANDRA-1416)
 * allow index expressions against columns that are not part of the
   SlicePredicate (CASSANDRA-1410)
 * config-converter properly handles snitches and framed support
   (CASSANDRA-1420)
 * remove keyspace argument from multiget_count (CASSANDRA-1422)
 * allow specifying cassandra.yaml location as (local or remote) URL
   (CASSANDRA-1126)
 * fix using DynamicEndpointSnitch with NetworkTopologyStrategy
   (CASSANDRA-1429)
 * Add CfDef.default_validation_class (CASSANDRA-891)
 * fix EstimatedHistogram.max (CASSANDRA-1413)
 * quorum read optimization (CASSANDRA-1622)
 * handle zero-length (or missing) rows during HH paging (CASSANDRA-1432)
 * include secondary indexes during schema migrations (CASSANDRA-1406)
 * fix commitlog header race during schema change (CASSANDRA-1435)
 * fix ColumnFamilyStoreMBeanIterator to use new type name (CASSANDRA-1433)
 * correct filename generated by xml->yaml converter (CASSANDRA-1419)
 * add CMSInitiatingOccupancyFraction=75 and UseCMSInitiatingOccupancyOnly
   to default JVM options
 * decrease jvm heap for cassandra-cli (CASSANDRA-1446)
 * ability to modify keyspaces and column family definitions on a live cluster
   (CASSANDRA-1285)
 * support for Hadoop Streaming [non-jvm map/reduce via stdin/out]
   (CASSANDRA-1368)
 * Move persistent sstable stats from the system table to an sstable component
   (CASSANDRA-1430)
 * remove failed bootstrap attempt from pending ranges when gossip times
   it out after 1h (CASSANDRA-1463)
 * eager-create tcp connections to other cluster members (CASSANDRA-1465)
 * enumerate stages and derive stage from message type instead of
   transmitting separately (CASSANDRA-1465)
 * apply reversed flag during collation from different data sources
   (CASSANDRA-1450)
 * make failure to remove commitlog segment non-fatal (CASSANDRA-1348)
 * correct ordering of drain operations so CL.recover is no longer
   necessary (CASSANDRA-1408)
 * removed keyspace from describe_splits method (CASSANDRA-1425)
 * rename check_schema_agreement to describe_schema_versions
   (CASSANDRA-1478)
 * fix QUORUM calculation for RF > 3 (CASSANDRA-1487)
 * remove tombstones during non-major compactions when bloom filter
   verifies that row does not exist in other sstables (CASSANDRA-1074)
 * nodes that coordinated a loadbalance in the past could not be seen by
   newly added nodes (CASSANDRA-1467)
 * exposed endpoint states (gossip details) via jmx (CASSANDRA-1467)
 * ensure that compacted sstables are not included when new readers are
   instantiated (CASSANDRA-1477)
 * by default, calculate heap size and memtable thresholds at runtime (CASSANDRA-1469)
 * fix races dealing with adding/dropping keyspaces and column families in
   rapid succession (CASSANDRA-1477)
 * clean up of Streaming system (CASSANDRA-1503, 1504, 1506)
 * add options to configure Thrift socket keepalive and buffer sizes (CASSANDRA-1426)
 * make contrib CassandraServiceDataCleaner recursive (CASSANDRA-1509)
 * min, max compaction threshold are configurable and persistent
   per-ColumnFamily (CASSANDRA-1468)
 * fix replaying the last mutation in a commitlog unnecessarily
   (CASSANDRA-1512)
 * invoke getDefaultUncaughtExceptionHandler from DTPE with the original
   exception rather than the ExecutionException wrapper (CASSANDRA-1226)
 * remove Clock from the Thrift (and Avro) API (CASSANDRA-1501)
 * Close intra-node sockets when connection is broken (CASSANDRA-1528)
 * RPM packaging spec file (CASSANDRA-786)
 * weighted request scheduler (CASSANDRA-1485)
 * treat expired columns as deleted (CASSANDRA-1539)
 * make IndexInterval configurable (CASSANDRA-1488)
 * add describe_snitch to Thrift API (CASSANDRA-1490)
 * MD5 authenticator compares plain text submitted password with MD5'd
   saved property, instead of vice versa (CASSANDRA-1447)
 * JMX MessagingService pending and completed counts (CASSANDRA-1533)
 * fix race condition processing repair responses (CASSANDRA-1511)
 * make repair blocking (CASSANDRA-1511)
 * create EndpointSnitchInfo and MBean to expose rack and DC (CASSANDRA-1491)
 * added option to contrib/word_count to output results back to Cassandra
   (CASSANDRA-1342)
 * rewrite Hadoop ColumnFamilyRecordWriter to pool connections, retry to
   multiple Cassandra nodes, and smooth impact on the Cassandra cluster
   by using smaller batch sizes (CASSANDRA-1434)
 * fix setting gc_grace_seconds via CLI (CASSANDRA-1549)
 * support TTL'd index values (CASSANDRA-1536)
 * make removetoken work like decommission (CASSANDRA-1216)
 * make cli comparator-aware and improve quote rules (CASSANDRA-1523,-1524)
 * make nodetool compact and cleanup blocking (CASSANDRA-1449)
 * add memtable, cache information to GCInspector logs (CASSANDRA-1558)
 * enable/disable HintedHandoff via JMX (CASSANDRA-1550)
 * Ignore stray files in the commit log directory (CASSANDRA-1547)
 * Disallow bootstrap to an in-use token (CASSANDRA-1561)


0.7-beta1
 * sstable versioning (CASSANDRA-389)
 * switched to slf4j logging (CASSANDRA-625)
 * add (optional) expiration time for column (CASSANDRA-699)
 * access levels for authentication/authorization (CASSANDRA-900)
 * add ReadRepairChance to CF definition (CASSANDRA-930)
 * fix heisenbug in system tests, especially common on OS X (CASSANDRA-944)
 * convert to byte[] keys internally and all public APIs (CASSANDRA-767)
 * ability to alter schema definitions on a live cluster (CASSANDRA-44)
 * renamed configuration file to cassandra.xml, and log4j.properties to
   log4j-server.properties, which must now be loaded from
   the classpath (which is how our scripts in bin/ have always done it)
   (CASSANDRA-971)
 * change get_count to require a SlicePredicate. create multi_get_count
   (CASSANDRA-744)
 * re-organized endpointsnitch implementations and added SimpleSnitch
   (CASSANDRA-994)
 * Added preload_row_cache option (CASSANDRA-946)
 * add CRC to commitlog header (CASSANDRA-999)
 * removed deprecated batch_insert and get_range_slice methods (CASSANDRA-1065)
 * add truncate thrift method (CASSANDRA-531)
 * http mini-interface using mx4j (CASSANDRA-1068)
 * optimize away copy of sliced row on memtable read path (CASSANDRA-1046)
 * replace constant-size 2GB mmaped segments and special casing for index
   entries spanning segment boundaries, with SegmentedFile that computes
   segments that always contain entire entries/rows (CASSANDRA-1117)
 * avoid reading large rows into memory during compaction (CASSANDRA-16)
 * added hadoop OutputFormat (CASSANDRA-1101)
 * efficient Streaming (no more anticompaction) (CASSANDRA-579)
 * split commitlog header into separate file and add size checksum to
   mutations (CASSANDRA-1179)
 * avoid allocating a new byte[] for each mutation on replay (CASSANDRA-1219)
 * revise HH schema to be per-endpoint (CASSANDRA-1142)
 * add joining/leaving status to nodetool ring (CASSANDRA-1115)
 * allow multiple repair sessions per node (CASSANDRA-1190)
 * optimize away MessagingService for local range queries (CASSANDRA-1261)
 * make framed transport the default so malformed requests can't OOM the
   server (CASSANDRA-475)
 * significantly faster reads from row cache (CASSANDRA-1267)
 * take advantage of row cache during range queries (CASSANDRA-1302)
 * make GCGraceSeconds a per-ColumnFamily value (CASSANDRA-1276)
 * keep persistent row size and column count statistics (CASSANDRA-1155)
 * add IntegerType (CASSANDRA-1282)
 * page within a single row during hinted handoff (CASSANDRA-1327)
 * push DatacenterShardStrategy configuration into keyspace definition,
   eliminating datacenter.properties. (CASSANDRA-1066)
 * optimize forward slices starting with '' and single-index-block name
   queries by skipping the column index (CASSANDRA-1338)
 * streaming refactor (CASSANDRA-1189)
 * faster comparison for UUID types (CASSANDRA-1043)
 * secondary index support (CASSANDRA-749 and subtasks)
 * make compaction buckets deterministic (CASSANDRA-1265)


0.6.6
 * Allow using DynamicEndpointSnitch with RackAwareStrategy (CASSANDRA-1429)
 * remove the remaining vestiges of the unfinished DatacenterShardStrategy
   (replaced by NetworkTopologyStrategy in 0.7)


0.6.5
 * fix key ordering in range query results with RandomPartitioner
   and ConsistencyLevel > ONE (CASSANDRA-1145)
 * fix for range query starting with the wrong token range (CASSANDRA-1042)
 * page within a single row during hinted handoff (CASSANDRA-1327)
 * fix compilation on non-sun JDKs (CASSANDRA-1061)
 * remove String.trim() call on row keys in batch mutations (CASSANDRA-1235)
 * Log summary of dropped messages instead of spamming log (CASSANDRA-1284)
 * add dynamic endpoint snitch (CASSANDRA-981)
 * fix streaming for keyspaces with hyphens in their name (CASSANDRA-1377)
 * fix errors in hard-coded bloom filter optKPerBucket by computing it
   algorithmically (CASSANDRA-1220
 * remove message deserialization stage, and uncap read/write stages
   so slow reads/writes don't block gossip processing (CASSANDRA-1358)
 * add jmx port configuration to Debian package (CASSANDRA-1202)
 * use mlockall via JNA, if present, to prevent Linux from swapping
   out parts of the JVM (CASSANDRA-1214)


0.6.4
 * avoid queuing multiple hint deliveries for the same endpoint
   (CASSANDRA-1229)
 * better performance for and stricter checking of UTF8 column names
   (CASSANDRA-1232)
 * extend option to lower compaction priority to hinted handoff
   as well (CASSANDRA-1260)
 * log errors in gossip instead of re-throwing (CASSANDRA-1289)
 * avoid aborting commitlog replay prematurely if a flushed-but-
   not-removed commitlog segment is encountered (CASSANDRA-1297)
 * fix duplicate rows being read during mapreduce (CASSANDRA-1142)
 * failure detection wasn't closing command sockets (CASSANDRA-1221)
 * cassandra-cli.bat works on windows (CASSANDRA-1236)
 * pre-emptively drop requests that cannot be processed within RPCTimeout
   (CASSANDRA-685)
 * add ack to Binary write verb and update CassandraBulkLoader
   to wait for acks for each row (CASSANDRA-1093)
 * added describe_partitioner Thrift method (CASSANDRA-1047)
 * Hadoop jobs no longer require the Cassandra storage-conf.xml
   (CASSANDRA-1280, CASSANDRA-1047)
 * log thread pool stats when GC is excessive (CASSANDRA-1275)
 * remove gossip message size limit (CASSANDRA-1138)
 * parallelize local and remote reads during multiget, and respect snitch
   when determining whether to do local read for CL.ONE (CASSANDRA-1317)
 * fix read repair to use requested consistency level on digest mismatch,
   rather than assuming QUORUM (CASSANDRA-1316)
 * process digest mismatch re-reads in parallel (CASSANDRA-1323)
 * switch hints CF comparator to BytesType (CASSANDRA-1274)


0.6.3
 * retry to make streaming connections up to 8 times. (CASSANDRA-1019)
 * reject describe_ring() calls on invalid keyspaces (CASSANDRA-1111)
 * fix cache size calculation for size of 100% (CASSANDRA-1129)
 * fix cache capacity only being recalculated once (CASSANDRA-1129)
 * remove hourly scan of all hints on the off chance that the gossiper
   missed a status change; instead, expose deliverHintsToEndpoint to JMX
   so it can be done manually, if necessary (CASSANDRA-1141)
 * don't reject reads at CL.ALL (CASSANDRA-1152)
 * reject deletions to supercolumns in CFs containing only standard
   columns (CASSANDRA-1139)
 * avoid preserving login information after client disconnects
   (CASSANDRA-1057)
 * prefer sun jdk to openjdk in debian init script (CASSANDRA-1174)
 * detect partioner config changes between restarts and fail fast
   (CASSANDRA-1146)
 * use generation time to resolve node token reassignment disagreements
   (CASSANDRA-1118)
 * restructure the startup ordering of Gossiper and MessageService to avoid
   timing anomalies (CASSANDRA-1160)
 * detect incomplete commit log hearders (CASSANDRA-1119)
 * force anti-entropy service to stream files on the stream stage to avoid
   sending streams out of order (CASSANDRA-1169)
 * remove inactive stream managers after AES streams files (CASSANDRA-1169)
 * allow removing entire row through batch_mutate Deletion (CASSANDRA-1027)
 * add JMX metrics for row-level bloom filter false positives (CASSANDRA-1212)
 * added a redhat init script to contrib (CASSANDRA-1201)
 * use midpoint when bootstrapping a new machine into range with not
   much data yet instead of random token (CASSANDRA-1112)
 * kill server on OOM in executor stage as well as Thrift (CASSANDRA-1226)
 * remove opportunistic repairs, when two machines with overlapping replica
   responsibilities happen to finish major compactions of the same CF near
   the same time.  repairs are now fully manual (CASSANDRA-1190)
 * add ability to lower compaction priority (default is no change from 0.6.2)
   (CASSANDRA-1181)


0.6.2
 * fix contrib/word_count build. (CASSANDRA-992)
 * split CommitLogExecutorService into BatchCommitLogExecutorService and
   PeriodicCommitLogExecutorService (CASSANDRA-1014)
 * add latency histograms to CFSMBean (CASSANDRA-1024)
 * make resolving timestamp ties deterministic by using value bytes
   as a tiebreaker (CASSANDRA-1039)
 * Add option to turn off Hinted Handoff (CASSANDRA-894)
 * fix windows startup (CASSANDRA-948)
 * make concurrent_reads, concurrent_writes configurable at runtime via JMX
   (CASSANDRA-1060)
 * disable GCInspector on non-Sun JVMs (CASSANDRA-1061)
 * fix tombstone handling in sstable rows with no other data (CASSANDRA-1063)
 * fix size of row in spanned index entries (CASSANDRA-1056)
 * install json2sstable, sstable2json, and sstablekeys to Debian package
 * StreamingService.StreamDestinations wouldn't empty itself after streaming
   finished (CASSANDRA-1076)
 * added Collections.shuffle(splits) before returning the splits in
   ColumnFamilyInputFormat (CASSANDRA-1096)
 * do not recalculate cache capacity post-compaction if it's been manually
   modified (CASSANDRA-1079)
 * better defaults for flush sorter + writer executor queue sizes
   (CASSANDRA-1100)
 * windows scripts for SSTableImport/Export (CASSANDRA-1051)
 * windows script for nodetool (CASSANDRA-1113)
 * expose PhiConvictThreshold (CASSANDRA-1053)
 * make repair of RF==1 a no-op (CASSANDRA-1090)
 * improve default JVM GC options (CASSANDRA-1014)
 * fix SlicePredicate serialization inside Hadoop jobs (CASSANDRA-1049)
 * close Thrift sockets in Hadoop ColumnFamilyRecordReader (CASSANDRA-1081)


0.6.1
 * fix NPE in sstable2json when no excluded keys are given (CASSANDRA-934)
 * keep the replica set constant throughout the read repair process
   (CASSANDRA-937)
 * allow querying getAllRanges with empty token list (CASSANDRA-933)
 * fix command line arguments inversion in clustertool (CASSANDRA-942)
 * fix race condition that could trigger a false-positive assertion
   during post-flush discard of old commitlog segments (CASSANDRA-936)
 * fix neighbor calculation for anti-entropy repair (CASSANDRA-924)
 * perform repair even for small entropy differences (CASSANDRA-924)
 * Use hostnames in CFInputFormat to allow Hadoop's naive string-based
   locality comparisons to work (CASSANDRA-955)
 * cache read-only BufferedRandomAccessFile length to avoid
   3 system calls per invocation (CASSANDRA-950)
 * nodes with IPv6 (and no IPv4) addresses could not join cluster
   (CASSANDRA-969)
 * Retrieve the correct number of undeleted columns, if any, from
   a supercolumn in a row that had been deleted previously (CASSANDRA-920)
 * fix index scans that cross the 2GB mmap boundaries for both mmap
   and standard i/o modes (CASSANDRA-866)
 * expose drain via nodetool (CASSANDRA-978)


0.6.0-RC1
 * JMX drain to flush memtables and run through commit log (CASSANDRA-880)
 * Bootstrapping can skip ranges under the right conditions (CASSANDRA-902)
 * fix merging row versions in range_slice for CL > ONE (CASSANDRA-884)
 * default write ConsistencyLeven chaned from ZERO to ONE
 * fix for index entries spanning mmap buffer boundaries (CASSANDRA-857)
 * use lexical comparison if time part of TimeUUIDs are the same
   (CASSANDRA-907)
 * bound read, mutation, and response stages to fix possible OOM
   during log replay (CASSANDRA-885)
 * Use microseconds-since-epoch (UTC) in cli, instead of milliseconds
 * Treat batch_mutate Deletion with null supercolumn as "apply this predicate
   to top level supercolumns" (CASSANDRA-834)
 * Streaming destination nodes do not update their JMX status (CASSANDRA-916)
 * Fix internal RPC timeout calculation (CASSANDRA-911)
 * Added Pig loadfunc to contrib/pig (CASSANDRA-910)


0.6.0-beta3
 * fix compaction bucketing bug (CASSANDRA-814)
 * update windows batch file (CASSANDRA-824)
 * deprecate KeysCachedFraction configuration directive in favor
   of KeysCached; move to unified-per-CF key cache (CASSANDRA-801)
 * add invalidateRowCache to ColumnFamilyStoreMBean (CASSANDRA-761)
 * send Handoff hints to natural locations to reduce load on
   remaining nodes in a failure scenario (CASSANDRA-822)
 * Add RowWarningThresholdInMB configuration option to warn before very
   large rows get big enough to threaten node stability, and -x option to
   be able to remove them with sstable2json if the warning is unheeded
   until it's too late (CASSANDRA-843)
 * Add logging of GC activity (CASSANDRA-813)
 * fix ConcurrentModificationException in commitlog discard (CASSANDRA-853)
 * Fix hardcoded row count in Hadoop RecordReader (CASSANDRA-837)
 * Add a jmx status to the streaming service and change several DEBUG
   messages to INFO (CASSANDRA-845)
 * fix classpath in cassandra-cli.bat for Windows (CASSANDRA-858)
 * allow re-specifying host, port to cassandra-cli if invalid ones
   are first tried (CASSANDRA-867)
 * fix race condition handling rpc timeout in the coordinator
   (CASSANDRA-864)
 * Remove CalloutLocation and StagingFileDirectory from storage-conf files
   since those settings are no longer used (CASSANDRA-878)
 * Parse a long from RowWarningThresholdInMB instead of an int (CASSANDRA-882)
 * Remove obsolete ControlPort code from DatabaseDescriptor (CASSANDRA-886)
 * move skipBytes side effect out of assert (CASSANDRA-899)
 * add "double getLoad" to StorageServiceMBean (CASSANDRA-898)
 * track row stats per CF at compaction time (CASSANDRA-870)
 * disallow CommitLogDirectory matching a DataFileDirectory (CASSANDRA-888)
 * default key cache size is 200k entries, changed from 10% (CASSANDRA-863)
 * add -Dcassandra-foreground=yes to cassandra.bat
 * exit if cluster name is changed unexpectedly (CASSANDRA-769)


0.6.0-beta1/beta2
 * add batch_mutate thrift command, deprecating batch_insert (CASSANDRA-336)
 * remove get_key_range Thrift API, deprecated in 0.5 (CASSANDRA-710)
 * add optional login() Thrift call for authentication (CASSANDRA-547)
 * support fat clients using gossiper and StorageProxy to perform
   replication in-process [jvm-only] (CASSANDRA-535)
 * support mmapped I/O for reads, on by default on 64bit JVMs
   (CASSANDRA-408, CASSANDRA-669)
 * improve insert concurrency, particularly during Hinted Handoff
   (CASSANDRA-658)
 * faster network code (CASSANDRA-675)
 * stress.py moved to contrib (CASSANDRA-635)
 * row caching [must be explicitly enabled per-CF in config] (CASSANDRA-678)
 * present a useful measure of compaction progress in JMX (CASSANDRA-599)
 * add bin/sstablekeys (CASSNADRA-679)
 * add ConsistencyLevel.ANY (CASSANDRA-687)
 * make removetoken remove nodes from gossip entirely (CASSANDRA-644)
 * add ability to set cache sizes at runtime (CASSANDRA-708)
 * report latency and cache hit rate statistics with lifetime totals
   instead of average over the last minute (CASSANDRA-702)
 * support get_range_slice for RandomPartitioner (CASSANDRA-745)
 * per-keyspace replication factory and replication strategy (CASSANDRA-620)
 * track latency in microseconds (CASSANDRA-733)
 * add describe_ Thrift methods, deprecating get_string_property and
   get_string_list_property
 * jmx interface for tracking operation mode and streams in general.
   (CASSANDRA-709)
 * keep memtables in sorted order to improve range query performance
   (CASSANDRA-799)
 * use while loop instead of recursion when trimming sstables compaction list
   to avoid blowing stack in pathological cases (CASSANDRA-804)
 * basic Hadoop map/reduce support (CASSANDRA-342)


0.5.1
 * ensure all files for an sstable are streamed to the same directory.
   (CASSANDRA-716)
 * more accurate load estimate for bootstrapping (CASSANDRA-762)
 * tolerate dead or unavailable bootstrap target on write (CASSANDRA-731)
 * allow larger numbers of keys (> 140M) in a sstable bloom filter
   (CASSANDRA-790)
 * include jvm argument improvements from CASSANDRA-504 in debian package
 * change streaming chunk size to 32MB to accomodate Windows XP limitations
   (was 64MB) (CASSANDRA-795)
 * fix get_range_slice returning results in the wrong order (CASSANDRA-781)


0.5.0 final
 * avoid attempting to delete temporary bootstrap files twice (CASSANDRA-681)
 * fix bogus NaN in nodeprobe cfstats output (CASSANDRA-646)
 * provide a policy for dealing with single thread executors w/ a full queue
   (CASSANDRA-694)
 * optimize inner read in MessagingService, vastly improving multiple-node
   performance (CASSANDRA-675)
 * wait for table flush before streaming data back to a bootstrapping node.
   (CASSANDRA-696)
 * keep track of bootstrapping sources by table so that bootstrapping doesn't
   give the indication of finishing early (CASSANDRA-673)


0.5.0 RC3
 * commit the correct version of the patch for CASSANDRA-663


0.5.0 RC2 (unreleased)
 * fix bugs in converting get_range_slice results to Thrift
   (CASSANDRA-647, CASSANDRA-649)
 * expose java.util.concurrent.TimeoutException in StorageProxy methods
   (CASSANDRA-600)
 * TcpConnectionManager was holding on to disconnected connections,
   giving the false indication they were being used. (CASSANDRA-651)
 * Remove duplicated write. (CASSANDRA-662)
 * Abort bootstrap if IP is already in the token ring (CASSANDRA-663)
 * increase default commitlog sync period, and wait for last sync to
   finish before submitting another (CASSANDRA-668)


0.5.0 RC1
 * Fix potential NPE in get_range_slice (CASSANDRA-623)
 * add CRC32 to commitlog entries (CASSANDRA-605)
 * fix data streaming on windows (CASSANDRA-630)
 * GC compacted sstables after cleanup and compaction (CASSANDRA-621)
 * Speed up anti-entropy validation (CASSANDRA-629)
 * Fix anti-entropy assertion error (CASSANDRA-639)
 * Fix pending range conflicts when bootstapping or moving
   multiple nodes at once (CASSANDRA-603)
 * Handle obsolete gossip related to node movement in the case where
   one or more nodes is down when the movement occurs (CASSANDRA-572)
 * Include dead nodes in gossip to avoid a variety of problems
   and fix HH to removed nodes (CASSANDRA-634)
 * return an InvalidRequestException for mal-formed SlicePredicates
   (CASSANDRA-643)
 * fix bug determining closest neighbor for use in multiple datacenters
   (CASSANDRA-648)
 * Vast improvements in anticompaction speed (CASSANDRA-607)
 * Speed up log replay and writes by avoiding redundant serializations
   (CASSANDRA-652)


0.5.0 beta 2
 * Bootstrap improvements (several tickets)
 * add nodeprobe repair anti-entropy feature (CASSANDRA-193, CASSANDRA-520)
 * fix possibility of partition when many nodes restart at once
   in clusters with multiple seeds (CASSANDRA-150)
 * fix NPE in get_range_slice when no data is found (CASSANDRA-578)
 * fix potential NPE in hinted handoff (CASSANDRA-585)
 * fix cleanup of local "system" keyspace (CASSANDRA-576)
 * improve computation of cluster load balance (CASSANDRA-554)
 * added super column read/write, column count, and column/row delete to
   cassandra-cli (CASSANDRA-567, CASSANDRA-594)
 * fix returning live subcolumns of deleted supercolumns (CASSANDRA-583)
 * respect JAVA_HOME in bin/ scripts (several tickets)
 * add StorageService.initClient for fat clients on the JVM (CASSANDRA-535)
   (see contrib/client_only for an example of use)
 * make consistency_level functional in get_range_slice (CASSANDRA-568)
 * optimize key deserialization for RandomPartitioner (CASSANDRA-581)
 * avoid GCing tombstones except on major compaction (CASSANDRA-604)
 * increase failure conviction threshold, resulting in less nodes
   incorrectly (and temporarily) marked as down (CASSANDRA-610)
 * respect memtable thresholds during log replay (CASSANDRA-609)
 * support ConsistencyLevel.ALL on read (CASSANDRA-584)
 * add nodeprobe removetoken command (CASSANDRA-564)


0.5.0 beta
 * Allow multiple simultaneous flushes, improving flush throughput
   on multicore systems (CASSANDRA-401)
 * Split up locks to improve write and read throughput on multicore systems
   (CASSANDRA-444, CASSANDRA-414)
 * More efficient use of memory during compaction (CASSANDRA-436)
 * autobootstrap option: when enabled, all non-seed nodes will attempt
   to bootstrap when started, until bootstrap successfully
   completes. -b option is removed.  (CASSANDRA-438)
 * Unless a token is manually specified in the configuration xml,
   a bootstraping node will use a token that gives it half the
   keys from the most-heavily-loaded node in the cluster,
   instead of generating a random token.
   (CASSANDRA-385, CASSANDRA-517)
 * Miscellaneous bootstrap fixes (several tickets)
 * Ability to change a node's token even after it has data on it
   (CASSANDRA-541)
 * Ability to decommission a live node from the ring (CASSANDRA-435)
 * Semi-automatic loadbalancing via nodeprobe (CASSANDRA-192)
 * Add ability to set compaction thresholds at runtime via
   JMX / nodeprobe.  (CASSANDRA-465)
 * Add "comment" field to ColumnFamily definition. (CASSANDRA-481)
 * Additional JMX metrics (CASSANDRA-482)
 * JSON based export and import tools (several tickets)
 * Hinted Handoff fixes (several tickets)
 * Add key cache to improve read performance (CASSANDRA-423)
 * Simplified construction of custom ReplicationStrategy classes
   (CASSANDRA-497)
 * Graphical application (Swing) for ring integrity verification and
   visualization was added to contrib (CASSANDRA-252)
 * Add DCQUORUM, DCQUORUMSYNC consistency levels and corresponding
   ReplicationStrategy / EndpointSnitch classes.  Experimental.
   (CASSANDRA-492)
 * Web client interface added to contrib (CASSANDRA-457)
 * More-efficient flush for Random, CollatedOPP partitioners
   for normal writes (CASSANDRA-446) and bulk load (CASSANDRA-420)
 * Add MemtableFlushAfterMinutes, a global replacement for the old
   per-CF FlushPeriodInMinutes setting (CASSANDRA-463)
 * optimizations to slice reading (CASSANDRA-350) and supercolumn
   queries (CASSANDRA-510)
 * force binding to given listenaddress for nodes with multiple
   interfaces (CASSANDRA-546)
 * stress.py benchmarking tool improvements (several tickets)
 * optimized replica placement code (CASSANDRA-525)
 * faster log replay on restart (CASSANDRA-539, CASSANDRA-540)
 * optimized local-node writes (CASSANDRA-558)
 * added get_range_slice, deprecating get_key_range (CASSANDRA-344)
 * expose TimedOutException to thrift (CASSANDRA-563)


0.4.2
 * Add validation disallowing null keys (CASSANDRA-486)
 * Fix race conditions in TCPConnectionManager (CASSANDRA-487)
 * Fix using non-utf8-aware comparison as a sanity check.
   (CASSANDRA-493)
 * Improve default garbage collector options (CASSANDRA-504)
 * Add "nodeprobe flush" (CASSANDRA-505)
 * remove NotFoundException from get_slice throws list (CASSANDRA-518)
 * fix get (not get_slice) of entire supercolumn (CASSANDRA-508)
 * fix null token during bootstrap (CASSANDRA-501)


0.4.1
 * Fix FlushPeriod columnfamily configuration regression
   (CASSANDRA-455)
 * Fix long column name support (CASSANDRA-460)
 * Fix for serializing a row that only contains tombstones
   (CASSANDRA-458)
 * Fix for discarding unneeded commitlog segments (CASSANDRA-459)
 * Add SnapshotBeforeCompaction configuration option (CASSANDRA-426)
 * Fix compaction abort under insufficient disk space (CASSANDRA-473)
 * Fix reading subcolumn slice from tombstoned CF (CASSANDRA-484)
 * Fix race condition in RVH causing occasional NPE (CASSANDRA-478)


0.4.0
 * fix get_key_range problems when a node is down (CASSANDRA-440)
   and add UnavailableException to more Thrift methods
 * Add example EndPointSnitch contrib code (several tickets)


0.4.0 RC2
 * fix SSTable generation clash during compaction (CASSANDRA-418)
 * reject method calls with null parameters (CASSANDRA-308)
 * properly order ranges in nodeprobe output (CASSANDRA-421)
 * fix logging of certain errors on executor threads (CASSANDRA-425)


0.4.0 RC1
 * Bootstrap feature is live; use -b on startup (several tickets)
 * Added multiget api (CASSANDRA-70)
 * fix Deadlock with SelectorManager.doProcess and TcpConnection.write
   (CASSANDRA-392)
 * remove key cache b/c of concurrency bugs in third-party
   CLHM library (CASSANDRA-405)
 * update non-major compaction logic to use two threshold values
   (CASSANDRA-407)
 * add periodic / batch commitlog sync modes (several tickets)
 * inline BatchMutation into batch_insert params (CASSANDRA-403)
 * allow setting the logging level at runtime via mbean (CASSANDRA-402)
 * change default comparator to BytesType (CASSANDRA-400)
 * add forwards-compatible ConsistencyLevel parameter to get_key_range
   (CASSANDRA-322)
 * r/m special case of blocking for local destination when writing with
   ConsistencyLevel.ZERO (CASSANDRA-399)
 * Fixes to make BinaryMemtable [bulk load interface] useful (CASSANDRA-337);
   see contrib/bmt_example for an example of using it.
 * More JMX properties added (several tickets)
 * Thrift changes (several tickets)
    - Merged _super get methods with the normal ones; return values
      are now of ColumnOrSuperColumn.
    - Similarly, merged batch_insert_super into batch_insert.



0.4.0 beta
 * On-disk data format has changed to allow billions of keys/rows per
   node instead of only millions
 * Multi-keyspace support
 * Scan all sstables for all queries to avoid situations where
   different types of operation on the same ColumnFamily could
   disagree on what data was present
 * Snapshot support via JMX
 * Thrift API has changed a _lot_:
    - removed time-sorted CFs; instead, user-defined comparators
      may be defined on the column names, which are now byte arrays.
      Default comparators are provided for UTF8, Bytes, Ascii, Long (i64),
      and UUID types.
    - removed colon-delimited strings in thrift api in favor of explicit
      structs such as ColumnPath, ColumnParent, etc.  Also normalized
      thrift struct and argument naming.
    - Added columnFamily argument to get_key_range.
    - Change signature of get_slice to accept starting and ending
      columns as well as an offset.  (This allows use of indexes.)
      Added "ascending" flag to allow reasonably-efficient reverse
      scans as well.  Removed get_slice_by_range as redundant.
    - get_key_range operates on one CF at a time
    - changed `block` boolean on insert methods to ConsistencyLevel enum,
      with options of NONE, ONE, QUORUM, and ALL.
    - added similar consistency_level parameter to read methods
    - column-name-set slice with no names given now returns zero columns
      instead of all of them.  ("all" can run your server out of memory.
      use a range-based slice with a high max column count instead.)
 * Removed the web interface. Node information can now be obtained by
   using the newly introduced nodeprobe utility.
 * More JMX stats
 * Remove magic values from internals (e.g. special key to indicate
   when to flush memtables)
 * Rename configuration "table" to "keyspace"
 * Moved to crash-only design; no more shutdown (just kill the process)
 * Lots of bug fixes

Full list of issues resolved in 0.4 is at https://issues.apache.org/jira/secure/IssueNavigator.jspa?reset=true&&pid=12310865&fixfor=12313862&resolution=1&sorter/field=issuekey&sorter/order=DESC


0.3.0 RC3
 * Fix potential deadlock under load in TCPConnection.
   (CASSANDRA-220)


0.3.0 RC2
 * Fix possible data loss when server is stopped after replaying
   log but before new inserts force memtable flush.
   (CASSANDRA-204)
 * Added BUGS file


0.3.0 RC1
 * Range queries on keys, including user-defined key collation
 * Remove support
 * Workarounds for a weird bug in JDK select/register that seems
   particularly common on VM environments. Cassandra should deploy
   fine on EC2 now
 * Much improved infrastructure: the beginnings of a decent test suite
   ("ant test" for unit tests; "nosetests" for system tests), code
   coverage reporting, etc.
 * Expanded node status reporting via JMX
 * Improved error reporting/logging on both server and client
 * Reduced memory footprint in default configuration
 * Combined blocking and non-blocking versions of insert APIs
 * Added FlushPeriodInMinutes configuration parameter to force
   flushing of infrequently-updated ColumnFamilies<|MERGE_RESOLUTION|>--- conflicted
+++ resolved
@@ -1,6 +1,9 @@
-<<<<<<< HEAD
 4.0-beta2
  * Verify sstable components on startup (CASSANDRA-15945)
+Merged from 3.11:
+ * Frozen RawTuple is not annotated with frozen in the toString method (CASSANDRA-15857)
+
+
 4.0-beta1
  * Remove BackPressureStrategy (CASSANDRA-15375)
  * Improve messaging on indexing frozen collections (CASSANDRA-15908)
@@ -60,13 +63,6 @@
  * Replace array iterators with get by index (CASSANDRA-15394)
  * Minimize BTree iterator allocations (CASSANDRA-15389)
 Merged from 3.11:
-=======
-3.11.8
- * Frozen RawTuple is not annotated with frozen in the toString method (CASSANDRA-15857)
-
-
-3.11.7
->>>>>>> d51c18f8
  * Fix cqlsh output when fetching all rows in batch mode (CASSANDRA-15905)
  * Upgrade Jackson to 2.9.10 (CASSANDRA-15867)
  * Fix CQL formatting of read command restrictions for slow query log (CASSANDRA-15503)
