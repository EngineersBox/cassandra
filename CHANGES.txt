--- conflicted
+++ resolved
@@ -1,4 +1,3 @@
-<<<<<<< HEAD
 2.0.8
  * Set JMX RMI port to 7199 (CASSANDRA-7087)
  * Use LOCAL_QUORUM for data reads at LOCAL_SERIAL (CASSANDRA-6939)
@@ -9,8 +8,6 @@
  * Merge groupable mutations in TriggerExecutor#execute() (CASSANDRA-7047)
  * Fix CFMetaData#getColumnDefinitionFromColumnName() (CASSANDRA-7074)
 Merged from 1.2:
-=======
-1.2.17
  * Fix nodetool display with vnodes (CASSANDRA-7082)
  * Fix schema concurrency exceptions (CASSANDRA-6841)
  * Fix BatchlogManager#deleteBatch() use of millisecond timsestamps
@@ -19,7 +16,6 @@
  * Schedule schema pulls on change (CASSANDRA-6971)
  * Non-droppable verbs shouldn't be dropped from OTC (CASSANDRA-6980)
  * Shutdown batchlog executor in SS#drain() (CASSANDRA-7025)
->>>>>>> 63ba5886
  * Fix batchlog to account for CF truncation records (CASSANDRA-6999)
  * Fix CQLSH parsing of functions and BLOB literals (CASSANDRA-7018)
  * Require nodetool rebuild_index to specify index names (CASSANDRA-7038)
