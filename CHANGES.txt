--- conflicted
+++ resolved
@@ -1,4 +1,3 @@
-<<<<<<< HEAD
 3.0.16
  * Fix SStable ordering by max timestamp in SinglePartitionReadCommand (CASSANDRA-14010)
  * Accept role names containing forward-slash (CASSANDRA-14088)
@@ -17,6 +16,8 @@
  * Provide a JMX call to sync schema with local storage (CASSANDRA-13954)
  * Mishandling of cells for removed/dropped columns when reading legacy files (CASSANDRA-13939)
  * Deserialise sstable metadata in nodetool verify (CASSANDRA-13922)
+Merged from 2.2:
+ * Grab refs during scrub/index redistribution/cleanup (CASSANDRA-13873)
 
 
 3.0.15
@@ -77,12 +78,6 @@
  * Nodetool listsnapshots output is missing a newline, if there are no snapshots (CASSANDRA-13568)
  * sstabledump reports incorrect usage for argument order (CASSANDRA-13532)
 Merged from 2.2:
-=======
-2.2.12
- * Grab refs during scrub/index redistribution/cleanup (CASSANDRA-13873)
-
-2.2.11
->>>>>>> 3cd2c3c4
  * Safely handle empty buffers when outputting to JSON (CASSANDRA-13868)
  * Copy session properties on cqlsh.py do_login (CASSANDRA-13847)
  * Fix load over calculated issue in IndexSummaryRedistribution (CASSANDRA-13738)
