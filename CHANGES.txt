--- conflicted
+++ resolved
@@ -1,14 +1,7 @@
-<<<<<<< HEAD
 4.0-alpha3
-=======
-3.11.6
-Merged from 3.0:
- * Ensure that tracing doesn't break connections in 3.x/4.0 mixed mode by default (CASSANDRA-15385)
- * Make sure index summary redistribution does not start when compactions are paused (CASSANDRA-15265)
- * Ensure legacy rows have primary key livenessinfo when they contain illegal cells (CASSANDRA-15365)
->>>>>>> c2e241fa
 Merged from 2.2:
  * In-JVM DTest: Set correct internode message version for upgrade test (CASSANDRA-15371)
+
 
 4.0-alpha2
  * Fix SASI non-literal string comparisons (range operators) (CASSANDRA-15169)
@@ -404,8 +397,16 @@
  * Allow instance class loaders to be garbage collected for inJVM dtest (CASSANDRA-15170)
 
 
+3.11.6
+Merged from 3.0:
+ * Ensure that tracing doesn't break connections in 3.x/4.0 mixed mode by default (CASSANDRA-15385)
+ * Make sure index summary redistribution does not start when compactions are paused (CASSANDRA-15265)
+ * Ensure legacy rows have primary key livenessinfo when they contain illegal cells (CASSANDRA-15365)
+Merged from 2.2:
+ * In-JVM DTest: Set correct internode message version for upgrade test (CASSANDRA-15371)
+
+
 3.11.5
- * Make sure user defined compaction transactions are always closed (CASSANDRA-15123)
  * Fix cassandra-env.sh to use $CASSANDRA_CONF to find cassandra-jaas.config (CASSANDRA-14305)
  * Fixed nodetool cfstats printing index name twice (CASSANDRA-14903)
  * Add flag to disable SASI indexes, and warnings on creation (CASSANDRA-14866)
