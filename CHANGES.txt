<<<<<<< HEAD
3.11.3
 * Remove string formatting lines from BufferPool hot path (CASSANDRA-14416)
 * Update metrics to 3.1.5 (CASSANDRA-12924)
 * Detect OpenJDK jvm type and architecture (CASSANDRA-12793)
 * Don't use guava collections in the non-system keyspace jmx attributes (CASSANDRA-12271)
 * Allow existing nodes to use all peers in shadow round (CASSANDRA-13851)
 * Fix cqlsh to read connection.ssl cqlshrc option again (CASSANDRA-14299)
 * Downgrade log level to trace for CommitLogSegmentManager (CASSANDRA-14370)
 * CQL fromJson(null) throws NullPointerException (CASSANDRA-13891)
 * Serialize empty buffer as empty string for json output format (CASSANDRA-14245)
 * Allow logging implementation to be interchanged for embedded testing (CASSANDRA-13396)
 * SASI tokenizer for simple delimiter based entries (CASSANDRA-14247)
 * Fix Loss of digits when doing CAST from varint/bigint to decimal (CASSANDRA-14170)
 * RateBasedBackPressure unnecessarily invokes a lock on the Guava RateLimiter (CASSANDRA-14163)
 * Fix wildcard GROUP BY queries (CASSANDRA-14209)
Merged from 3.0:
=======
3.0.17
 * Fix deprecated repair error notifications from 3.x clusters to legacy JMX clients (CASSANDRA-13121)
>>>>>>> 6efa99c7
 * Cassandra not starting when using enhanced startup scripts in windows (CASSANDRA-14418)
 * Fix progress stats and units in compactionstats (CASSANDRA-12244)
 * Better handle missing partition columns in system_schema.columns (CASSANDRA-14379)
 * Delay hints store excise by write timeout to avoid race with decommission (CASSANDRA-13740)
 * Deprecate background repair and probablistic read_repair_chance table options
   (CASSANDRA-13910)
 * Add missed CQL keywords to documentation (CASSANDRA-14359)
 * Fix unbounded validation compactions on repair / revert CASSANDRA-13797 (CASSANDRA-14332)
 * Avoid deadlock when running nodetool refresh before node is fully up (CASSANDRA-14310)
 * Handle all exceptions when opening sstables (CASSANDRA-14202)
 * Handle incompletely written hint descriptors during startup (CASSANDRA-14080)
 * Handle repeat open bound from SRP in read repair (CASSANDRA-14330)
 * Use zero as default score in DynamicEndpointSnitch (CASSANDRA-14252)
 * Respect max hint window when hinting for LWT (CASSANDRA-14215)
 * Adding missing WriteType enum values to v3, v4, and v5 spec (CASSANDRA-13697)
 * Don't regenerate bloomfilter and summaries on startup (CASSANDRA-11163)
 * Fix NPE when performing comparison against a null frozen in LWT (CASSANDRA-14087)
 * Log when SSTables are deleted (CASSANDRA-14302)
 * Fix batch commitlog sync regression (CASSANDRA-14292)
 * Write to pending endpoint when view replica is also base replica (CASSANDRA-14251)
 * Chain commit log marker potential performance regression in batch commit mode (CASSANDRA-14194)
 * Fully utilise specified compaction threads (CASSANDRA-14210)
 * Pre-create deletion log records to finish compactions quicker (CASSANDRA-12763)
Merged from 2.2:
 * Incorrect counting of pending messages in OutboundTcpConnection (CASSANDRA-11551)
 * CqlRecordReader no longer quotes the keyspace when connecting, as the java driver will (CASSANDRA-10751)
 * Fix compaction failure caused by reading un-flushed data (CASSANDRA-12743)
 * Use Bounds instead of Range for sstables in anticompaction (CASSANDRA-14411)
 * Fix JSON queries with IN restrictions and ORDER BY clause (CASSANDRA-14286)
 * Backport circleci yaml (CASSANDRA-14240)
Merged from 2.1:
 * Check checksum before decompressing data (CASSANDRA-14284)
 * CVE-2017-5929 Security vulnerability in Logback warning in NEWS.txt (CASSANDRA-14183)


3.11.2
 * Fix ReadCommandTest (CASSANDRA-14234)
 * Remove trailing period from latency reports at keyspace level (CASSANDRA-14233)
 * Backport CASSANDRA-13080: Use new token allocation for non bootstrap case as well (CASSANDRA-14212)
 * Remove dependencies on JVM internal classes from JMXServerUtils (CASSANDRA-14173) 
 * Add DEFAULT, UNSET, MBEAN and MBEANS to `ReservedKeywords` (CASSANDRA-14205)
 * Add Unittest for schema migration fix (CASSANDRA-14140)
 * Print correct snitch info from nodetool describecluster (CASSANDRA-13528)
 * Close socket on error during connect on OutboundTcpConnection (CASSANDRA-9630)
 * Enable CDC unittest (CASSANDRA-14141)
 * Acquire read lock before accessing CompactionStrategyManager fields (CASSANDRA-14139)
 * Split CommitLogStressTest to avoid timeout (CASSANDRA-14143)
 * Avoid invalidating disk boundaries unnecessarily (CASSANDRA-14083)
 * Avoid exposing compaction strategy index externally (CASSANDRA-14082)
 * Prevent continuous schema exchange between 3.0 and 3.11 nodes (CASSANDRA-14109)
 * Fix imbalanced disks when replacing node with same address with JBOD (CASSANDRA-14084)
 * Reload compaction strategies when disk boundaries are invalidated (CASSANDRA-13948)
 * Remove OpenJDK log warning (CASSANDRA-13916)
 * Prevent compaction strategies from looping indefinitely (CASSANDRA-14079)
 * Cache disk boundaries (CASSANDRA-13215)
 * Add asm jar to build.xml for maven builds (CASSANDRA-11193)
 * Round buffer size to powers of 2 for the chunk cache (CASSANDRA-13897)
 * Update jackson JSON jars (CASSANDRA-13949)
 * Avoid locks when checking LCS fanout and if we should defrag (CASSANDRA-13930)
 * Correctly count range tombstones in traces and tombstone thresholds (CASSANDRA-8527)
Merged from 3.0:
 * Add MinGW uname check to start scripts (CASSANDRA-12840)
 * Use the correct digest file and reload sstable metadata in nodetool verify (CASSANDRA-14217)
 * Handle failure when mutating repaired status in Verifier (CASSANDRA-13933)
 * Set encoding for javadoc generation (CASSANDRA-14154)
 * Fix index target computation for dense composite tables with dropped compact storage (CASSANDRA-14104)
 * Improve commit log chain marker updating (CASSANDRA-14108)
 * Extra range tombstone bound creates double rows (CASSANDRA-14008)
 * Fix SStable ordering by max timestamp in SinglePartitionReadCommand (CASSANDRA-14010)
 * Accept role names containing forward-slash (CASSANDRA-14088)
 * Optimize CRC check chance probability calculations (CASSANDRA-14094)
 * Fix cleanup on keyspace with no replicas (CASSANDRA-13526)
 * Fix updating base table rows with TTL not removing view entries (CASSANDRA-14071)
 * Reduce garbage created by DynamicSnitch (CASSANDRA-14091)
 * More frequent commitlog chained markers (CASSANDRA-13987)
 * Fix serialized size of DataLimits (CASSANDRA-14057)
 * Add flag to allow dropping oversized read repair mutations (CASSANDRA-13975)
 * Fix SSTableLoader logger message (CASSANDRA-14003)
 * Fix repair race that caused gossip to block (CASSANDRA-13849)
 * Tracing interferes with digest requests when using RandomPartitioner (CASSANDRA-13964)
 * Add flag to disable materialized views, and warnings on creation (CASSANDRA-13959)
 * Don't let user drop or generally break tables in system_distributed (CASSANDRA-13813)
 * Provide a JMX call to sync schema with local storage (CASSANDRA-13954)
 * Mishandling of cells for removed/dropped columns when reading legacy files (CASSANDRA-13939)
 * Deserialise sstable metadata in nodetool verify (CASSANDRA-13922)
Merged from 2.2:
 * Fix the inspectJvmOptions startup check (CASSANDRA-14112)
 * Fix race that prevents submitting compaction for a table when executor is full (CASSANDRA-13801)
 * Rely on the JVM to handle OutOfMemoryErrors (CASSANDRA-13006)
 * Grab refs during scrub/index redistribution/cleanup (CASSANDRA-13873)
Merged from 2.1:
 * Protect against overflow of local expiration time (CASSANDRA-14092)
 * RPM package spec: fix permissions for installed jars and config files (CASSANDRA-14181)
 * More PEP8 compiance for cqlsh (CASSANDRA-14021)


3.11.1
 * Fix the computation of cdc_total_space_in_mb for exabyte filesystems (CASSANDRA-13808)
 * AbstractTokenTreeBuilder#serializedSize returns wrong value when there is a single leaf and overflow collisions (CASSANDRA-13869)
 * Add a compaction option to TWCS to ignore sstables overlapping checks (CASSANDRA-13418)
 * BTree.Builder memory leak (CASSANDRA-13754)
 * Revert CASSANDRA-10368 of supporting non-pk column filtering due to correctness (CASSANDRA-13798)
 * Add a skip read validation flag to cassandra-stress (CASSANDRA-13772)
 * Fix cassandra-stress hang issues when an error during cluster connection happens (CASSANDRA-12938)
 * Better bootstrap failure message when blocked by (potential) range movement (CASSANDRA-13744)
 * "ignore" option is ignored in sstableloader (CASSANDRA-13721)
 * Deadlock in AbstractCommitLogSegmentManager (CASSANDRA-13652)
 * Duplicate the buffer before passing it to analyser in SASI operation (CASSANDRA-13512)
 * Properly evict pstmts from prepared statements cache (CASSANDRA-13641)
Merged from 3.0:
 * Improve TRUNCATE performance (CASSANDRA-13909)
 * Implement short read protection on partition boundaries (CASSANDRA-13595)
 * Fix ISE thrown by UPI.Serializer.hasNext() for some SELECT queries (CASSANDRA-13911)
 * Filter header only commit logs before recovery (CASSANDRA-13918)
 * AssertionError prepending to a list (CASSANDRA-13149)
 * Fix support for SuperColumn tables (CASSANDRA-12373)
 * Handle limit correctly on tables with strict liveness (CASSANDRA-13883)
 * Fix missing original update in TriggerExecutor (CASSANDRA-13894)
 * Remove non-rpc-ready nodes from counter leader candidates (CASSANDRA-13043)
 * Improve short read protection performance (CASSANDRA-13794)
 * Fix sstable reader to support range-tombstone-marker for multi-slices (CASSANDRA-13787)
 * Fix short read protection for tables with no clustering columns (CASSANDRA-13880)
 * Make isBuilt volatile in PartitionUpdate (CASSANDRA-13619)
 * Prevent integer overflow of timestamps in CellTest and RowsTest (CASSANDRA-13866)
 * Fix counter application order in short read protection (CASSANDRA-12872)
 * Don't block RepairJob execution on validation futures (CASSANDRA-13797)
 * Wait for all management tasks to complete before shutting down CLSM (CASSANDRA-13123)
 * INSERT statement fails when Tuple type is used as clustering column with default DESC order (CASSANDRA-13717)
 * Fix pending view mutations handling and cleanup batchlog when there are local and remote paired mutations (CASSANDRA-13069)
 * Improve config validation and documentation on overflow and NPE (CASSANDRA-13622)
 * Range deletes in a CAS batch are ignored (CASSANDRA-13655)
 * Avoid assertion error when IndexSummary > 2G (CASSANDRA-12014)
 * Change repair midpoint logging for tiny ranges (CASSANDRA-13603)
 * Better handle corrupt final commitlog segment (CASSANDRA-11995)
 * StreamingHistogram is not thread safe (CASSANDRA-13756)
 * Fix MV timestamp issues (CASSANDRA-11500)
 * Better tolerate improperly formatted bcrypt hashes (CASSANDRA-13626)
 * Fix race condition in read command serialization (CASSANDRA-13363)
 * Fix AssertionError in short read protection (CASSANDRA-13747)
 * Don't skip corrupted sstables on startup (CASSANDRA-13620)
 * Fix the merging of cells with different user type versions (CASSANDRA-13776)
 * Copy session properties on cqlsh.py do_login (CASSANDRA-13640)
 * Potential AssertionError during ReadRepair of range tombstone and partition deletions (CASSANDRA-13719)
 * Don't let stress write warmup data if n=0 (CASSANDRA-13773)
 * Gossip thread slows down when using batch commit log (CASSANDRA-12966)
 * Randomize batchlog endpoint selection with only 1 or 2 racks (CASSANDRA-12884)
 * Fix digest calculation for counter cells (CASSANDRA-13750)
 * Fix ColumnDefinition.cellValueType() for non-frozen collection and change SSTabledump to use type.toJSONString() (CASSANDRA-13573)
 * Skip materialized view addition if the base table doesn't exist (CASSANDRA-13737)
 * Drop table should remove corresponding entries in dropped_columns table (CASSANDRA-13730)
 * Log warn message until legacy auth tables have been migrated (CASSANDRA-13371)
 * Fix incorrect [2.1 <- 3.0] serialization of counter cells created in 2.0 (CASSANDRA-13691)
 * Fix invalid writetime for null cells (CASSANDRA-13711)
 * Fix ALTER TABLE statement to atomically propagate changes to the table and its MVs (CASSANDRA-12952)
 * Fixed ambiguous output of nodetool tablestats command (CASSANDRA-13722)
 * Fix Digest mismatch Exception if hints file has UnknownColumnFamily (CASSANDRA-13696)
 * Purge tombstones created by expired cells (CASSANDRA-13643)
 * Make concat work with iterators that have different subsets of columns (CASSANDRA-13482)
 * Set test.runners based on cores and memory size (CASSANDRA-13078)
 * Allow different NUMACTL_ARGS to be passed in (CASSANDRA-13557)
 * Allow native function calls in CQLSSTableWriter (CASSANDRA-12606)
 * Fix secondary index queries on COMPACT tables (CASSANDRA-13627)
 * Nodetool listsnapshots output is missing a newline, if there are no snapshots (CASSANDRA-13568)
 * sstabledump reports incorrect usage for argument order (CASSANDRA-13532)
Merged from 2.2:
 * Safely handle empty buffers when outputting to JSON (CASSANDRA-13868)
 * Copy session properties on cqlsh.py do_login (CASSANDRA-13847)
 * Fix load over calculated issue in IndexSummaryRedistribution (CASSANDRA-13738)
 * Fix compaction and flush exception not captured (CASSANDRA-13833)
 * Uncaught exceptions in Netty pipeline (CASSANDRA-13649)
 * Prevent integer overflow on exabyte filesystems (CASSANDRA-13067)
 * Fix queries with LIMIT and filtering on clustering columns (CASSANDRA-11223)
 * Fix potential NPE when resume bootstrap fails (CASSANDRA-13272)
 * Fix toJSONString for the UDT, tuple and collection types (CASSANDRA-13592)
 * Fix nested Tuples/UDTs validation (CASSANDRA-13646)
Merged from 2.1:
 * Clone HeartBeatState when building gossip messages. Make its generation/version volatile (CASSANDRA-13700)


3.11.0
 * Allow native function calls in CQLSSTableWriter (CASSANDRA-12606)
 * Replace string comparison with regex/number checks in MessagingService test (CASSANDRA-13216)
 * Fix formatting of duration columns in CQLSH (CASSANDRA-13549)
 * Fix the problem with duplicated rows when using paging with SASI (CASSANDRA-13302)
 * Allow CONTAINS statements filtering on the partition key and it’s parts (CASSANDRA-13275)
 * Fall back to even ranges calculation in clusters with vnodes when tokens are distributed unevenly (CASSANDRA-13229)
 * Fix duration type validation to prevent overflow (CASSANDRA-13218)
 * Forbid unsupported creation of SASI indexes over partition key columns (CASSANDRA-13228)
 * Reject multiple values for a key in CQL grammar. (CASSANDRA-13369)
 * UDA fails without input rows (CASSANDRA-13399)
 * Fix compaction-stress by using daemonInitialization (CASSANDRA-13188)
 * V5 protocol flags decoding broken (CASSANDRA-13443)
 * Use write lock not read lock for removing sstables from compaction strategies. (CASSANDRA-13422)
 * Use corePoolSize equal to maxPoolSize in JMXEnabledThreadPoolExecutors (CASSANDRA-13329)
 * Avoid rebuilding SASI indexes containing no values (CASSANDRA-12962)
 * Add charset to Analyser input stream (CASSANDRA-13151)
 * Fix testLimitSSTables flake caused by concurrent flush (CASSANDRA-12820)
 * cdc column addition strikes again (CASSANDRA-13382)
 * Fix static column indexes (CASSANDRA-13277)
 * DataOutputBuffer.asNewBuffer broken (CASSANDRA-13298)
 * unittest CipherFactoryTest failed on MacOS (CASSANDRA-13370)
 * Forbid SELECT restrictions and CREATE INDEX over non-frozen UDT columns (CASSANDRA-13247)
 * Default logging we ship will incorrectly print "?:?" for "%F:%L" pattern (CASSANDRA-13317)
 * Possible AssertionError in UnfilteredRowIteratorWithLowerBound (CASSANDRA-13366)
 * Support unaligned memory access for AArch64 (CASSANDRA-13326)
 * Improve SASI range iterator efficiency on intersection with an empty range (CASSANDRA-12915).
 * Fix equality comparisons of columns using the duration type (CASSANDRA-13174)
 * Obfuscate password in stress-graphs (CASSANDRA-12233)
 * Move to FastThreadLocalThread and FastThreadLocal (CASSANDRA-13034)
 * nodetool stopdaemon errors out (CASSANDRA-13030)
 * Tables in system_distributed should not use gcgs of 0 (CASSANDRA-12954)
 * Fix primary index calculation for SASI (CASSANDRA-12910)
 * More fixes to the TokenAllocator (CASSANDRA-12990)
 * NoReplicationTokenAllocator should work with zero replication factor (CASSANDRA-12983)
 * Address message coalescing regression (CASSANDRA-12676)
 * Delete illegal character from StandardTokenizerImpl.jflex (CASSANDRA-13417)
 * Fix cqlsh automatic protocol downgrade regression (CASSANDRA-13307)
 * Tracing payload not passed from QueryMessage to tracing session (CASSANDRA-12835)
Merged from 3.0:
 * Ensure int overflow doesn't occur when calculating large partition warning size (CASSANDRA-13172)
 * Ensure consistent view of partition columns between coordinator and replica in ColumnFilter (CASSANDRA-13004)
 * Failed unregistering mbean during drop keyspace (CASSANDRA-13346)
 * nodetool scrub/cleanup/upgradesstables exit code is wrong (CASSANDRA-13542)
 * Fix the reported number of sstable data files accessed per read (CASSANDRA-13120)
 * Fix schema digest mismatch during rolling upgrades from versions before 3.0.12 (CASSANDRA-13559)
 * Upgrade JNA version to 4.4.0 (CASSANDRA-13072)
 * Interned ColumnIdentifiers should use minimal ByteBuffers (CASSANDRA-13533)
 * ReverseIndexedReader may drop rows during 2.1 to 3.0 upgrade (CASSANDRA-13525)
 * Fix repair process violating start/end token limits for small ranges (CASSANDRA-13052)
 * Add storage port options to sstableloader (CASSANDRA-13518)
 * Properly handle quoted index names in cqlsh DESCRIBE output (CASSANDRA-12847)
 * Avoid reading static row twice from old format sstables (CASSANDRA-13236)
 * Fix NPE in StorageService.excise() (CASSANDRA-13163)
 * Expire OutboundTcpConnection messages by a single Thread (CASSANDRA-13265)
 * Fail repair if insufficient responses received (CASSANDRA-13397)
 * Fix SSTableLoader fail when the loaded table contains dropped columns (CASSANDRA-13276)
 * Avoid name clashes in CassandraIndexTest (CASSANDRA-13427)
 * Handling partially written hint files (CASSANDRA-12728)
 * Interrupt replaying hints on decommission (CASSANDRA-13308)
 * Handling partially written hint files (CASSANDRA-12728)
 * Fix NPE issue in StorageService (CASSANDRA-13060)
 * Make reading of range tombstones more reliable (CASSANDRA-12811)
 * Fix startup problems due to schema tables not completely flushed (CASSANDRA-12213)
 * Fix view builder bug that can filter out data on restart (CASSANDRA-13405)
 * Fix 2i page size calculation when there are no regular columns (CASSANDRA-13400)
 * Fix the conversion of 2.X expired rows without regular column data (CASSANDRA-13395)
 * Fix hint delivery when using ext+internal IPs with prefer_local enabled (CASSANDRA-13020)
 * Fix possible NPE on upgrade to 3.0/3.X in case of IO errors (CASSANDRA-13389)
 * Legacy deserializer can create empty range tombstones (CASSANDRA-13341)
 * Legacy caching options can prevent 3.0 upgrade (CASSANDRA-13384)
 * Use the Kernel32 library to retrieve the PID on Windows and fix startup checks (CASSANDRA-13333)
 * Fix code to not exchange schema across major versions (CASSANDRA-13274)
 * Dropping column results in "corrupt" SSTable (CASSANDRA-13337)
 * Bugs handling range tombstones in the sstable iterators (CASSANDRA-13340)
 * Fix CONTAINS filtering for null collections (CASSANDRA-13246)
 * Applying: Use a unique metric reservoir per test run when using Cassandra-wide metrics residing in MBeans (CASSANDRA-13216)
 * Propagate row deletions in 2i tables on upgrade (CASSANDRA-13320)
 * Slice.isEmpty() returns false for some empty slices (CASSANDRA-13305)
 * Add formatted row output to assertEmpty in CQL Tester (CASSANDRA-13238)
 * Prevent data loss on upgrade 2.1 - 3.0 by adding component separator to LogRecord absolute path (CASSANDRA-13294)
 * Improve testing on macOS by eliminating sigar logging (CASSANDRA-13233)
 * Cqlsh copy-from should error out when csv contains invalid data for collections (CASSANDRA-13071)
 * Fix "multiple versions of ant detected..." when running ant test (CASSANDRA-13232)
 * Coalescing strategy sleeps too much (CASSANDRA-13090)
 * Faster StreamingHistogram (CASSANDRA-13038)
 * Legacy deserializer can create unexpected boundary range tombstones (CASSANDRA-13237)
 * Remove unnecessary assertion from AntiCompactionTest (CASSANDRA-13070)
 * Fix cqlsh COPY for dates before 1900 (CASSANDRA-13185)
 * Use keyspace replication settings on system.size_estimates table (CASSANDRA-9639)
 * Add vm.max_map_count StartupCheck (CASSANDRA-13008)
 * Hint related logging should include the IP address of the destination in addition to
   host ID (CASSANDRA-13205)
 * Reloading logback.xml does not work (CASSANDRA-13173)
 * Lightweight transactions temporarily fail after upgrade from 2.1 to 3.0 (CASSANDRA-13109)
 * Duplicate rows after upgrading from 2.1.16 to 3.0.10/3.9 (CASSANDRA-13125)
 * Fix UPDATE queries with empty IN restrictions (CASSANDRA-13152)
 * Fix handling of partition with partition-level deletion plus
   live rows in sstabledump (CASSANDRA-13177)
 * Provide user workaround when system_schema.columns does not contain entries
   for a table that's in system_schema.tables (CASSANDRA-13180)
 * Nodetool upgradesstables/scrub/compact ignores system tables (CASSANDRA-13410)
 * Fix schema version calculation for rolling upgrades (CASSANDRA-13441)
Merged from 2.2:
 * Nodes started with join_ring=False should be able to serve requests when authentication is enabled (CASSANDRA-11381)
 * cqlsh COPY FROM: increment error count only for failures, not for attempts (CASSANDRA-13209)
 * Avoid starting gossiper in RemoveTest (CASSANDRA-13407)
 * Fix weightedSize() for row-cache reported by JMX and NodeTool (CASSANDRA-13393)
 * Fix JVM metric names (CASSANDRA-13103)
 * Honor truststore-password parameter in cassandra-stress (CASSANDRA-12773)
 * Discard in-flight shadow round responses (CASSANDRA-12653)
 * Don't anti-compact repaired data to avoid inconsistencies (CASSANDRA-13153)
 * Wrong logger name in AnticompactionTask (CASSANDRA-13343)
 * Commitlog replay may fail if last mutation is within 4 bytes of end of segment (CASSANDRA-13282)
 * Fix queries updating multiple time the same list (CASSANDRA-13130)
 * Fix GRANT/REVOKE when keyspace isn't specified (CASSANDRA-13053)
 * Fix flaky LongLeveledCompactionStrategyTest (CASSANDRA-12202)
 * Fix failing COPY TO STDOUT (CASSANDRA-12497)
 * Fix ColumnCounter::countAll behaviour for reverse queries (CASSANDRA-13222)
 * Exceptions encountered calling getSeeds() breaks OTC thread (CASSANDRA-13018)
 * Fix negative mean latency metric (CASSANDRA-12876)
 * Use only one file pointer when creating commitlog segments (CASSANDRA-12539)
Merged from 2.1:
 * Fix 2ndary index queries on partition keys for tables with static columns (CASSANDRA-13147)
 * Fix ParseError unhashable type list in cqlsh copy from (CASSANDRA-13364)
 * Remove unused repositories (CASSANDRA-13278)
 * Log stacktrace of uncaught exceptions (CASSANDRA-13108)
 * Use portable stderr for java error in startup (CASSANDRA-13211)
 * Fix Thread Leak in OutboundTcpConnection (CASSANDRA-13204)
 * Coalescing strategy can enter infinite loop (CASSANDRA-13159)


3.10
 * Fix secondary index queries regression (CASSANDRA-13013)
 * Add duration type to the protocol V5 (CASSANDRA-12850)
 * Fix duration type validation (CASSANDRA-13143)
 * Fix flaky GcCompactionTest (CASSANDRA-12664)
 * Fix TestHintedHandoff.hintedhandoff_decom_test (CASSANDRA-13058)
 * Fixed query monitoring for range queries (CASSANDRA-13050)
 * Remove outboundBindAny configuration property (CASSANDRA-12673)
 * Use correct bounds for all-data range when filtering (CASSANDRA-12666)
 * Remove timing window in test case (CASSANDRA-12875)
 * Resolve unit testing without JCE security libraries installed (CASSANDRA-12945)
 * Fix inconsistencies in cassandra-stress load balancing policy (CASSANDRA-12919)
 * Fix validation of non-frozen UDT cells (CASSANDRA-12916)
 * Don't shut down socket input/output on StreamSession (CASSANDRA-12903)
 * Fix Murmur3PartitionerTest (CASSANDRA-12858)
 * Move cqlsh syntax rules into separate module and allow easier customization (CASSANDRA-12897)
 * Fix CommitLogSegmentManagerTest (CASSANDRA-12283)
 * Fix cassandra-stress truncate option (CASSANDRA-12695)
 * Fix crossNode value when receiving messages (CASSANDRA-12791)
 * Don't load MX4J beans twice (CASSANDRA-12869)
 * Extend native protocol request flags, add versions to SUPPORTED, and introduce ProtocolVersion enum (CASSANDRA-12838)
 * Set JOINING mode when running pre-join tasks (CASSANDRA-12836)
 * remove net.mintern.primitive library due to license issue (CASSANDRA-12845)
 * Properly format IPv6 addresses when logging JMX service URL (CASSANDRA-12454)
 * Optimize the vnode allocation for single replica per DC (CASSANDRA-12777)
 * Use non-token restrictions for bounds when token restrictions are overridden (CASSANDRA-12419)
 * Fix CQLSH auto completion for PER PARTITION LIMIT (CASSANDRA-12803)
 * Use different build directories for Eclipse and Ant (CASSANDRA-12466)
 * Avoid potential AttributeError in cqlsh due to no table metadata (CASSANDRA-12815)
 * Fix RandomReplicationAwareTokenAllocatorTest.testExistingCluster (CASSANDRA-12812)
 * Upgrade commons-codec to 1.9 (CASSANDRA-12790)
 * Make the fanout size for LeveledCompactionStrategy to be configurable (CASSANDRA-11550)
 * Add duration data type (CASSANDRA-11873)
 * Fix timeout in ReplicationAwareTokenAllocatorTest (CASSANDRA-12784)
 * Improve sum aggregate functions (CASSANDRA-12417)
 * Make cassandra.yaml docs for batch_size_*_threshold_in_kb reflect changes in CASSANDRA-10876 (CASSANDRA-12761)
 * cqlsh fails to format collections when using aliases (CASSANDRA-11534)
 * Check for hash conflicts in prepared statements (CASSANDRA-12733)
 * Exit query parsing upon first error (CASSANDRA-12598)
 * Fix cassandra-stress to use single seed in UUID generation (CASSANDRA-12729)
 * CQLSSTableWriter does not allow Update statement (CASSANDRA-12450)
 * Config class uses boxed types but DD exposes primitive types (CASSANDRA-12199)
 * Add pre- and post-shutdown hooks to Storage Service (CASSANDRA-12461)
 * Add hint delivery metrics (CASSANDRA-12693)
 * Remove IndexInfo cache from FileIndexInfoRetriever (CASSANDRA-12731)
 * ColumnIndex does not reuse buffer (CASSANDRA-12502)
 * cdc column addition still breaks schema migration tasks (CASSANDRA-12697)
 * Upgrade metrics-reporter dependencies (CASSANDRA-12089)
 * Tune compaction thread count via nodetool (CASSANDRA-12248)
 * Add +=/-= shortcut syntax for update queries (CASSANDRA-12232)
 * Include repair session IDs in repair start message (CASSANDRA-12532)
 * Add a blocking task to Index, run before joining the ring (CASSANDRA-12039)
 * Fix NPE when using CQLSSTableWriter (CASSANDRA-12667)
 * Support optional backpressure strategies at the coordinator (CASSANDRA-9318)
 * Make randompartitioner work with new vnode allocation (CASSANDRA-12647)
 * Fix cassandra-stress graphing (CASSANDRA-12237)
 * Allow filtering on partition key columns for queries without secondary indexes (CASSANDRA-11031)
 * Fix Cassandra Stress reporting thread model and precision (CASSANDRA-12585)
 * Add JMH benchmarks.jar (CASSANDRA-12586)
 * Cleanup uses of AlterTableStatementColumn (CASSANDRA-12567)
 * Add keep-alive to streaming (CASSANDRA-11841)
 * Tracing payload is passed through newSession(..) (CASSANDRA-11706)
 * avoid deleting non existing sstable files and improve related log messages (CASSANDRA-12261)
 * json/yaml output format for nodetool compactionhistory (CASSANDRA-12486)
 * Retry all internode messages once after a connection is
   closed and reopened (CASSANDRA-12192)
 * Add support to rebuild from targeted replica (CASSANDRA-9875)
 * Add sequence distribution type to cassandra stress (CASSANDRA-12490)
 * "SELECT * FROM foo LIMIT ;" does not error out (CASSANDRA-12154)
 * Define executeLocally() at the ReadQuery Level (CASSANDRA-12474)
 * Extend read/write failure messages with a map of replica addresses
   to error codes in the v5 native protocol (CASSANDRA-12311)
 * Fix rebuild of SASI indexes with existing index files (CASSANDRA-12374)
 * Let DatabaseDescriptor not implicitly startup services (CASSANDRA-9054, 12550)
 * Fix clustering indexes in presence of static columns in SASI (CASSANDRA-12378)
 * Fix queries on columns with reversed type on SASI indexes (CASSANDRA-12223)
 * Added slow query log (CASSANDRA-12403)
 * Count full coordinated request against timeout (CASSANDRA-12256)
 * Allow TTL with null value on insert and update (CASSANDRA-12216)
 * Make decommission operation resumable (CASSANDRA-12008)
 * Add support to one-way targeted repair (CASSANDRA-9876)
 * Remove clientutil jar (CASSANDRA-11635)
 * Fix compaction throughput throttle (CASSANDRA-12366, CASSANDRA-12717)
 * Delay releasing Memtable memory on flush until PostFlush has finished running (CASSANDRA-12358)
 * Cassandra stress should dump all setting on startup (CASSANDRA-11914)
 * Make it possible to compact a given token range (CASSANDRA-10643)
 * Allow updating DynamicEndpointSnitch properties via JMX (CASSANDRA-12179)
 * Collect metrics on queries by consistency level (CASSANDRA-7384)
 * Add support for GROUP BY to SELECT statement (CASSANDRA-10707)
 * Deprecate memtable_cleanup_threshold and update default for memtable_flush_writers (CASSANDRA-12228)
 * Upgrade to OHC 0.4.4 (CASSANDRA-12133)
 * Add version command to cassandra-stress (CASSANDRA-12258)
 * Create compaction-stress tool (CASSANDRA-11844)
 * Garbage-collecting compaction operation and schema option (CASSANDRA-7019)
 * Add beta protocol flag for v5 native protocol (CASSANDRA-12142)
 * Support filtering on non-PRIMARY KEY columns in the CREATE
   MATERIALIZED VIEW statement's WHERE clause (CASSANDRA-10368)
 * Unify STDOUT and SYSTEMLOG logback format (CASSANDRA-12004)
 * COPY FROM should raise error for non-existing input files (CASSANDRA-12174)
 * Faster write path (CASSANDRA-12269)
 * Option to leave omitted columns in INSERT JSON unset (CASSANDRA-11424)
 * Support json/yaml output in nodetool tpstats (CASSANDRA-12035)
 * Expose metrics for successful/failed authentication attempts (CASSANDRA-10635)
 * Prepend snapshot name with "truncated" or "dropped" when a snapshot
   is taken before truncating or dropping a table (CASSANDRA-12178)
 * Optimize RestrictionSet (CASSANDRA-12153)
 * cqlsh does not automatically downgrade CQL version (CASSANDRA-12150)
 * Omit (de)serialization of state variable in UDAs (CASSANDRA-9613)
 * Create a system table to expose prepared statements (CASSANDRA-8831)
 * Reuse DataOutputBuffer from ColumnIndex (CASSANDRA-11970)
 * Remove DatabaseDescriptor dependency from SegmentedFile (CASSANDRA-11580)
 * Add supplied username to authentication error messages (CASSANDRA-12076)
 * Remove pre-startup check for open JMX port (CASSANDRA-12074)
 * Remove compaction Severity from DynamicEndpointSnitch (CASSANDRA-11738)
 * Restore resumable hints delivery (CASSANDRA-11960)
 * Properly report LWT contention (CASSANDRA-12626)
Merged from 3.0:
 * Dump threads when unit tests time out (CASSANDRA-13117)
 * Better error when modifying function permissions without explicit keyspace (CASSANDRA-12925)
 * Indexer is not correctly invoked when building indexes over sstables (CASSANDRA-13075)
 * Read repair is not blocking repair to finish in foreground repair (CASSANDRA-13115)
 * Stress daemon help is incorrect(CASSANDRA-12563)
 * Remove ALTER TYPE support (CASSANDRA-12443)
 * Fix assertion for certain legacy range tombstone pattern (CASSANDRA-12203)
 * Replace empty strings with null values if they cannot be converted (CASSANDRA-12794)
 * Fix deserialization of 2.x DeletedCells (CASSANDRA-12620)
 * Add parent repair session id to anticompaction log message (CASSANDRA-12186)
 * Improve contention handling on failure to acquire MV lock for streaming and hints (CASSANDRA-12905)
 * Fix DELETE and UPDATE queries with empty IN restrictions (CASSANDRA-12829)
 * Mark MVs as built after successful bootstrap (CASSANDRA-12984)
 * Estimated TS drop-time histogram updated with Cell.NO_DELETION_TIME (CASSANDRA-13040)
 * Nodetool compactionstats fails with NullPointerException (CASSANDRA-13021)
 * Thread local pools never cleaned up (CASSANDRA-13033)
 * Set RPC_READY to false when draining or if a node is marked as shutdown (CASSANDRA-12781)
 * CQL often queries static columns unnecessarily (CASSANDRA-12768)
 * Make sure sstables only get committed when it's safe to discard commit log records (CASSANDRA-12956)
 * Reject default_time_to_live option when creating or altering MVs (CASSANDRA-12868)
 * Nodetool should use a more sane max heap size (CASSANDRA-12739)
 * LocalToken ensures token values are cloned on heap (CASSANDRA-12651)
 * AnticompactionRequestSerializer serializedSize is incorrect (CASSANDRA-12934)
 * Prevent reloading of logback.xml from UDF sandbox (CASSANDRA-12535)
 * Reenable HeapPool (CASSANDRA-12900)
 * Disallow offheap_buffers memtable allocation (CASSANDRA-11039)
 * Fix CommitLogSegmentManagerTest (CASSANDRA-12283)
 * Pass root cause to CorruptBlockException when uncompression failed (CASSANDRA-12889)
 * Batch with multiple conditional updates for the same partition causes AssertionError (CASSANDRA-12867)
 * Make AbstractReplicationStrategy extendable from outside its package (CASSANDRA-12788)
 * Don't tell users to turn off consistent rangemovements during rebuild. (CASSANDRA-12296)
 * Fix CommitLogTest.testDeleteIfNotDirty (CASSANDRA-12854)
 * Avoid deadlock due to MV lock contention (CASSANDRA-12689)
 * Fix for KeyCacheCqlTest flakiness (CASSANDRA-12801)
 * Include SSTable filename in compacting large row message (CASSANDRA-12384)
 * Fix potential socket leak (CASSANDRA-12329, CASSANDRA-12330)
 * Fix ViewTest.testCompaction (CASSANDRA-12789)
 * Improve avg aggregate functions (CASSANDRA-12417)
 * Preserve quoted reserved keyword column names in MV creation (CASSANDRA-11803)
 * nodetool stopdaemon errors out (CASSANDRA-12646)
 * Split materialized view mutations on build to prevent OOM (CASSANDRA-12268)
 * mx4j does not work in 3.0.8 (CASSANDRA-12274)
 * Abort cqlsh copy-from in case of no answer after prolonged period of time (CASSANDRA-12740)
 * Avoid sstable corrupt exception due to dropped static column (CASSANDRA-12582)
 * Make stress use client mode to avoid checking commit log size on startup (CASSANDRA-12478)
 * Fix exceptions with new vnode allocation (CASSANDRA-12715)
 * Unify drain and shutdown processes (CASSANDRA-12509)
 * Fix NPE in ComponentOfSlice.isEQ() (CASSANDRA-12706)
 * Fix failure in LogTransactionTest (CASSANDRA-12632)
 * Fix potentially incomplete non-frozen UDT values when querying with the
   full primary key specified (CASSANDRA-12605)
 * Make sure repaired tombstones are dropped when only_purge_repaired_tombstones is enabled (CASSANDRA-12703)
 * Skip writing MV mutations to commitlog on mutation.applyUnsafe() (CASSANDRA-11670)
 * Establish consistent distinction between non-existing partition and NULL value for LWTs on static columns (CASSANDRA-12060)
 * Extend ColumnIdentifier.internedInstances key to include the type that generated the byte buffer (CASSANDRA-12516)
 * Handle composite prefixes with final EOC=0 as in 2.x and refactor LegacyLayout.decodeBound (CASSANDRA-12423)
 * select_distinct_with_deletions_test failing on non-vnode environments (CASSANDRA-11126)
 * Stack Overflow returned to queries while upgrading (CASSANDRA-12527)
 * Fix legacy regex for temporary files from 2.2 (CASSANDRA-12565)
 * Add option to state current gc_grace_seconds to tools/bin/sstablemetadata (CASSANDRA-12208)
 * Fix file system race condition that may cause LogAwareFileLister to fail to classify files (CASSANDRA-11889)
 * Fix file handle leaks due to simultaneous compaction/repair and
   listing snapshots, calculating snapshot sizes, or making schema
   changes (CASSANDRA-11594)
 * Fix nodetool repair exits with 0 for some errors (CASSANDRA-12508)
 * Do not shut down BatchlogManager twice during drain (CASSANDRA-12504)
 * Disk failure policy should not be invoked on out of space (CASSANDRA-12385)
 * Calculate last compacted key on startup (CASSANDRA-6216)
 * Add schema to snapshot manifest, add USING TIMESTAMP clause to ALTER TABLE statements (CASSANDRA-7190)
 * If CF has no clustering columns, any row cache is full partition cache (CASSANDRA-12499)
 * Correct log message for statistics of offheap memtable flush (CASSANDRA-12776)
 * Explicitly set locale for string validation (CASSANDRA-12541,CASSANDRA-12542,CASSANDRA-12543,CASSANDRA-12545)
Merged from 2.2:
 * Fix speculative retry bugs (CASSANDRA-13009)
 * Fix handling of nulls and unsets in IN conditions (CASSANDRA-12981)
 * Fix race causing infinite loop if Thrift server is stopped before it starts listening (CASSANDRA-12856)
 * CompactionTasks now correctly drops sstables out of compaction when not enough disk space is available (CASSANDRA-12979)
 * Remove support for non-JavaScript UDFs (CASSANDRA-12883)
 * Fix DynamicEndpointSnitch noop in multi-datacenter situations (CASSANDRA-13074)
 * cqlsh copy-from: encode column names to avoid primary key parsing errors (CASSANDRA-12909)
 * Temporarily fix bug that creates commit log when running offline tools (CASSANDRA-8616)
 * Reduce granuality of OpOrder.Group during index build (CASSANDRA-12796)
 * Test bind parameters and unset parameters in InsertUpdateIfConditionTest (CASSANDRA-12980)
 * Use saved tokens when setting local tokens on StorageService.joinRing (CASSANDRA-12935)
 * cqlsh: fix DESC TYPES errors (CASSANDRA-12914)
 * Fix leak on skipped SSTables in sstableupgrade (CASSANDRA-12899)
 * Avoid blocking gossip during pending range calculation (CASSANDRA-12281)
 * Fix purgeability of tombstones with max timestamp (CASSANDRA-12792)
 * Fail repair if participant dies during sync or anticompaction (CASSANDRA-12901)
 * cqlsh COPY: unprotected pk values before converting them if not using prepared statements (CASSANDRA-12863)
 * Fix Util.spinAssertEquals (CASSANDRA-12283)
 * Fix potential NPE for compactionstats (CASSANDRA-12462)
 * Prepare legacy authenticate statement if credentials table initialised after node startup (CASSANDRA-12813)
 * Change cassandra.wait_for_tracing_events_timeout_secs default to 0 (CASSANDRA-12754)
 * Clean up permissions when a UDA is dropped (CASSANDRA-12720)
 * Limit colUpdateTimeDelta histogram updates to reasonable deltas (CASSANDRA-11117)
 * Fix leak errors and execution rejected exceptions when draining (CASSANDRA-12457)
 * Fix merkle tree depth calculation (CASSANDRA-12580)
 * Make Collections deserialization more robust (CASSANDRA-12618)
 * Better handle invalid system roles table (CASSANDRA-12700)
 * Fix exceptions when enabling gossip on nodes that haven't joined the ring (CASSANDRA-12253)
 * Fix authentication problem when invoking cqlsh copy from a SOURCE command (CASSANDRA-12642)
 * Decrement pending range calculator jobs counter in finally block
 * cqlshlib tests: increase default execute timeout (CASSANDRA-12481)
 * Forward writes to replacement node when replace_address != broadcast_address (CASSANDRA-8523)
 * Fail repair on non-existing table (CASSANDRA-12279)
 * Enable repair -pr and -local together (fix regression of CASSANDRA-7450) (CASSANDRA-12522)
 * Split consistent range movement flag correction (CASSANDRA-12786)
Merged from 2.1:
 * Upgrade netty version to fix memory leak with client encryption (CASSANDRA-13114)
 * cqlsh copy-from: sort user type fields in csv (CASSANDRA-12959)
 * Don't skip sstables based on maxLocalDeletionTime (CASSANDRA-12765)


3.8, 3.9
 * Fix value skipping with counter columns (CASSANDRA-11726)
 * Fix nodetool tablestats miss SSTable count (CASSANDRA-12205)
 * Fixed flacky SSTablesIteratedTest (CASSANDRA-12282)
 * Fixed flacky SSTableRewriterTest: check file counts before calling validateCFS (CASSANDRA-12348)
 * cqlsh: Fix handling of $$-escaped strings (CASSANDRA-12189)
 * Fix SSL JMX requiring truststore containing server cert (CASSANDRA-12109)
 * RTE from new CDC column breaks in flight queries (CASSANDRA-12236)
 * Fix hdr logging for single operation workloads (CASSANDRA-12145)
 * Fix SASI PREFIX search in CONTAINS mode with partial terms (CASSANDRA-12073)
 * Increase size of flushExecutor thread pool (CASSANDRA-12071)
 * Partial revert of CASSANDRA-11971, cannot recycle buffer in SP.sendMessagesToNonlocalDC (CASSANDRA-11950)
 * Upgrade netty to 4.0.39 (CASSANDRA-12032, CASSANDRA-12034)
 * Improve details in compaction log message (CASSANDRA-12080)
 * Allow unset values in CQLSSTableWriter (CASSANDRA-11911)
 * Chunk cache to request compressor-compatible buffers if pool space is exhausted (CASSANDRA-11993)
 * Remove DatabaseDescriptor dependencies from SequentialWriter (CASSANDRA-11579)
 * Move skip_stop_words filter before stemming (CASSANDRA-12078)
 * Support seek() in EncryptedFileSegmentInputStream (CASSANDRA-11957)
 * SSTable tools mishandling LocalPartitioner (CASSANDRA-12002)
 * When SEPWorker assigned work, set thread name to match pool (CASSANDRA-11966)
 * Add cross-DC latency metrics (CASSANDRA-11596)
 * Allow terms in selection clause (CASSANDRA-10783)
 * Add bind variables to trace (CASSANDRA-11719)
 * Switch counter shards' clock to timestamps (CASSANDRA-9811)
 * Introduce HdrHistogram and response/service/wait separation to stress tool (CASSANDRA-11853)
 * entry-weighers in QueryProcessor should respect partitionKeyBindIndexes field (CASSANDRA-11718)
 * Support older ant versions (CASSANDRA-11807)
 * Estimate compressed on disk size when deciding if sstable size limit reached (CASSANDRA-11623)
 * cassandra-stress profiles should support case sensitive schemas (CASSANDRA-11546)
 * Remove DatabaseDescriptor dependency from FileUtils (CASSANDRA-11578)
 * Faster streaming (CASSANDRA-9766)
 * Add prepared query parameter to trace for "Execute CQL3 prepared query" session (CASSANDRA-11425)
 * Add repaired percentage metric (CASSANDRA-11503)
 * Add Change-Data-Capture (CASSANDRA-8844)
Merged from 3.0:
 * Fix paging for 2.x to 3.x upgrades (CASSANDRA-11195)
 * Fix clean interval not sent to commit log for empty memtable flush (CASSANDRA-12436)
 * Fix potential resource leak in RMIServerSocketFactoryImpl (CASSANDRA-12331)
 * Make sure compaction stats are updated when compaction is interrupted (CASSANDRA-12100)
 * Change commitlog and sstables to track dirty and clean intervals (CASSANDRA-11828)
 * NullPointerException during compaction on table with static columns (CASSANDRA-12336)
 * Fixed ConcurrentModificationException when reading metrics in GraphiteReporter (CASSANDRA-11823)
 * Fix upgrade of super columns on thrift (CASSANDRA-12335)
 * Fixed flacky BlacklistingCompactionsTest, switched to fixed size types and increased corruption size (CASSANDRA-12359)
 * Rerun ReplicationAwareTokenAllocatorTest on failure to avoid flakiness (CASSANDRA-12277)
 * Exception when computing read-repair for range tombstones (CASSANDRA-12263)
 * Lost counter writes in compact table and static columns (CASSANDRA-12219)
 * AssertionError with MVs on updating a row that isn't indexed due to a null value (CASSANDRA-12247)
 * Disable RR and speculative retry with EACH_QUORUM reads (CASSANDRA-11980)
 * Add option to override compaction space check (CASSANDRA-12180)
 * Faster startup by only scanning each directory for temporary files once (CASSANDRA-12114)
 * Respond with v1/v2 protocol header when responding to driver that attempts
   to connect with too low of a protocol version (CASSANDRA-11464)
 * NullPointerExpception when reading/compacting table (CASSANDRA-11988)
 * Fix problem with undeleteable rows on upgrade to new sstable format (CASSANDRA-12144)
 * Fix potential bad messaging service message for paged range reads
   within mixed-version 3.x clusters (CASSANDRA-12249)
 * Fix paging logic for deleted partitions with static columns (CASSANDRA-12107)
 * Wait until the message is being send to decide which serializer must be used (CASSANDRA-11393)
 * Fix migration of static thrift column names with non-text comparators (CASSANDRA-12147)
 * Fix upgrading sparse tables that are incorrectly marked as dense (CASSANDRA-11315)
 * Fix reverse queries ignoring range tombstones (CASSANDRA-11733)
 * Avoid potential race when rebuilding CFMetaData (CASSANDRA-12098)
 * Avoid missing sstables when getting the canonical sstables (CASSANDRA-11996)
 * Always select the live sstables when getting sstables in bounds (CASSANDRA-11944)
 * Fix column ordering of results with static columns for Thrift requests in
   a mixed 2.x/3.x cluster, also fix potential non-resolved duplication of
   those static columns in query results (CASSANDRA-12123)
 * Avoid digest mismatch with empty but static rows (CASSANDRA-12090)
 * Fix EOF exception when altering column type (CASSANDRA-11820)
 * Fix potential race in schema during new table creation (CASSANDRA-12083)
 * cqlsh: fix error handling in rare COPY FROM failure scenario (CASSANDRA-12070)
 * Disable autocompaction during drain (CASSANDRA-11878)
 * Add a metrics timer to MemtablePool and use it to track time spent blocked on memory in MemtableAllocator (CASSANDRA-11327)
 * Fix upgrading schema with super columns with non-text subcomparators (CASSANDRA-12023)
 * Add TimeWindowCompactionStrategy (CASSANDRA-9666)
 * Fix JsonTransformer output of partition with deletion info (CASSANDRA-12418)
 * Fix NPE in SSTableLoader when specifying partial directory path (CASSANDRA-12609)
Merged from 2.2:
 * Add local address entry in PropertyFileSnitch (CASSANDRA-11332)
 * cqlsh copy: fix missing counter values (CASSANDRA-12476)
 * Move migration tasks to non-periodic queue, assure flush executor shutdown after non-periodic executor (CASSANDRA-12251)
 * cqlsh copy: fixed possible race in initializing feeding thread (CASSANDRA-11701)
 * Only set broadcast_rpc_address on Ec2MultiRegionSnitch if it's not set (CASSANDRA-11357)
 * Update StorageProxy range metrics for timeouts, failures and unavailables (CASSANDRA-9507)
 * Add Sigar to classes included in clientutil.jar (CASSANDRA-11635)
 * Add decay to histograms and timers used for metrics (CASSANDRA-11752)
 * Fix hanging stream session (CASSANDRA-10992)
 * Fix INSERT JSON, fromJson() support of smallint, tinyint types (CASSANDRA-12371)
 * Restore JVM metric export for metric reporters (CASSANDRA-12312)
 * Release sstables of failed stream sessions only when outgoing transfers are finished (CASSANDRA-11345)
 * Wait for tracing events before returning response and query at same consistency level client side (CASSANDRA-11465)
 * cqlsh copyutil should get host metadata by connected address (CASSANDRA-11979)
 * Fixed cqlshlib.test.remove_test_db (CASSANDRA-12214)
 * Synchronize ThriftServer::stop() (CASSANDRA-12105)
 * Use dedicated thread for JMX notifications (CASSANDRA-12146)
 * Improve streaming synchronization and fault tolerance (CASSANDRA-11414)
 * MemoryUtil.getShort() should return an unsigned short also for architectures not supporting unaligned memory accesses (CASSANDRA-11973)
Merged from 2.1:
 * Fix queries with empty ByteBuffer values in clustering column restrictions (CASSANDRA-12127)
 * Disable passing control to post-flush after flush failure to prevent data loss (CASSANDRA-11828)
 * Allow STCS-in-L0 compactions to reduce scope with LCS (CASSANDRA-12040)
 * cannot use cql since upgrading python to 2.7.11+ (CASSANDRA-11850)
 * Fix filtering on clustering columns when 2i is used (CASSANDRA-11907)


3.0.8
 * Fix potential race in schema during new table creation (CASSANDRA-12083)
 * cqlsh: fix error handling in rare COPY FROM failure scenario (CASSANDRA-12070)
 * Disable autocompaction during drain (CASSANDRA-11878)
 * Add a metrics timer to MemtablePool and use it to track time spent blocked on memory in MemtableAllocator (CASSANDRA-11327)
 * Fix upgrading schema with super columns with non-text subcomparators (CASSANDRA-12023)
 * Add TimeWindowCompactionStrategy (CASSANDRA-9666)
Merged from 2.2:
 * Allow nodetool info to run with readonly JMX access (CASSANDRA-11755)
 * Validate bloom_filter_fp_chance against lowest supported
   value when the table is created (CASSANDRA-11920)
 * Don't send erroneous NEW_NODE notifications on restart (CASSANDRA-11038)
 * StorageService shutdown hook should use a volatile variable (CASSANDRA-11984)
Merged from 2.1:
 * Add system property to set the max number of native transport requests in queue (CASSANDRA-11363)
 * Fix queries with empty ByteBuffer values in clustering column restrictions (CASSANDRA-12127)
 * Disable passing control to post-flush after flush failure to prevent data loss (CASSANDRA-11828)
 * Allow STCS-in-L0 compactions to reduce scope with LCS (CASSANDRA-12040)
 * cannot use cql since upgrading python to 2.7.11+ (CASSANDRA-11850)
 * Fix filtering on clustering columns when 2i is used (CASSANDRA-11907)
 * Avoid stalling paxos when the paxos state expires (CASSANDRA-12043)
 * Remove finished incoming streaming connections from MessagingService (CASSANDRA-11854)
 * Don't try to get sstables for non-repairing column families (CASSANDRA-12077)
 * Avoid marking too many sstables as repaired (CASSANDRA-11696)
 * Prevent select statements with clustering key > 64k (CASSANDRA-11882)
 * Fix clock skew corrupting other nodes with paxos (CASSANDRA-11991)
 * Remove distinction between non-existing static columns and existing but null in LWTs (CASSANDRA-9842)
 * Cache local ranges when calculating repair neighbors (CASSANDRA-11934)
 * Allow LWT operation on static column with only partition keys (CASSANDRA-10532)
 * Create interval tree over canonical sstables to avoid missing sstables during streaming (CASSANDRA-11886)
 * cqlsh COPY FROM: shutdown parent cluster after forking, to avoid corrupting SSL connections (CASSANDRA-11749)


3.7
 * Support multiple folders for user defined compaction tasks (CASSANDRA-11765)
 * Fix race in CompactionStrategyManager's pause/resume (CASSANDRA-11922)
Merged from 3.0:
 * Fix legacy serialization of Thrift-generated non-compound range tombstones
   when communicating with 2.x nodes (CASSANDRA-11930)
 * Fix Directories instantiations where CFS.initialDirectories should be used (CASSANDRA-11849)
 * Avoid referencing DatabaseDescriptor in AbstractType (CASSANDRA-11912)
 * Don't use static dataDirectories field in Directories instances (CASSANDRA-11647)
 * Fix sstables not being protected from removal during index build (CASSANDRA-11905)
 * cqlsh: Suppress stack trace from Read/WriteFailures (CASSANDRA-11032)
 * Remove unneeded code to repair index summaries that have
   been improperly down-sampled (CASSANDRA-11127)
 * Avoid WriteTimeoutExceptions during commit log replay due to materialized
   view lock contention (CASSANDRA-11891)
 * Prevent OOM failures on SSTable corruption, improve tests for corruption detection (CASSANDRA-9530)
 * Use CFS.initialDirectories when clearing snapshots (CASSANDRA-11705)
 * Allow compaction strategies to disable early open (CASSANDRA-11754)
 * Refactor Materialized View code (CASSANDRA-11475)
 * Update Java Driver (CASSANDRA-11615)
Merged from 2.2:
 * Persist local metadata earlier in startup sequence (CASSANDRA-11742)
 * cqlsh: fix tab completion for case-sensitive identifiers (CASSANDRA-11664)
 * Avoid showing estimated key as -1 in tablestats (CASSANDRA-11587)
 * Fix possible race condition in CommitLog.recover (CASSANDRA-11743)
 * Enable client encryption in sstableloader with cli options (CASSANDRA-11708)
 * Possible memory leak in NIODataInputStream (CASSANDRA-11867)
 * Add seconds to cqlsh tracing session duration (CASSANDRA-11753)
 * Fix commit log replay after out-of-order flush completion (CASSANDRA-9669)
 * Prohibit Reversed Counter type as part of the PK (CASSANDRA-9395)
 * cqlsh: correctly handle non-ascii chars in error messages (CASSANDRA-11626)
Merged from 2.1:
 * Run CommitLog tests with different compression settings (CASSANDRA-9039)
 * cqlsh: apply current keyspace to source command (CASSANDRA-11152)
 * Clear out parent repair session if repair coordinator dies (CASSANDRA-11824)
 * Set default streaming_socket_timeout_in_ms to 24 hours (CASSANDRA-11840)
 * Do not consider local node a valid source during replace (CASSANDRA-11848)
 * Add message dropped tasks to nodetool netstats (CASSANDRA-11855)
 * Avoid holding SSTableReaders for duration of incremental repair (CASSANDRA-11739)


3.6
 * Correctly migrate schema for frozen UDTs during 2.x -> 3.x upgrades
   (does not affect any released versions) (CASSANDRA-11613)
 * Allow server startup if JMX is configured directly (CASSANDRA-11725)
 * Prevent direct memory OOM on buffer pool allocations (CASSANDRA-11710)
 * Enhanced Compaction Logging (CASSANDRA-10805)
 * Make prepared statement cache size configurable (CASSANDRA-11555)
 * Integrated JMX authentication and authorization (CASSANDRA-10091)
 * Add units to stress ouput (CASSANDRA-11352)
 * Fix PER PARTITION LIMIT for single and multi partitions queries (CASSANDRA-11603)
 * Add uncompressed chunk cache for RandomAccessReader (CASSANDRA-5863)
 * Clarify ClusteringPrefix hierarchy (CASSANDRA-11213)
 * Always perform collision check before joining ring (CASSANDRA-10134)
 * SSTableWriter output discrepancy (CASSANDRA-11646)
 * Fix potential timeout in NativeTransportService.testConcurrentDestroys (CASSANDRA-10756)
 * Support large partitions on the 3.0 sstable format (CASSANDRA-11206,11763)
 * Add support to rebuild from specific range (CASSANDRA-10406)
 * Optimize the overlapping lookup by calculating all the
   bounds in advance (CASSANDRA-11571)
 * Support json/yaml output in nodetool tablestats (CASSANDRA-5977)
 * (stress) Add datacenter option to -node options (CASSANDRA-11591)
 * Fix handling of empty slices (CASSANDRA-11513)
 * Make number of cores used by cqlsh COPY visible to testing code (CASSANDRA-11437)
 * Allow filtering on clustering columns for queries without secondary indexes (CASSANDRA-11310)
 * Refactor Restriction hierarchy (CASSANDRA-11354)
 * Eliminate allocations in R/W path (CASSANDRA-11421)
 * Update Netty to 4.0.36 (CASSANDRA-11567)
 * Fix PER PARTITION LIMIT for queries requiring post-query ordering (CASSANDRA-11556)
 * Allow instantiation of UDTs and tuples in UDFs (CASSANDRA-10818)
 * Support UDT in CQLSSTableWriter (CASSANDRA-10624)
 * Support for non-frozen user-defined types, updating
   individual fields of user-defined types (CASSANDRA-7423)
 * Make LZ4 compression level configurable (CASSANDRA-11051)
 * Allow per-partition LIMIT clause in CQL (CASSANDRA-7017)
 * Make custom filtering more extensible with UserExpression (CASSANDRA-11295)
 * Improve field-checking and error reporting in cassandra.yaml (CASSANDRA-10649)
 * Print CAS stats in nodetool proxyhistograms (CASSANDRA-11507)
 * More user friendly error when providing an invalid token to nodetool (CASSANDRA-9348)
 * Add static column support to SASI index (CASSANDRA-11183)
 * Support EQ/PREFIX queries in SASI CONTAINS mode without tokenization (CASSANDRA-11434)
 * Support LIKE operator in prepared statements (CASSANDRA-11456)
 * Add a command to see if a Materialized View has finished building (CASSANDRA-9967)
 * Log endpoint and port associated with streaming operation (CASSANDRA-8777)
 * Print sensible units for all log messages (CASSANDRA-9692)
 * Upgrade Netty to version 4.0.34 (CASSANDRA-11096)
 * Break the CQL grammar into separate Parser and Lexer (CASSANDRA-11372)
 * Compress only inter-dc traffic by default (CASSANDRA-8888)
 * Add metrics to track write amplification (CASSANDRA-11420)
 * cassandra-stress: cannot handle "value-less" tables (CASSANDRA-7739)
 * Add/drop multiple columns in one ALTER TABLE statement (CASSANDRA-10411)
 * Add require_endpoint_verification opt for internode encryption (CASSANDRA-9220)
 * Add auto import java.util for UDF code block (CASSANDRA-11392)
 * Add --hex-format option to nodetool getsstables (CASSANDRA-11337)
 * sstablemetadata should print sstable min/max token (CASSANDRA-7159)
 * Do not wrap CassandraException in TriggerExecutor (CASSANDRA-9421)
 * COPY TO should have higher double precision (CASSANDRA-11255)
 * Stress should exit with non-zero status after failure (CASSANDRA-10340)
 * Add client to cqlsh SHOW_SESSION (CASSANDRA-8958)
 * Fix nodetool tablestats keyspace level metrics (CASSANDRA-11226)
 * Store repair options in parent_repair_history (CASSANDRA-11244)
 * Print current leveling in sstableofflinerelevel (CASSANDRA-9588)
 * Change repair message for keyspaces with RF 1 (CASSANDRA-11203)
 * Remove hard-coded SSL cipher suites and protocols (CASSANDRA-10508)
 * Improve concurrency in CompactionStrategyManager (CASSANDRA-10099)
 * (cqlsh) interpret CQL type for formatting blobs (CASSANDRA-11274)
 * Refuse to start and print txn log information in case of disk
   corruption (CASSANDRA-10112)
 * Resolve some eclipse-warnings (CASSANDRA-11086)
 * (cqlsh) Show static columns in a different color (CASSANDRA-11059)
 * Allow to remove TTLs on table with default_time_to_live (CASSANDRA-11207)
Merged from 3.0:
 * Disallow creating view with a static column (CASSANDRA-11602)
 * Reduce the amount of object allocations caused by the getFunctions methods (CASSANDRA-11593)
 * Potential error replaying commitlog with smallint/tinyint/date/time types (CASSANDRA-11618)
 * Fix queries with filtering on counter columns (CASSANDRA-11629)
 * Improve tombstone printing in sstabledump (CASSANDRA-11655)
 * Fix paging for range queries where all clustering columns are specified (CASSANDRA-11669)
 * Don't require HEAP_NEW_SIZE to be set when using G1 (CASSANDRA-11600)
 * Fix sstabledump not showing cells after tombstone marker (CASSANDRA-11654)
 * Ignore all LocalStrategy keyspaces for streaming and other related
   operations (CASSANDRA-11627)
 * Ensure columnfilter covers indexed columns for thrift 2i queries (CASSANDRA-11523)
 * Only open one sstable scanner per sstable (CASSANDRA-11412)
 * Option to specify ProtocolVersion in cassandra-stress (CASSANDRA-11410)
 * ArithmeticException in avgFunctionForDecimal (CASSANDRA-11485)
 * LogAwareFileLister should only use OLD sstable files in current folder to determine disk consistency (CASSANDRA-11470)
 * Notify indexers of expired rows during compaction (CASSANDRA-11329)
 * Properly respond with ProtocolError when a v1/v2 native protocol
   header is received (CASSANDRA-11464)
 * Validate that num_tokens and initial_token are consistent with one another (CASSANDRA-10120)
Merged from 2.2:
 * Exit JVM if JMX server fails to startup (CASSANDRA-11540)
 * Produce a heap dump when exiting on OOM (CASSANDRA-9861)
 * Restore ability to filter on clustering columns when using a 2i (CASSANDRA-11510)
 * JSON datetime formatting needs timezone (CASSANDRA-11137)
 * Fix is_dense recalculation for Thrift-updated tables (CASSANDRA-11502)
 * Remove unnescessary file existence check during anticompaction (CASSANDRA-11660)
 * Add missing files to debian packages (CASSANDRA-11642)
 * Avoid calling Iterables::concat in loops during ModificationStatement::getFunctions (CASSANDRA-11621)
 * cqlsh: COPY FROM should use regular inserts for single statement batches and
   report errors correctly if workers processes crash on initialization (CASSANDRA-11474)
 * Always close cluster with connection in CqlRecordWriter (CASSANDRA-11553)
 * Allow only DISTINCT queries with partition keys restrictions (CASSANDRA-11339)
 * CqlConfigHelper no longer requires both a keystore and truststore to work (CASSANDRA-11532)
 * Make deprecated repair methods backward-compatible with previous notification service (CASSANDRA-11430)
 * IncomingStreamingConnection version check message wrong (CASSANDRA-11462)
Merged from 2.1:
 * Support mlockall on IBM POWER arch (CASSANDRA-11576)
 * Add option to disable use of severity in DynamicEndpointSnitch (CASSANDRA-11737)
 * cqlsh COPY FROM fails for null values with non-prepared statements (CASSANDRA-11631)
 * Make cython optional in pylib/setup.py (CASSANDRA-11630)
 * Change order of directory searching for cassandra.in.sh to favor local one (CASSANDRA-11628)
 * cqlsh COPY FROM fails with []{} chars in UDT/tuple fields/values (CASSANDRA-11633)
 * clqsh: COPY FROM throws TypeError with Cython extensions enabled (CASSANDRA-11574)
 * cqlsh: COPY FROM ignores NULL values in conversion (CASSANDRA-11549)
 * Validate levels when building LeveledScanner to avoid overlaps with orphaned sstables (CASSANDRA-9935)


3.5
 * StaticTokenTreeBuilder should respect posibility of duplicate tokens (CASSANDRA-11525)
 * Correctly fix potential assertion error during compaction (CASSANDRA-11353)
 * Avoid index segment stitching in RAM which lead to OOM on big SSTable files (CASSANDRA-11383)
 * Fix clustering and row filters for LIKE queries on clustering columns (CASSANDRA-11397)
Merged from 3.0:
 * Fix rare NPE on schema upgrade from 2.x to 3.x (CASSANDRA-10943)
 * Improve backoff policy for cqlsh COPY FROM (CASSANDRA-11320)
 * Improve IF NOT EXISTS check in CREATE INDEX (CASSANDRA-11131)
 * Upgrade ohc to 0.4.3
 * Enable SO_REUSEADDR for JMX RMI server sockets (CASSANDRA-11093)
 * Allocate merkletrees with the correct size (CASSANDRA-11390)
 * Support streaming pre-3.0 sstables (CASSANDRA-10990)
 * Add backpressure to compressed or encrypted commit log (CASSANDRA-10971)
 * SSTableExport supports secondary index tables (CASSANDRA-11330)
 * Fix sstabledump to include missing info in debug output (CASSANDRA-11321)
 * Establish and implement canonical bulk reading workload(s) (CASSANDRA-10331)
 * Fix paging for IN queries on tables without clustering columns (CASSANDRA-11208)
 * Remove recursive call from CompositesSearcher (CASSANDRA-11304)
 * Fix filtering on non-primary key columns for queries without index (CASSANDRA-6377)
 * Fix sstableloader fail when using materialized view (CASSANDRA-11275)
Merged from 2.2:
 * DatabaseDescriptor should log stacktrace in case of Eception during seed provider creation (CASSANDRA-11312)
 * Use canonical path for directory in SSTable descriptor (CASSANDRA-10587)
 * Add cassandra-stress keystore option (CASSANDRA-9325)
 * Dont mark sstables as repairing with sub range repairs (CASSANDRA-11451)
 * Notify when sstables change after cancelling compaction (CASSANDRA-11373)
 * cqlsh: COPY FROM should check that explicit column names are valid (CASSANDRA-11333)
 * Add -Dcassandra.start_gossip startup option (CASSANDRA-10809)
 * Fix UTF8Validator.validate() for modified UTF-8 (CASSANDRA-10748)
 * Clarify that now() function is calculated on the coordinator node in CQL documentation (CASSANDRA-10900)
 * Fix bloom filter sizing with LCS (CASSANDRA-11344)
 * (cqlsh) Fix error when result is 0 rows with EXPAND ON (CASSANDRA-11092)
 * Add missing newline at end of bin/cqlsh (CASSANDRA-11325)
 * Unresolved hostname leads to replace being ignored (CASSANDRA-11210)
 * Only log yaml config once, at startup (CASSANDRA-11217)
 * Reference leak with parallel repairs on the same table (CASSANDRA-11215)
Merged from 2.1:
 * Add a -j parameter to scrub/cleanup/upgradesstables to state how
   many threads to use (CASSANDRA-11179)
 * COPY FROM on large datasets: fix progress report and debug performance (CASSANDRA-11053)
 * InvalidateKeys should have a weak ref to key cache (CASSANDRA-11176)


3.4
 * (cqlsh) add cqlshrc option to always connect using ssl (CASSANDRA-10458)
 * Cleanup a few resource warnings (CASSANDRA-11085)
 * Allow custom tracing implementations (CASSANDRA-10392)
 * Extract LoaderOptions to be able to be used from outside (CASSANDRA-10637)
 * fix OnDiskIndexTest to properly treat empty ranges (CASSANDRA-11205)
 * fix TrackerTest to handle new notifications (CASSANDRA-11178)
 * add SASI validation for partitioner and complex columns (CASSANDRA-11169)
 * Add caching of encrypted credentials in PasswordAuthenticator (CASSANDRA-7715)
 * fix SASI memtable switching on flush (CASSANDRA-11159)
 * Remove duplicate offline compaction tracking (CASSANDRA-11148)
 * fix EQ semantics of analyzed SASI indexes (CASSANDRA-11130)
 * Support long name output for nodetool commands (CASSANDRA-7950)
 * Encrypted hints (CASSANDRA-11040)
 * SASI index options validation (CASSANDRA-11136)
 * Optimize disk seek using min/max column name meta data when the LIMIT clause is used
   (CASSANDRA-8180)
 * Add LIKE support to CQL3 (CASSANDRA-11067)
 * Generic Java UDF types (CASSANDRA-10819)
 * cqlsh: Include sub-second precision in timestamps by default (CASSANDRA-10428)
 * Set javac encoding to utf-8 (CASSANDRA-11077)
 * Integrate SASI index into Cassandra (CASSANDRA-10661)
 * Add --skip-flush option to nodetool snapshot
 * Skip values for non-queried columns (CASSANDRA-10657)
 * Add support for secondary indexes on static columns (CASSANDRA-8103)
 * CommitLogUpgradeTestMaker creates broken commit logs (CASSANDRA-11051)
 * Add metric for number of dropped mutations (CASSANDRA-10866)
 * Simplify row cache invalidation code (CASSANDRA-10396)
 * Support user-defined compaction through nodetool (CASSANDRA-10660)
 * Stripe view locks by key and table ID to reduce contention (CASSANDRA-10981)
 * Add nodetool gettimeout and settimeout commands (CASSANDRA-10953)
 * Add 3.0 metadata to sstablemetadata output (CASSANDRA-10838)
Merged from 3.0:
 * MV should only query complex columns included in the view (CASSANDRA-11069)
 * Failed aggregate creation breaks server permanently (CASSANDRA-11064)
 * Add sstabledump tool (CASSANDRA-7464)
 * Introduce backpressure for hints (CASSANDRA-10972)
 * Fix ClusteringPrefix not being able to read tombstone range boundaries (CASSANDRA-11158)
 * Prevent logging in sandboxed state (CASSANDRA-11033)
 * Disallow drop/alter operations of UDTs used by UDAs (CASSANDRA-10721)
 * Add query time validation method on Index (CASSANDRA-11043)
 * Avoid potential AssertionError in mixed version cluster (CASSANDRA-11128)
 * Properly handle hinted handoff after topology changes (CASSANDRA-5902)
 * AssertionError when listing sstable files on inconsistent disk state (CASSANDRA-11156)
 * Fix wrong rack counting and invalid conditions check for TokenAllocation
   (CASSANDRA-11139)
 * Avoid creating empty hint files (CASSANDRA-11090)
 * Fix leak detection strong reference loop using weak reference (CASSANDRA-11120)
 * Configurie BatchlogManager to stop delayed tasks on shutdown (CASSANDRA-11062)
 * Hadoop integration is incompatible with Cassandra Driver 3.0.0 (CASSANDRA-11001)
 * Add dropped_columns to the list of schema table so it gets handled
   properly (CASSANDRA-11050)
 * Fix NPE when using forceRepairRangeAsync without DC (CASSANDRA-11239)
Merged from 2.2:
 * Preserve order for preferred SSL cipher suites (CASSANDRA-11164)
 * Range.compareTo() violates the contract of Comparable (CASSANDRA-11216)
 * Avoid NPE when serializing ErrorMessage with null message (CASSANDRA-11167)
 * Replacing an aggregate with a new version doesn't reset INITCOND (CASSANDRA-10840)
 * (cqlsh) cqlsh cannot be called through symlink (CASSANDRA-11037)
 * fix ohc and java-driver pom dependencies in build.xml (CASSANDRA-10793)
 * Protect from keyspace dropped during repair (CASSANDRA-11065)
 * Handle adding fields to a UDT in SELECT JSON and toJson() (CASSANDRA-11146)
 * Better error message for cleanup (CASSANDRA-10991)
 * cqlsh pg-style-strings broken if line ends with ';' (CASSANDRA-11123)
 * Always persist upsampled index summaries (CASSANDRA-10512)
 * (cqlsh) Fix inconsistent auto-complete (CASSANDRA-10733)
 * Make SELECT JSON and toJson() threadsafe (CASSANDRA-11048)
 * Fix SELECT on tuple relations for mixed ASC/DESC clustering order (CASSANDRA-7281)
 * Use cloned TokenMetadata in size estimates to avoid race against membership check
   (CASSANDRA-10736)
 * (cqlsh) Support utf-8/cp65001 encoding on Windows (CASSANDRA-11030)
 * Fix paging on DISTINCT queries repeats result when first row in partition changes
   (CASSANDRA-10010)
 * (cqlsh) Support timezone conversion using pytz (CASSANDRA-10397)
 * cqlsh: change default encoding to UTF-8 (CASSANDRA-11124)
Merged from 2.1:
 * Checking if an unlogged batch is local is inefficient (CASSANDRA-11529)
 * Fix out-of-space error treatment in memtable flushing (CASSANDRA-11448).
 * Don't do defragmentation if reading from repaired sstables (CASSANDRA-10342)
 * Fix streaming_socket_timeout_in_ms not enforced (CASSANDRA-11286)
 * Avoid dropping message too quickly due to missing unit conversion (CASSANDRA-11302)
 * Don't remove FailureDetector history on removeEndpoint (CASSANDRA-10371)
 * Only notify if repair status changed (CASSANDRA-11172)
 * Use logback setting for 'cassandra -v' command (CASSANDRA-10767)
 * Fix sstableloader to unthrottle streaming by default (CASSANDRA-9714)
 * Fix incorrect warning in 'nodetool status' (CASSANDRA-10176)
 * Properly release sstable ref when doing offline scrub (CASSANDRA-10697)
 * Improve nodetool status performance for large cluster (CASSANDRA-7238)
 * Gossiper#isEnabled is not thread safe (CASSANDRA-11116)
 * Avoid major compaction mixing repaired and unrepaired sstables in DTCS (CASSANDRA-11113)
 * Make it clear what DTCS timestamp_resolution is used for (CASSANDRA-11041)
 * (cqlsh) Display milliseconds when datetime overflows (CASSANDRA-10625)


3.3
 * Avoid infinite loop if owned range is smaller than number of
   data dirs (CASSANDRA-11034)
 * Avoid bootstrap hanging when existing nodes have no data to stream (CASSANDRA-11010)
Merged from 3.0:
 * Remove double initialization of newly added tables (CASSANDRA-11027)
 * Filter keys searcher results by target range (CASSANDRA-11104)
 * Fix deserialization of legacy read commands (CASSANDRA-11087)
 * Fix incorrect computation of deletion time in sstable metadata (CASSANDRA-11102)
 * Avoid memory leak when collecting sstable metadata (CASSANDRA-11026)
 * Mutations do not block for completion under view lock contention (CASSANDRA-10779)
 * Invalidate legacy schema tables when unloading them (CASSANDRA-11071)
 * (cqlsh) handle INSERT and UPDATE statements with LWT conditions correctly
   (CASSANDRA-11003)
 * Fix DISTINCT queries in mixed version clusters (CASSANDRA-10762)
 * Migrate build status for indexes along with legacy schema (CASSANDRA-11046)
 * Ensure SSTables for legacy KEYS indexes can be read (CASSANDRA-11045)
 * Added support for IBM zSystems architecture (CASSANDRA-11054)
 * Update CQL documentation (CASSANDRA-10899)
 * Check the column name, not cell name, for dropped columns when reading
   legacy sstables (CASSANDRA-11018)
 * Don't attempt to index clustering values of static rows (CASSANDRA-11021)
 * Remove checksum files after replaying hints (CASSANDRA-10947)
 * Support passing base table metadata to custom 2i validation (CASSANDRA-10924)
 * Ensure stale index entries are purged during reads (CASSANDRA-11013)
 * (cqlsh) Also apply --connect-timeout to control connection
   timeout (CASSANDRA-10959)
 * Fix AssertionError when removing from list using UPDATE (CASSANDRA-10954)
 * Fix UnsupportedOperationException when reading old sstable with range
   tombstone (CASSANDRA-10743)
 * MV should use the maximum timestamp of the primary key (CASSANDRA-10910)
 * Fix potential assertion error during compaction (CASSANDRA-10944)
Merged from 2.2:
 * maxPurgeableTimestamp needs to check memtables too (CASSANDRA-9949)
 * Apply change to compaction throughput in real time (CASSANDRA-10025)
 * (cqlsh) encode input correctly when saving history
 * Fix potential NPE on ORDER BY queries with IN (CASSANDRA-10955)
 * Start L0 STCS-compactions even if there is a L0 -> L1 compaction
   going (CASSANDRA-10979)
 * Make UUID LSB unique per process (CASSANDRA-7925)
 * Avoid NPE when performing sstable tasks (scrub etc.) (CASSANDRA-10980)
 * Make sure client gets tombstone overwhelmed warning (CASSANDRA-9465)
 * Fix error streaming section more than 2GB (CASSANDRA-10961)
 * Histogram buckets exposed in jmx are sorted incorrectly (CASSANDRA-10975)
 * Enable GC logging by default (CASSANDRA-10140)
 * Optimize pending range computation (CASSANDRA-9258)
 * Skip commit log and saved cache directories in SSTable version startup check (CASSANDRA-10902)
 * drop/alter user should be case sensitive (CASSANDRA-10817)
Merged from 2.1:
 * test_bulk_round_trip_blogposts is failing occasionally (CASSANDRA-10938)
 * Fix isJoined return true only after becoming cluster member (CASANDRA-11007)
 * Fix bad gossip generation seen in long-running clusters (CASSANDRA-10969)
 * Avoid NPE when incremental repair fails (CASSANDRA-10909)
 * Unmark sstables compacting once they are done in cleanup/scrub/upgradesstables (CASSANDRA-10829)
 * Allow simultaneous bootstrapping with strict consistency when no vnodes are used (CASSANDRA-11005)
 * Log a message when major compaction does not result in a single file (CASSANDRA-10847)
 * (cqlsh) fix cqlsh_copy_tests when vnodes are disabled (CASSANDRA-10997)
 * (cqlsh) Add request timeout option to cqlsh (CASSANDRA-10686)
 * Avoid AssertionError while submitting hint with LWT (CASSANDRA-10477)
 * If CompactionMetadata is not in stats file, use index summary instead (CASSANDRA-10676)
 * Retry sending gossip syn multiple times during shadow round (CASSANDRA-8072)
 * Fix pending range calculation during moves (CASSANDRA-10887)
 * Sane default (200Mbps) for inter-DC streaming througput (CASSANDRA-8708)



3.2
 * Make sure tokens don't exist in several data directories (CASSANDRA-6696)
 * Add requireAuthorization method to IAuthorizer (CASSANDRA-10852)
 * Move static JVM options to conf/jvm.options file (CASSANDRA-10494)
 * Fix CassandraVersion to accept x.y version string (CASSANDRA-10931)
 * Add forceUserDefinedCleanup to allow more flexible cleanup (CASSANDRA-10708)
 * (cqlsh) allow setting TTL with COPY (CASSANDRA-9494)
 * Fix counting of received sstables in streaming (CASSANDRA-10949)
 * Implement hints compression (CASSANDRA-9428)
 * Fix potential assertion error when reading static columns (CASSANDRA-10903)
 * Fix EstimatedHistogram creation in nodetool tablehistograms (CASSANDRA-10859)
 * Establish bootstrap stream sessions sequentially (CASSANDRA-6992)
 * Sort compactionhistory output by timestamp (CASSANDRA-10464)
 * More efficient BTree removal (CASSANDRA-9991)
 * Make tablehistograms accept the same syntax as tablestats (CASSANDRA-10149)
 * Group pending compactions based on table (CASSANDRA-10718)
 * Add compressor name in sstablemetadata output (CASSANDRA-9879)
 * Fix type casting for counter columns (CASSANDRA-10824)
 * Prevent running Cassandra as root (CASSANDRA-8142)
 * bound maximum in-flight commit log replay mutation bytes to 64 megabytes (CASSANDRA-8639)
 * Normalize all scripts (CASSANDRA-10679)
 * Make compression ratio much more accurate (CASSANDRA-10225)
 * Optimize building of Clustering object when only one is created (CASSANDRA-10409)
 * Make index building pluggable (CASSANDRA-10681)
 * Add sstable flush observer (CASSANDRA-10678)
 * Improve NTS endpoints calculation (CASSANDRA-10200)
 * Improve performance of the folderSize function (CASSANDRA-10677)
 * Add support for type casting in selection clause (CASSANDRA-10310)
 * Added graphing option to cassandra-stress (CASSANDRA-7918)
 * Abort in-progress queries that time out (CASSANDRA-7392)
 * Add transparent data encryption core classes (CASSANDRA-9945)
Merged from 3.0:
 * Better handling of SSL connection errors inter-node (CASSANDRA-10816)
 * Avoid NoSuchElementException when executing empty batch (CASSANDRA-10711)
 * Avoid building PartitionUpdate in toString (CASSANDRA-10897)
 * Reduce heap spent when receiving many SSTables (CASSANDRA-10797)
 * Add back support for 3rd party auth providers to bulk loader (CASSANDRA-10873)
 * Eliminate the dependency on jgrapht for UDT resolution (CASSANDRA-10653)
 * (Hadoop) Close Clusters and Sessions in Hadoop Input/Output classes (CASSANDRA-10837)
 * Fix sstableloader not working with upper case keyspace name (CASSANDRA-10806)
Merged from 2.2:
 * jemalloc detection fails due to quoting issues in regexv (CASSANDRA-10946)
 * (cqlsh) show correct column names for empty result sets (CASSANDRA-9813)
 * Add new types to Stress (CASSANDRA-9556)
 * Add property to allow listening on broadcast interface (CASSANDRA-9748)
Merged from 2.1:
 * Match cassandra-loader options in COPY FROM (CASSANDRA-9303)
 * Fix binding to any address in CqlBulkRecordWriter (CASSANDRA-9309)
 * cqlsh fails to decode utf-8 characters for text typed columns (CASSANDRA-10875)
 * Log error when stream session fails (CASSANDRA-9294)
 * Fix bugs in commit log archiving startup behavior (CASSANDRA-10593)
 * (cqlsh) further optimise COPY FROM (CASSANDRA-9302)
 * Allow CREATE TABLE WITH ID (CASSANDRA-9179)
 * Make Stress compiles within eclipse (CASSANDRA-10807)
 * Cassandra Daemon should print JVM arguments (CASSANDRA-10764)
 * Allow cancellation of index summary redistribution (CASSANDRA-8805)


3.1.1
Merged from 3.0:
  * Fix upgrade data loss due to range tombstone deleting more data than then should
    (CASSANDRA-10822)


3.1
Merged from 3.0:
 * Avoid MV race during node decommission (CASSANDRA-10674)
 * Disable reloading of GossipingPropertyFileSnitch (CASSANDRA-9474)
 * Handle single-column deletions correction in materialized views
   when the column is part of the view primary key (CASSANDRA-10796)
 * Fix issue with datadir migration on upgrade (CASSANDRA-10788)
 * Fix bug with range tombstones on reverse queries and test coverage for
   AbstractBTreePartition (CASSANDRA-10059)
 * Remove 64k limit on collection elements (CASSANDRA-10374)
 * Remove unclear Indexer.indexes() method (CASSANDRA-10690)
 * Fix NPE on stream read error (CASSANDRA-10771)
 * Normalize cqlsh DESC output (CASSANDRA-10431)
 * Rejects partition range deletions when columns are specified (CASSANDRA-10739)
 * Fix error when saving cached key for old format sstable (CASSANDRA-10778)
 * Invalidate prepared statements on DROP INDEX (CASSANDRA-10758)
 * Fix SELECT statement with IN restrictions on partition key,
   ORDER BY and LIMIT (CASSANDRA-10729)
 * Improve stress performance over 1k threads (CASSANDRA-7217)
 * Wait for migration responses to complete before bootstrapping (CASSANDRA-10731)
 * Unable to create a function with argument of type Inet (CASSANDRA-10741)
 * Fix backward incompatibiliy in CqlInputFormat (CASSANDRA-10717)
 * Correctly preserve deletion info on updated rows when notifying indexers
   of single-row deletions (CASSANDRA-10694)
 * Notify indexers of partition delete during cleanup (CASSANDRA-10685)
 * Keep the file open in trySkipCache (CASSANDRA-10669)
 * Updated trigger example (CASSANDRA-10257)
Merged from 2.2:
 * Verify tables in pseudo-system keyspaces at startup (CASSANDRA-10761)
 * Fix IllegalArgumentException in DataOutputBuffer.reallocate for large buffers (CASSANDRA-10592)
 * Show CQL help in cqlsh in web browser (CASSANDRA-7225)
 * Serialize on disk the proper SSTable compression ratio (CASSANDRA-10775)
 * Reject index queries while the index is building (CASSANDRA-8505)
 * CQL.textile syntax incorrectly includes optional keyspace for aggregate SFUNC and FINALFUNC (CASSANDRA-10747)
 * Fix JSON update with prepared statements (CASSANDRA-10631)
 * Don't do anticompaction after subrange repair (CASSANDRA-10422)
 * Fix SimpleDateType type compatibility (CASSANDRA-10027)
 * (Hadoop) fix splits calculation (CASSANDRA-10640)
 * (Hadoop) ensure that Cluster instances are always closed (CASSANDRA-10058)
Merged from 2.1:
 * Fix Stress profile parsing on Windows (CASSANDRA-10808)
 * Fix incremental repair hang when replica is down (CASSANDRA-10288)
 * Optimize the way we check if a token is repaired in anticompaction (CASSANDRA-10768)
 * Add proper error handling to stream receiver (CASSANDRA-10774)
 * Warn or fail when changing cluster topology live (CASSANDRA-10243)
 * Status command in debian/ubuntu init script doesn't work (CASSANDRA-10213)
 * Some DROP ... IF EXISTS incorrectly result in exceptions on non-existing KS (CASSANDRA-10658)
 * DeletionTime.compareTo wrong in rare cases (CASSANDRA-10749)
 * Force encoding when computing statement ids (CASSANDRA-10755)
 * Properly reject counters as map keys (CASSANDRA-10760)
 * Fix the sstable-needs-cleanup check (CASSANDRA-10740)
 * (cqlsh) Print column names before COPY operation (CASSANDRA-8935)
 * Fix CompressedInputStream for proper cleanup (CASSANDRA-10012)
 * (cqlsh) Support counters in COPY commands (CASSANDRA-9043)
 * Try next replica if not possible to connect to primary replica on
   ColumnFamilyRecordReader (CASSANDRA-2388)
 * Limit window size in DTCS (CASSANDRA-10280)
 * sstableloader does not use MAX_HEAP_SIZE env parameter (CASSANDRA-10188)
 * (cqlsh) Improve COPY TO performance and error handling (CASSANDRA-9304)
 * Create compression chunk for sending file only (CASSANDRA-10680)
 * Forbid compact clustering column type changes in ALTER TABLE (CASSANDRA-8879)
 * Reject incremental repair with subrange repair (CASSANDRA-10422)
 * Add a nodetool command to refresh size_estimates (CASSANDRA-9579)
 * Invalidate cache after stream receive task is completed (CASSANDRA-10341)
 * Reject counter writes in CQLSSTableWriter (CASSANDRA-10258)
 * Remove superfluous COUNTER_MUTATION stage mapping (CASSANDRA-10605)


3.0
 * Fix AssertionError while flushing memtable due to materialized views
   incorrectly inserting empty rows (CASSANDRA-10614)
 * Store UDA initcond as CQL literal in the schema table, instead of a blob (CASSANDRA-10650)
 * Don't use -1 for the position of partition key in schema (CASSANDRA-10491)
 * Fix distinct queries in mixed version cluster (CASSANDRA-10573)
 * Skip sstable on clustering in names query (CASSANDRA-10571)
 * Remove value skipping as it breaks read-repair (CASSANDRA-10655)
 * Fix bootstrapping with MVs (CASSANDRA-10621)
 * Make sure EACH_QUORUM reads are using NTS (CASSANDRA-10584)
 * Fix MV replica filtering for non-NetworkTopologyStrategy (CASSANDRA-10634)
 * (Hadoop) fix CIF describeSplits() not handling 0 size estimates (CASSANDRA-10600)
 * Fix reading of legacy sstables (CASSANDRA-10590)
 * Use CQL type names in schema metadata tables (CASSANDRA-10365)
 * Guard batchlog replay against integer division by zero (CASSANDRA-9223)
 * Fix bug when adding a column to thrift with the same name than a primary key (CASSANDRA-10608)
 * Add client address argument to IAuthenticator::newSaslNegotiator (CASSANDRA-8068)
 * Fix implementation of LegacyLayout.LegacyBoundComparator (CASSANDRA-10602)
 * Don't use 'names query' read path for counters (CASSANDRA-10572)
 * Fix backward compatibility for counters (CASSANDRA-10470)
 * Remove memory_allocator paramter from cassandra.yaml (CASSANDRA-10581,10628)
 * Execute the metadata reload task of all registered indexes on CFS::reload (CASSANDRA-10604)
 * Fix thrift cas operations with defined columns (CASSANDRA-10576)
 * Fix PartitionUpdate.operationCount()for updates with static column operations (CASSANDRA-10606)
 * Fix thrift get() queries with defined columns (CASSANDRA-10586)
 * Fix marking of indexes as built and removed (CASSANDRA-10601)
 * Skip initialization of non-registered 2i instances, remove Index::getIndexName (CASSANDRA-10595)
 * Fix batches on multiple tables (CASSANDRA-10554)
 * Ensure compaction options are validated when updating KeyspaceMetadata (CASSANDRA-10569)
 * Flatten Iterator Transformation Hierarchy (CASSANDRA-9975)
 * Remove token generator (CASSANDRA-5261)
 * RolesCache should not be created for any authenticator that does not requireAuthentication (CASSANDRA-10562)
 * Fix LogTransaction checking only a single directory for files (CASSANDRA-10421)
 * Fix handling of range tombstones when reading old format sstables (CASSANDRA-10360)
 * Aggregate with Initial Condition fails with C* 3.0 (CASSANDRA-10367)
Merged from 2.2:
 * (cqlsh) show partial trace if incomplete after max_trace_wait (CASSANDRA-7645)
 * Use most up-to-date version of schema for system tables (CASSANDRA-10652)
 * Deprecate memory_allocator in cassandra.yaml (CASSANDRA-10581,10628)
 * Expose phi values from failure detector via JMX and tweak debug
   and trace logging (CASSANDRA-9526)
 * Fix IllegalArgumentException in DataOutputBuffer.reallocate for large buffers (CASSANDRA-10592)
Merged from 2.1:
 * Shutdown compaction in drain to prevent leak (CASSANDRA-10079)
 * (cqlsh) fix COPY using wrong variable name for time_format (CASSANDRA-10633)
 * Do not run SizeEstimatesRecorder if a node is not a member of the ring (CASSANDRA-9912)
 * Improve handling of dead nodes in gossip (CASSANDRA-10298)
 * Fix logback-tools.xml incorrectly configured for outputing to System.err
   (CASSANDRA-9937)
 * Fix streaming to catch exception so retry not fail (CASSANDRA-10557)
 * Add validation method to PerRowSecondaryIndex (CASSANDRA-10092)
 * Support encrypted and plain traffic on the same port (CASSANDRA-10559)
 * Do STCS in DTCS windows (CASSANDRA-10276)
 * Avoid repetition of JVM_OPTS in debian package (CASSANDRA-10251)
 * Fix potential NPE from handling result of SIM.highestSelectivityIndex (CASSANDRA-10550)
 * Fix paging issues with partitions containing only static columns data (CASSANDRA-10381)
 * Fix conditions on static columns (CASSANDRA-10264)
 * AssertionError: attempted to delete non-existing file CommitLog (CASSANDRA-10377)
 * Fix sorting for queries with an IN condition on partition key columns (CASSANDRA-10363)


3.0-rc2
 * Fix SELECT DISTINCT queries between 2.2.2 nodes and 3.0 nodes (CASSANDRA-10473)
 * Remove circular references in SegmentedFile (CASSANDRA-10543)
 * Ensure validation of indexed values only occurs once per-partition (CASSANDRA-10536)
 * Fix handling of static columns for range tombstones in thrift (CASSANDRA-10174)
 * Support empty ColumnFilter for backward compatility on empty IN (CASSANDRA-10471)
 * Remove Pig support (CASSANDRA-10542)
 * Fix LogFile throws Exception when assertion is disabled (CASSANDRA-10522)
 * Revert CASSANDRA-7486, make CMS default GC, move GC config to
   conf/jvm.options (CASSANDRA-10403)
 * Fix TeeingAppender causing some logs to be truncated/empty (CASSANDRA-10447)
 * Allow EACH_QUORUM for reads (CASSANDRA-9602)
 * Fix potential ClassCastException while upgrading (CASSANDRA-10468)
 * Fix NPE in MVs on update (CASSANDRA-10503)
 * Only include modified cell data in indexing deltas (CASSANDRA-10438)
 * Do not load keyspace when creating sstable writer (CASSANDRA-10443)
 * If node is not yet gossiping write all MV updates to batchlog only (CASSANDRA-10413)
 * Re-populate token metadata after commit log recovery (CASSANDRA-10293)
 * Provide additional metrics for materialized views (CASSANDRA-10323)
 * Flush system schema tables after local schema changes (CASSANDRA-10429)
Merged from 2.2:
 * Reduce contention getting instances of CompositeType (CASSANDRA-10433)
 * Fix the regression when using LIMIT with aggregates (CASSANDRA-10487)
 * Avoid NoClassDefFoundError during DataDescriptor initialization on windows (CASSANDRA-10412)
 * Preserve case of quoted Role & User names (CASSANDRA-10394)
 * cqlsh pg-style-strings broken (CASSANDRA-10484)
 * cqlsh prompt includes name of keyspace after failed `use` statement (CASSANDRA-10369)
Merged from 2.1:
 * (cqlsh) Distinguish negative and positive infinity in output (CASSANDRA-10523)
 * (cqlsh) allow custom time_format for COPY TO (CASSANDRA-8970)
 * Don't allow startup if the node's rack has changed (CASSANDRA-10242)
 * (cqlsh) show partial trace if incomplete after max_trace_wait (CASSANDRA-7645)
 * Allow LOCAL_JMX to be easily overridden (CASSANDRA-10275)
 * Mark nodes as dead even if they've already left (CASSANDRA-10205)


3.0.0-rc1
 * Fix mixed version read request compatibility for compact static tables
   (CASSANDRA-10373)
 * Fix paging of DISTINCT with static and IN (CASSANDRA-10354)
 * Allow MATERIALIZED VIEW's SELECT statement to restrict primary key
   columns (CASSANDRA-9664)
 * Move crc_check_chance out of compression options (CASSANDRA-9839)
 * Fix descending iteration past end of BTreeSearchIterator (CASSANDRA-10301)
 * Transfer hints to a different node on decommission (CASSANDRA-10198)
 * Check partition keys for CAS operations during stmt validation (CASSANDRA-10338)
 * Add custom query expressions to SELECT (CASSANDRA-10217)
 * Fix minor bugs in MV handling (CASSANDRA-10362)
 * Allow custom indexes with 0,1 or multiple target columns (CASSANDRA-10124)
 * Improve MV schema representation (CASSANDRA-9921)
 * Add flag to enable/disable coordinator batchlog for MV writes (CASSANDRA-10230)
 * Update cqlsh COPY for new internal driver serialization interface (CASSANDRA-10318)
 * Give index implementations more control over rebuild operations (CASSANDRA-10312)
 * Update index file format (CASSANDRA-10314)
 * Add "shadowable" row tombstones to deal with mv timestamp issues (CASSANDRA-10261)
 * CFS.loadNewSSTables() broken for pre-3.0 sstables
 * Cache selected index in read command to reduce lookups (CASSANDRA-10215)
 * Small optimizations of sstable index serialization (CASSANDRA-10232)
 * Support for both encrypted and unencrypted native transport connections (CASSANDRA-9590)
Merged from 2.2:
 * Configurable page size in cqlsh (CASSANDRA-9855)
 * Defer default role manager setup until all nodes are on 2.2+ (CASSANDRA-9761)
 * Handle missing RoleManager in config after upgrade to 2.2 (CASSANDRA-10209)
Merged from 2.1:
 * Bulk Loader API could not tolerate even node failure (CASSANDRA-10347)
 * Avoid misleading pushed notifications when multiple nodes
   share an rpc_address (CASSANDRA-10052)
 * Fix dropping undroppable when message queue is full (CASSANDRA-10113)
 * Fix potential ClassCastException during paging (CASSANDRA-10352)
 * Prevent ALTER TYPE from creating circular references (CASSANDRA-10339)
 * Fix cache handling of 2i and base tables (CASSANDRA-10155, 10359)
 * Fix NPE in nodetool compactionhistory (CASSANDRA-9758)
 * (Pig) support BulkOutputFormat as a URL parameter (CASSANDRA-7410)
 * BATCH statement is broken in cqlsh (CASSANDRA-10272)
 * (cqlsh) Make cqlsh PEP8 Compliant (CASSANDRA-10066)
 * (cqlsh) Fix error when starting cqlsh with --debug (CASSANDRA-10282)
 * Scrub, Cleanup and Upgrade do not unmark compacting until all operations
   have completed, regardless of the occurence of exceptions (CASSANDRA-10274)


3.0.0-beta2
 * Fix columns returned by AbstractBtreePartitions (CASSANDRA-10220)
 * Fix backward compatibility issue due to AbstractBounds serialization bug (CASSANDRA-9857)
 * Fix startup error when upgrading nodes (CASSANDRA-10136)
 * Base table PRIMARY KEY can be assumed to be NOT NULL in MV creation (CASSANDRA-10147)
 * Improve batchlog write patch (CASSANDRA-9673)
 * Re-apply MaterializedView updates on commitlog replay (CASSANDRA-10164)
 * Require AbstractType.isByteOrderComparable declaration in constructor (CASSANDRA-9901)
 * Avoid digest mismatch on upgrade to 3.0 (CASSANDRA-9554)
 * Fix Materialized View builder when adding multiple MVs (CASSANDRA-10156)
 * Choose better poolingOptions for protocol v4 in cassandra-stress (CASSANDRA-10182)
 * Fix LWW bug affecting Materialized Views (CASSANDRA-10197)
 * Ensures frozen sets and maps are always sorted (CASSANDRA-10162)
 * Don't deadlock when flushing CFS backed custom indexes (CASSANDRA-10181)
 * Fix double flushing of secondary index tables (CASSANDRA-10180)
 * Fix incorrect handling of range tombstones in thrift (CASSANDRA-10046)
 * Only use batchlog when paired materialized view replica is remote (CASSANDRA-10061)
 * Reuse TemporalRow when updating multiple MaterializedViews (CASSANDRA-10060)
 * Validate gc_grace_seconds for batchlog writes and MVs (CASSANDRA-9917)
 * Fix sstablerepairedset (CASSANDRA-10132)
Merged from 2.2:
 * Cancel transaction for sstables we wont redistribute index summary
   for (CASSANDRA-10270)
 * Retry snapshot deletion after compaction and gc on Windows (CASSANDRA-10222)
 * Fix failure to start with space in directory path on Windows (CASSANDRA-10239)
 * Fix repair hang when snapshot failed (CASSANDRA-10057)
 * Fall back to 1/4 commitlog volume for commitlog_total_space on small disks
   (CASSANDRA-10199)
Merged from 2.1:
 * Added configurable warning threshold for GC duration (CASSANDRA-8907)
 * Fix handling of streaming EOF (CASSANDRA-10206)
 * Only check KeyCache when it is enabled
 * Change streaming_socket_timeout_in_ms default to 1 hour (CASSANDRA-8611)
 * (cqlsh) update list of CQL keywords (CASSANDRA-9232)
 * Add nodetool gettraceprobability command (CASSANDRA-10234)
Merged from 2.0:
 * Fix rare race where older gossip states can be shadowed (CASSANDRA-10366)
 * Fix consolidating racks violating the RF contract (CASSANDRA-10238)
 * Disallow decommission when node is in drained state (CASSANDRA-8741)


2.2.1
 * Fix race during construction of commit log (CASSANDRA-10049)
 * Fix LeveledCompactionStrategyTest (CASSANDRA-9757)
 * Fix broken UnbufferedDataOutputStreamPlus.writeUTF (CASSANDRA-10203)
 * (cqlsh) default load-from-file encoding to utf-8 (CASSANDRA-9898)
 * Avoid returning Permission.NONE when failing to query users table (CASSANDRA-10168)
 * (cqlsh) add CLEAR command (CASSANDRA-10086)
 * Support string literals as Role names for compatibility (CASSANDRA-10135)
Merged from 2.1:
 * Only check KeyCache when it is enabled
 * Change streaming_socket_timeout_in_ms default to 1 hour (CASSANDRA-8611)
 * (cqlsh) update list of CQL keywords (CASSANDRA-9232)


3.0.0-beta1
 * Redesign secondary index API (CASSANDRA-9459, 7771, 9041)
 * Fix throwing ReadFailure instead of ReadTimeout on range queries (CASSANDRA-10125)
 * Rewrite hinted handoff (CASSANDRA-6230)
 * Fix query on static compact tables (CASSANDRA-10093)
 * Fix race during construction of commit log (CASSANDRA-10049)
 * Add option to only purge repaired tombstones (CASSANDRA-6434)
 * Change authorization handling for MVs (CASSANDRA-9927)
 * Add custom JMX enabled executor for UDF sandbox (CASSANDRA-10026)
 * Fix row deletion bug for Materialized Views (CASSANDRA-10014)
 * Support mixed-version clusters with Cassandra 2.1 and 2.2 (CASSANDRA-9704)
 * Fix multiple slices on RowSearchers (CASSANDRA-10002)
 * Fix bug in merging of collections (CASSANDRA-10001)
 * Optimize batchlog replay to avoid full scans (CASSANDRA-7237)
 * Repair improvements when using vnodes (CASSANDRA-5220)
 * Disable scripted UDFs by default (CASSANDRA-9889)
 * Bytecode inspection for Java-UDFs (CASSANDRA-9890)
 * Use byte to serialize MT hash length (CASSANDRA-9792)
 * Replace usage of Adler32 with CRC32 (CASSANDRA-8684)
 * Fix migration to new format from 2.1 SSTable (CASSANDRA-10006)
 * SequentialWriter should extend BufferedDataOutputStreamPlus (CASSANDRA-9500)
 * Use the same repairedAt timestamp within incremental repair session (CASSANDRA-9111)
Merged from 2.2:
 * Allow count(*) and count(1) to be use as normal aggregation (CASSANDRA-10114)
 * An NPE is thrown if the column name is unknown for an IN relation (CASSANDRA-10043)
 * Apply commit_failure_policy to more errors on startup (CASSANDRA-9749)
 * Fix histogram overflow exception (CASSANDRA-9973)
 * Route gossip messages over dedicated socket (CASSANDRA-9237)
 * Add checksum to saved cache files (CASSANDRA-9265)
 * Log warning when using an aggregate without partition key (CASSANDRA-9737)
Merged from 2.1:
 * (cqlsh) Allow encoding to be set through command line (CASSANDRA-10004)
 * Add new JMX methods to change local compaction strategy (CASSANDRA-9965)
 * Write hints for paxos commits (CASSANDRA-7342)
 * (cqlsh) Fix timestamps before 1970 on Windows, always
   use UTC for timestamp display (CASSANDRA-10000)
 * (cqlsh) Avoid overwriting new config file with old config
   when both exist (CASSANDRA-9777)
 * Release snapshot selfRef when doing snapshot repair (CASSANDRA-9998)
 * Cannot replace token does not exist - DN node removed as Fat Client (CASSANDRA-9871)
Merged from 2.0:
 * Don't cast expected bf size to an int (CASSANDRA-9959)
 * Make getFullyExpiredSSTables less expensive (CASSANDRA-9882)


3.0.0-alpha1
 * Implement proper sandboxing for UDFs (CASSANDRA-9402)
 * Simplify (and unify) cleanup of compaction leftovers (CASSANDRA-7066)
 * Allow extra schema definitions in cassandra-stress yaml (CASSANDRA-9850)
 * Metrics should use up to date nomenclature (CASSANDRA-9448)
 * Change CREATE/ALTER TABLE syntax for compression (CASSANDRA-8384)
 * Cleanup crc and adler code for java 8 (CASSANDRA-9650)
 * Storage engine refactor (CASSANDRA-8099, 9743, 9746, 9759, 9781, 9808, 9825,
   9848, 9705, 9859, 9867, 9874, 9828, 9801)
 * Update Guava to 18.0 (CASSANDRA-9653)
 * Bloom filter false positive ratio is not honoured (CASSANDRA-8413)
 * New option for cassandra-stress to leave a ratio of columns null (CASSANDRA-9522)
 * Change hinted_handoff_enabled yaml setting, JMX (CASSANDRA-9035)
 * Add algorithmic token allocation (CASSANDRA-7032)
 * Add nodetool command to replay batchlog (CASSANDRA-9547)
 * Make file buffer cache independent of paths being read (CASSANDRA-8897)
 * Remove deprecated legacy Hadoop code (CASSANDRA-9353)
 * Decommissioned nodes will not rejoin the cluster (CASSANDRA-8801)
 * Change gossip stabilization to use endpoit size (CASSANDRA-9401)
 * Change default garbage collector to G1 (CASSANDRA-7486)
 * Populate TokenMetadata early during startup (CASSANDRA-9317)
 * Undeprecate cache recentHitRate (CASSANDRA-6591)
 * Add support for selectively varint encoding fields (CASSANDRA-9499, 9865)
 * Materialized Views (CASSANDRA-6477)
Merged from 2.2:
 * Avoid grouping sstables for anticompaction with DTCS (CASSANDRA-9900)
 * UDF / UDA execution time in trace (CASSANDRA-9723)
 * Fix broken internode SSL (CASSANDRA-9884)
Merged from 2.1:
 * Add new JMX methods to change local compaction strategy (CASSANDRA-9965)
 * Fix handling of enable/disable autocompaction (CASSANDRA-9899)
 * Add consistency level to tracing ouput (CASSANDRA-9827)
 * Remove repair snapshot leftover on startup (CASSANDRA-7357)
 * Use random nodes for batch log when only 2 racks (CASSANDRA-8735)
 * Ensure atomicity inside thrift and stream session (CASSANDRA-7757)
 * Fix nodetool info error when the node is not joined (CASSANDRA-9031)
Merged from 2.0:
 * Log when messages are dropped due to cross_node_timeout (CASSANDRA-9793)
 * Don't track hotness when opening from snapshot for validation (CASSANDRA-9382)


2.2.0
 * Allow the selection of columns together with aggregates (CASSANDRA-9767)
 * Fix cqlsh copy methods and other windows specific issues (CASSANDRA-9795)
 * Don't wrap byte arrays in SequentialWriter (CASSANDRA-9797)
 * sum() and avg() functions missing for smallint and tinyint types (CASSANDRA-9671)
 * Revert CASSANDRA-9542 (allow native functions in UDA) (CASSANDRA-9771)
Merged from 2.1:
 * Fix MarshalException when upgrading superColumn family (CASSANDRA-9582)
 * Fix broken logging for "empty" flushes in Memtable (CASSANDRA-9837)
 * Handle corrupt files on startup (CASSANDRA-9686)
 * Fix clientutil jar and tests (CASSANDRA-9760)
 * (cqlsh) Allow the SSL protocol version to be specified through the
    config file or environment variables (CASSANDRA-9544)
Merged from 2.0:
 * Add tool to find why expired sstables are not getting dropped (CASSANDRA-10015)
 * Remove erroneous pending HH tasks from tpstats/jmx (CASSANDRA-9129)
 * Don't cast expected bf size to an int (CASSANDRA-9959)
 * checkForEndpointCollision fails for legitimate collisions (CASSANDRA-9765)
 * Complete CASSANDRA-8448 fix (CASSANDRA-9519)
 * Don't include auth credentials in debug log (CASSANDRA-9682)
 * Can't transition from write survey to normal mode (CASSANDRA-9740)
 * Scrub (recover) sstables even when -Index.db is missing (CASSANDRA-9591)
 * Fix growing pending background compaction (CASSANDRA-9662)


2.2.0-rc2
 * Re-enable memory-mapped I/O on Windows (CASSANDRA-9658)
 * Warn when an extra-large partition is compacted (CASSANDRA-9643)
 * (cqlsh) Allow setting the initial connection timeout (CASSANDRA-9601)
 * BulkLoader has --transport-factory option but does not use it (CASSANDRA-9675)
 * Allow JMX over SSL directly from nodetool (CASSANDRA-9090)
 * Update cqlsh for UDFs (CASSANDRA-7556)
 * Change Windows kernel default timer resolution (CASSANDRA-9634)
 * Deprected sstable2json and json2sstable (CASSANDRA-9618)
 * Allow native functions in user-defined aggregates (CASSANDRA-9542)
 * Don't repair system_distributed by default (CASSANDRA-9621)
 * Fix mixing min, max, and count aggregates for blob type (CASSANRA-9622)
 * Rename class for DATE type in Java driver (CASSANDRA-9563)
 * Duplicate compilation of UDFs on coordinator (CASSANDRA-9475)
 * Fix connection leak in CqlRecordWriter (CASSANDRA-9576)
 * Mlockall before opening system sstables & remove boot_without_jna option (CASSANDRA-9573)
 * Add functions to convert timeuuid to date or time, deprecate dateOf and unixTimestampOf (CASSANDRA-9229)
 * Make sure we cancel non-compacting sstables from LifecycleTransaction (CASSANDRA-9566)
 * Fix deprecated repair JMX API (CASSANDRA-9570)
 * Add logback metrics (CASSANDRA-9378)
 * Update and refactor ant test/test-compression to run the tests in parallel (CASSANDRA-9583)
 * Fix upgrading to new directory for secondary index (CASSANDRA-9687)
Merged from 2.1:
 * (cqlsh) Fix bad check for CQL compatibility when DESCRIBE'ing
   COMPACT STORAGE tables with no clustering columns
 * Eliminate strong self-reference chains in sstable ref tidiers (CASSANDRA-9656)
 * Ensure StreamSession uses canonical sstable reader instances (CASSANDRA-9700)
 * Ensure memtable book keeping is not corrupted in the event we shrink usage (CASSANDRA-9681)
 * Update internal python driver for cqlsh (CASSANDRA-9064)
 * Fix IndexOutOfBoundsException when inserting tuple with too many
   elements using the string literal notation (CASSANDRA-9559)
 * Enable describe on indices (CASSANDRA-7814)
 * Fix incorrect result for IN queries where column not found (CASSANDRA-9540)
 * ColumnFamilyStore.selectAndReference may block during compaction (CASSANDRA-9637)
 * Fix bug in cardinality check when compacting (CASSANDRA-9580)
 * Fix memory leak in Ref due to ConcurrentLinkedQueue.remove() behaviour (CASSANDRA-9549)
 * Make rebuild only run one at a time (CASSANDRA-9119)
Merged from 2.0:
 * Avoid NPE in AuthSuccess#decode (CASSANDRA-9727)
 * Add listen_address to system.local (CASSANDRA-9603)
 * Bug fixes to resultset metadata construction (CASSANDRA-9636)
 * Fix setting 'durable_writes' in ALTER KEYSPACE (CASSANDRA-9560)
 * Avoids ballot clash in Paxos (CASSANDRA-9649)
 * Improve trace messages for RR (CASSANDRA-9479)
 * Fix suboptimal secondary index selection when restricted
   clustering column is also indexed (CASSANDRA-9631)
 * (cqlsh) Add min_threshold to DTCS option autocomplete (CASSANDRA-9385)
 * Fix error message when attempting to create an index on a column
   in a COMPACT STORAGE table with clustering columns (CASSANDRA-9527)
 * 'WITH WITH' in alter keyspace statements causes NPE (CASSANDRA-9565)
 * Expose some internals of SelectStatement for inspection (CASSANDRA-9532)
 * ArrivalWindow should use primitives (CASSANDRA-9496)
 * Periodically submit background compaction tasks (CASSANDRA-9592)
 * Set HAS_MORE_PAGES flag to false when PagingState is null (CASSANDRA-9571)


2.2.0-rc1
 * Compressed commit log should measure compressed space used (CASSANDRA-9095)
 * Fix comparison bug in CassandraRoleManager#collectRoles (CASSANDRA-9551)
 * Add tinyint,smallint,time,date support for UDFs (CASSANDRA-9400)
 * Deprecates SSTableSimpleWriter and SSTableSimpleUnsortedWriter (CASSANDRA-9546)
 * Empty INITCOND treated as null in aggregate (CASSANDRA-9457)
 * Remove use of Cell in Thrift MapReduce classes (CASSANDRA-8609)
 * Integrate pre-release Java Driver 2.2-rc1, custom build (CASSANDRA-9493)
 * Clean up gossiper logic for old versions (CASSANDRA-9370)
 * Fix custom payload coding/decoding to match the spec (CASSANDRA-9515)
 * ant test-all results incomplete when parsed (CASSANDRA-9463)
 * Disallow frozen<> types in function arguments and return types for
   clarity (CASSANDRA-9411)
 * Static Analysis to warn on unsafe use of Autocloseable instances (CASSANDRA-9431)
 * Update commitlog archiving examples now that commitlog segments are
   not recycled (CASSANDRA-9350)
 * Extend Transactional API to sstable lifecycle management (CASSANDRA-8568)
 * (cqlsh) Add support for native protocol 4 (CASSANDRA-9399)
 * Ensure that UDF and UDAs are keyspace-isolated (CASSANDRA-9409)
 * Revert CASSANDRA-7807 (tracing completion client notifications) (CASSANDRA-9429)
 * Add ability to stop compaction by ID (CASSANDRA-7207)
 * Let CassandraVersion handle SNAPSHOT version (CASSANDRA-9438)
Merged from 2.1:
 * (cqlsh) Fix using COPY through SOURCE or -f (CASSANDRA-9083)
 * Fix occasional lack of `system` keyspace in schema tables (CASSANDRA-8487)
 * Use ProtocolError code instead of ServerError code for native protocol
   error responses to unsupported protocol versions (CASSANDRA-9451)
 * Default commitlog_sync_batch_window_in_ms changed to 2ms (CASSANDRA-9504)
 * Fix empty partition assertion in unsorted sstable writing tools (CASSANDRA-9071)
 * Ensure truncate without snapshot cannot produce corrupt responses (CASSANDRA-9388)
 * Consistent error message when a table mixes counter and non-counter
   columns (CASSANDRA-9492)
 * Avoid getting unreadable keys during anticompaction (CASSANDRA-9508)
 * (cqlsh) Better float precision by default (CASSANDRA-9224)
 * Improve estimated row count (CASSANDRA-9107)
 * Optimize range tombstone memory footprint (CASSANDRA-8603)
 * Use configured gcgs in anticompaction (CASSANDRA-9397)
Merged from 2.0:
 * Don't accumulate more range than necessary in RangeTombstone.Tracker (CASSANDRA-9486)
 * Add broadcast and rpc addresses to system.local (CASSANDRA-9436)
 * Always mark sstable suspect when corrupted (CASSANDRA-9478)
 * Add database users and permissions to CQL3 documentation (CASSANDRA-7558)
 * Allow JVM_OPTS to be passed to standalone tools (CASSANDRA-5969)
 * Fix bad condition in RangeTombstoneList (CASSANDRA-9485)
 * Fix potential StackOverflow when setting CrcCheckChance over JMX (CASSANDRA-9488)
 * Fix null static columns in pages after the first, paged reversed
   queries (CASSANDRA-8502)
 * Fix counting cache serialization in request metrics (CASSANDRA-9466)
 * Add option not to validate atoms during scrub (CASSANDRA-9406)


2.2.0-beta1
 * Introduce Transactional API for internal state changes (CASSANDRA-8984)
 * Add a flag in cassandra.yaml to enable UDFs (CASSANDRA-9404)
 * Better support of null for UDF (CASSANDRA-8374)
 * Use ecj instead of javassist for UDFs (CASSANDRA-8241)
 * faster async logback configuration for tests (CASSANDRA-9376)
 * Add `smallint` and `tinyint` data types (CASSANDRA-8951)
 * Avoid thrift schema creation when native driver is used in stress tool (CASSANDRA-9374)
 * Make Functions.declared thread-safe
 * Add client warnings to native protocol v4 (CASSANDRA-8930)
 * Allow roles cache to be invalidated (CASSANDRA-8967)
 * Upgrade Snappy (CASSANDRA-9063)
 * Don't start Thrift rpc by default (CASSANDRA-9319)
 * Only stream from unrepaired sstables with incremental repair (CASSANDRA-8267)
 * Aggregate UDFs allow SFUNC return type to differ from STYPE if FFUNC specified (CASSANDRA-9321)
 * Remove Thrift dependencies in bundled tools (CASSANDRA-8358)
 * Disable memory mapping of hsperfdata file for JVM statistics (CASSANDRA-9242)
 * Add pre-startup checks to detect potential incompatibilities (CASSANDRA-8049)
 * Distinguish between null and unset in protocol v4 (CASSANDRA-7304)
 * Add user/role permissions for user-defined functions (CASSANDRA-7557)
 * Allow cassandra config to be updated to restart daemon without unloading classes (CASSANDRA-9046)
 * Don't initialize compaction writer before checking if iter is empty (CASSANDRA-9117)
 * Don't execute any functions at prepare-time (CASSANDRA-9037)
 * Share file handles between all instances of a SegmentedFile (CASSANDRA-8893)
 * Make it possible to major compact LCS (CASSANDRA-7272)
 * Make FunctionExecutionException extend RequestExecutionException
   (CASSANDRA-9055)
 * Add support for SELECT JSON, INSERT JSON syntax and new toJson(), fromJson()
   functions (CASSANDRA-7970)
 * Optimise max purgeable timestamp calculation in compaction (CASSANDRA-8920)
 * Constrain internode message buffer sizes, and improve IO class hierarchy (CASSANDRA-8670)
 * New tool added to validate all sstables in a node (CASSANDRA-5791)
 * Push notification when tracing completes for an operation (CASSANDRA-7807)
 * Delay "node up" and "node added" notifications until native protocol server is started (CASSANDRA-8236)
 * Compressed Commit Log (CASSANDRA-6809)
 * Optimise IntervalTree (CASSANDRA-8988)
 * Add a key-value payload for third party usage (CASSANDRA-8553, 9212)
 * Bump metrics-reporter-config dependency for metrics 3.0 (CASSANDRA-8149)
 * Partition intra-cluster message streams by size, not type (CASSANDRA-8789)
 * Add WriteFailureException to native protocol, notify coordinator of
   write failures (CASSANDRA-8592)
 * Convert SequentialWriter to nio (CASSANDRA-8709)
 * Add role based access control (CASSANDRA-7653, 8650, 7216, 8760, 8849, 8761, 8850)
 * Record client ip address in tracing sessions (CASSANDRA-8162)
 * Indicate partition key columns in response metadata for prepared
   statements (CASSANDRA-7660)
 * Merge UUIDType and TimeUUIDType parse logic (CASSANDRA-8759)
 * Avoid memory allocation when searching index summary (CASSANDRA-8793)
 * Optimise (Time)?UUIDType Comparisons (CASSANDRA-8730)
 * Make CRC32Ex into a separate maven dependency (CASSANDRA-8836)
 * Use preloaded jemalloc w/ Unsafe (CASSANDRA-8714, 9197)
 * Avoid accessing partitioner through StorageProxy (CASSANDRA-8244, 8268)
 * Upgrade Metrics library and remove depricated metrics (CASSANDRA-5657)
 * Serializing Row cache alternative, fully off heap (CASSANDRA-7438)
 * Duplicate rows returned when in clause has repeated values (CASSANDRA-6706)
 * Make CassandraException unchecked, extend RuntimeException (CASSANDRA-8560)
 * Support direct buffer decompression for reads (CASSANDRA-8464)
 * DirectByteBuffer compatible LZ4 methods (CASSANDRA-7039)
 * Group sstables for anticompaction correctly (CASSANDRA-8578)
 * Add ReadFailureException to native protocol, respond
   immediately when replicas encounter errors while handling
   a read request (CASSANDRA-7886)
 * Switch CommitLogSegment from RandomAccessFile to nio (CASSANDRA-8308)
 * Allow mixing token and partition key restrictions (CASSANDRA-7016)
 * Support index key/value entries on map collections (CASSANDRA-8473)
 * Modernize schema tables (CASSANDRA-8261)
 * Support for user-defined aggregation functions (CASSANDRA-8053)
 * Fix NPE in SelectStatement with empty IN values (CASSANDRA-8419)
 * Refactor SelectStatement, return IN results in natural order instead
   of IN value list order and ignore duplicate values in partition key IN restrictions (CASSANDRA-7981)
 * Support UDTs, tuples, and collections in user-defined
   functions (CASSANDRA-7563)
 * Fix aggregate fn results on empty selection, result column name,
   and cqlsh parsing (CASSANDRA-8229)
 * Mark sstables as repaired after full repair (CASSANDRA-7586)
 * Extend Descriptor to include a format value and refactor reader/writer
   APIs (CASSANDRA-7443)
 * Integrate JMH for microbenchmarks (CASSANDRA-8151)
 * Keep sstable levels when bootstrapping (CASSANDRA-7460)
 * Add Sigar library and perform basic OS settings check on startup (CASSANDRA-7838)
 * Support for aggregation functions (CASSANDRA-4914)
 * Remove cassandra-cli (CASSANDRA-7920)
 * Accept dollar quoted strings in CQL (CASSANDRA-7769)
 * Make assassinate a first class command (CASSANDRA-7935)
 * Support IN clause on any partition key column (CASSANDRA-7855)
 * Support IN clause on any clustering column (CASSANDRA-4762)
 * Improve compaction logging (CASSANDRA-7818)
 * Remove YamlFileNetworkTopologySnitch (CASSANDRA-7917)
 * Do anticompaction in groups (CASSANDRA-6851)
 * Support user-defined functions (CASSANDRA-7395, 7526, 7562, 7740, 7781, 7929,
   7924, 7812, 8063, 7813, 7708)
 * Permit configurable timestamps with cassandra-stress (CASSANDRA-7416)
 * Move sstable RandomAccessReader to nio2, which allows using the
   FILE_SHARE_DELETE flag on Windows (CASSANDRA-4050)
 * Remove CQL2 (CASSANDRA-5918)
 * Optimize fetching multiple cells by name (CASSANDRA-6933)
 * Allow compilation in java 8 (CASSANDRA-7028)
 * Make incremental repair default (CASSANDRA-7250)
 * Enable code coverage thru JaCoCo (CASSANDRA-7226)
 * Switch external naming of 'column families' to 'tables' (CASSANDRA-4369)
 * Shorten SSTable path (CASSANDRA-6962)
 * Use unsafe mutations for most unit tests (CASSANDRA-6969)
 * Fix race condition during calculation of pending ranges (CASSANDRA-7390)
 * Fail on very large batch sizes (CASSANDRA-8011)
 * Improve concurrency of repair (CASSANDRA-6455, 8208, 9145)
 * Select optimal CRC32 implementation at runtime (CASSANDRA-8614)
 * Evaluate MurmurHash of Token once per query (CASSANDRA-7096)
 * Generalize progress reporting (CASSANDRA-8901)
 * Resumable bootstrap streaming (CASSANDRA-8838, CASSANDRA-8942)
 * Allow scrub for secondary index (CASSANDRA-5174)
 * Save repair data to system table (CASSANDRA-5839)
 * fix nodetool names that reference column families (CASSANDRA-8872)
 Merged from 2.1:
 * Warn on misuse of unlogged batches (CASSANDRA-9282)
 * Failure detector detects and ignores local pauses (CASSANDRA-9183)
 * Add utility class to support for rate limiting a given log statement (CASSANDRA-9029)
 * Add missing consistency levels to cassandra-stess (CASSANDRA-9361)
 * Fix commitlog getCompletedTasks to not increment (CASSANDRA-9339)
 * Fix for harmless exceptions logged as ERROR (CASSANDRA-8564)
 * Delete processed sstables in sstablesplit/sstableupgrade (CASSANDRA-8606)
 * Improve sstable exclusion from partition tombstones (CASSANDRA-9298)
 * Validate the indexed column rather than the cell's contents for 2i (CASSANDRA-9057)
 * Add support for top-k custom 2i queries (CASSANDRA-8717)
 * Fix error when dropping table during compaction (CASSANDRA-9251)
 * cassandra-stress supports validation operations over user profiles (CASSANDRA-8773)
 * Add support for rate limiting log messages (CASSANDRA-9029)
 * Log the partition key with tombstone warnings (CASSANDRA-8561)
 * Reduce runWithCompactionsDisabled poll interval to 1ms (CASSANDRA-9271)
 * Fix PITR commitlog replay (CASSANDRA-9195)
 * GCInspector logs very different times (CASSANDRA-9124)
 * Fix deleting from an empty list (CASSANDRA-9198)
 * Update tuple and collection types that use a user-defined type when that UDT
   is modified (CASSANDRA-9148, CASSANDRA-9192)
 * Use higher timeout for prepair and snapshot in repair (CASSANDRA-9261)
 * Fix anticompaction blocking ANTI_ENTROPY stage (CASSANDRA-9151)
 * Repair waits for anticompaction to finish (CASSANDRA-9097)
 * Fix streaming not holding ref when stream error (CASSANDRA-9295)
 * Fix canonical view returning early opened SSTables (CASSANDRA-9396)
Merged from 2.0:
 * (cqlsh) Add LOGIN command to switch users (CASSANDRA-7212)
 * Clone SliceQueryFilter in AbstractReadCommand implementations (CASSANDRA-8940)
 * Push correct protocol notification for DROP INDEX (CASSANDRA-9310)
 * token-generator - generated tokens too long (CASSANDRA-9300)
 * Fix counting of tombstones for TombstoneOverwhelmingException (CASSANDRA-9299)
 * Fix ReconnectableSnitch reconnecting to peers during upgrade (CASSANDRA-6702)
 * Include keyspace and table name in error log for collections over the size
   limit (CASSANDRA-9286)
 * Avoid potential overlap in LCS with single-partition sstables (CASSANDRA-9322)
 * Log warning message when a table is queried before the schema has fully
   propagated (CASSANDRA-9136)
 * Overload SecondaryIndex#indexes to accept the column definition (CASSANDRA-9314)
 * (cqlsh) Add SERIAL and LOCAL_SERIAL consistency levels (CASSANDRA-8051)
 * Fix index selection during rebuild with certain table layouts (CASSANDRA-9281)
 * Fix partition-level-delete-only workload accounting (CASSANDRA-9194)
 * Allow scrub to handle corrupted compressed chunks (CASSANDRA-9140)
 * Fix assertion error when resetlocalschema is run during repair (CASSANDRA-9249)
 * Disable single sstable tombstone compactions for DTCS by default (CASSANDRA-9234)
 * IncomingTcpConnection thread is not named (CASSANDRA-9262)
 * Close incoming connections when MessagingService is stopped (CASSANDRA-9238)
 * Fix streaming hang when retrying (CASSANDRA-9132)


2.1.5
 * Re-add deprecated cold_reads_to_omit param for backwards compat (CASSANDRA-9203)
 * Make anticompaction visible in compactionstats (CASSANDRA-9098)
 * Improve nodetool getendpoints documentation about the partition
   key parameter (CASSANDRA-6458)
 * Don't check other keyspaces for schema changes when an user-defined
   type is altered (CASSANDRA-9187)
 * Add generate-idea-files target to build.xml (CASSANDRA-9123)
 * Allow takeColumnFamilySnapshot to take a list of tables (CASSANDRA-8348)
 * Limit major sstable operations to their canonical representation (CASSANDRA-8669)
 * cqlsh: Add tests for INSERT and UPDATE tab completion (CASSANDRA-9125)
 * cqlsh: quote column names when needed in COPY FROM inserts (CASSANDRA-9080)
 * Do not load read meter for offline operations (CASSANDRA-9082)
 * cqlsh: Make CompositeType data readable (CASSANDRA-8919)
 * cqlsh: Fix display of triggers (CASSANDRA-9081)
 * Fix NullPointerException when deleting or setting an element by index on
   a null list collection (CASSANDRA-9077)
 * Buffer bloom filter serialization (CASSANDRA-9066)
 * Fix anti-compaction target bloom filter size (CASSANDRA-9060)
 * Make FROZEN and TUPLE unreserved keywords in CQL (CASSANDRA-9047)
 * Prevent AssertionError from SizeEstimatesRecorder (CASSANDRA-9034)
 * Avoid overwriting index summaries for sstables with an older format that
   does not support downsampling; rebuild summaries on startup when this
   is detected (CASSANDRA-8993)
 * Fix potential data loss in CompressedSequentialWriter (CASSANDRA-8949)
 * Make PasswordAuthenticator number of hashing rounds configurable (CASSANDRA-8085)
 * Fix AssertionError when binding nested collections in DELETE (CASSANDRA-8900)
 * Check for overlap with non-early sstables in LCS (CASSANDRA-8739)
 * Only calculate max purgable timestamp if we have to (CASSANDRA-8914)
 * (cqlsh) Greatly improve performance of COPY FROM (CASSANDRA-8225)
 * IndexSummary effectiveIndexInterval is now a guideline, not a rule (CASSANDRA-8993)
 * Use correct bounds for page cache eviction of compressed files (CASSANDRA-8746)
 * SSTableScanner enforces its bounds (CASSANDRA-8946)
 * Cleanup cell equality (CASSANDRA-8947)
 * Introduce intra-cluster message coalescing (CASSANDRA-8692)
 * DatabaseDescriptor throws NPE when rpc_interface is used (CASSANDRA-8839)
 * Don't check if an sstable is live for offline compactions (CASSANDRA-8841)
 * Don't set clientMode in SSTableLoader (CASSANDRA-8238)
 * Fix SSTableRewriter with disabled early open (CASSANDRA-8535)
 * Fix cassandra-stress so it respects the CL passed in user mode (CASSANDRA-8948)
 * Fix rare NPE in ColumnDefinition#hasIndexOption() (CASSANDRA-8786)
 * cassandra-stress reports per-operation statistics, plus misc (CASSANDRA-8769)
 * Add SimpleDate (cql date) and Time (cql time) types (CASSANDRA-7523)
 * Use long for key count in cfstats (CASSANDRA-8913)
 * Make SSTableRewriter.abort() more robust to failure (CASSANDRA-8832)
 * Remove cold_reads_to_omit from STCS (CASSANDRA-8860)
 * Make EstimatedHistogram#percentile() use ceil instead of floor (CASSANDRA-8883)
 * Fix top partitions reporting wrong cardinality (CASSANDRA-8834)
 * Fix rare NPE in KeyCacheSerializer (CASSANDRA-8067)
 * Pick sstables for validation as late as possible inc repairs (CASSANDRA-8366)
 * Fix commitlog getPendingTasks to not increment (CASSANDRA-8862)
 * Fix parallelism adjustment in range and secondary index queries
   when the first fetch does not satisfy the limit (CASSANDRA-8856)
 * Check if the filtered sstables is non-empty in STCS (CASSANDRA-8843)
 * Upgrade java-driver used for cassandra-stress (CASSANDRA-8842)
 * Fix CommitLog.forceRecycleAllSegments() memory access error (CASSANDRA-8812)
 * Improve assertions in Memory (CASSANDRA-8792)
 * Fix SSTableRewriter cleanup (CASSANDRA-8802)
 * Introduce SafeMemory for CompressionMetadata.Writer (CASSANDRA-8758)
 * 'nodetool info' prints exception against older node (CASSANDRA-8796)
 * Ensure SSTableReader.last corresponds exactly with the file end (CASSANDRA-8750)
 * Make SSTableWriter.openEarly more robust and obvious (CASSANDRA-8747)
 * Enforce SSTableReader.first/last (CASSANDRA-8744)
 * Cleanup SegmentedFile API (CASSANDRA-8749)
 * Avoid overlap with early compaction replacement (CASSANDRA-8683)
 * Safer Resource Management++ (CASSANDRA-8707)
 * Write partition size estimates into a system table (CASSANDRA-7688)
 * cqlsh: Fix keys() and full() collection indexes in DESCRIBE output
   (CASSANDRA-8154)
 * Show progress of streaming in nodetool netstats (CASSANDRA-8886)
 * IndexSummaryBuilder utilises offheap memory, and shares data between
   each IndexSummary opened from it (CASSANDRA-8757)
 * markCompacting only succeeds if the exact SSTableReader instances being
   marked are in the live set (CASSANDRA-8689)
 * cassandra-stress support for varint (CASSANDRA-8882)
 * Fix Adler32 digest for compressed sstables (CASSANDRA-8778)
 * Add nodetool statushandoff/statusbackup (CASSANDRA-8912)
 * Use stdout for progress and stats in sstableloader (CASSANDRA-8982)
 * Correctly identify 2i datadir from older versions (CASSANDRA-9116)
Merged from 2.0:
 * Ignore gossip SYNs after shutdown (CASSANDRA-9238)
 * Avoid overflow when calculating max sstable size in LCS (CASSANDRA-9235)
 * Make sstable blacklisting work with compression (CASSANDRA-9138)
 * Do not attempt to rebuild indexes if no index accepts any column (CASSANDRA-9196)
 * Don't initiate snitch reconnection for dead states (CASSANDRA-7292)
 * Fix ArrayIndexOutOfBoundsException in CQLSSTableWriter (CASSANDRA-8978)
 * Add shutdown gossip state to prevent timeouts during rolling restarts (CASSANDRA-8336)
 * Fix running with java.net.preferIPv6Addresses=true (CASSANDRA-9137)
 * Fix failed bootstrap/replace attempts being persisted in system.peers (CASSANDRA-9180)
 * Flush system.IndexInfo after marking index built (CASSANDRA-9128)
 * Fix updates to min/max_compaction_threshold through cassandra-cli
   (CASSANDRA-8102)
 * Don't include tmp files when doing offline relevel (CASSANDRA-9088)
 * Use the proper CAS WriteType when finishing a previous round during Paxos
   preparation (CASSANDRA-8672)
 * Avoid race in cancelling compactions (CASSANDRA-9070)
 * More aggressive check for expired sstables in DTCS (CASSANDRA-8359)
 * Fix ignored index_interval change in ALTER TABLE statements (CASSANDRA-7976)
 * Do more aggressive compaction in old time windows in DTCS (CASSANDRA-8360)
 * java.lang.AssertionError when reading saved cache (CASSANDRA-8740)
 * "disk full" when running cleanup (CASSANDRA-9036)
 * Lower logging level from ERROR to DEBUG when a scheduled schema pull
   cannot be completed due to a node being down (CASSANDRA-9032)
 * Fix MOVED_NODE client event (CASSANDRA-8516)
 * Allow overriding MAX_OUTSTANDING_REPLAY_COUNT (CASSANDRA-7533)
 * Fix malformed JMX ObjectName containing IPv6 addresses (CASSANDRA-9027)
 * (cqlsh) Allow increasing CSV field size limit through
   cqlshrc config option (CASSANDRA-8934)
 * Stop logging range tombstones when exceeding the threshold
   (CASSANDRA-8559)
 * Fix NullPointerException when nodetool getendpoints is run
   against invalid keyspaces or tables (CASSANDRA-8950)
 * Allow specifying the tmp dir (CASSANDRA-7712)
 * Improve compaction estimated tasks estimation (CASSANDRA-8904)
 * Fix duplicate up/down messages sent to native clients (CASSANDRA-7816)
 * Expose commit log archive status via JMX (CASSANDRA-8734)
 * Provide better exceptions for invalid replication strategy parameters
   (CASSANDRA-8909)
 * Fix regression in mixed single and multi-column relation support for
   SELECT statements (CASSANDRA-8613)
 * Add ability to limit number of native connections (CASSANDRA-8086)
 * Fix CQLSSTableWriter throwing exception and spawning threads
   (CASSANDRA-8808)
 * Fix MT mismatch between empty and GC-able data (CASSANDRA-8979)
 * Fix incorrect validation when snapshotting single table (CASSANDRA-8056)
 * Add offline tool to relevel sstables (CASSANDRA-8301)
 * Preserve stream ID for more protocol errors (CASSANDRA-8848)
 * Fix combining token() function with multi-column relations on
   clustering columns (CASSANDRA-8797)
 * Make CFS.markReferenced() resistant to bad refcounting (CASSANDRA-8829)
 * Fix StreamTransferTask abort/complete bad refcounting (CASSANDRA-8815)
 * Fix AssertionError when querying a DESC clustering ordered
   table with ASC ordering and paging (CASSANDRA-8767)
 * AssertionError: "Memory was freed" when running cleanup (CASSANDRA-8716)
 * Make it possible to set max_sstable_age to fractional days (CASSANDRA-8406)
 * Fix some multi-column relations with indexes on some clustering
   columns (CASSANDRA-8275)
 * Fix memory leak in SSTableSimple*Writer and SSTableReader.validate()
   (CASSANDRA-8748)
 * Throw OOM if allocating memory fails to return a valid pointer (CASSANDRA-8726)
 * Fix SSTableSimpleUnsortedWriter ConcurrentModificationException (CASSANDRA-8619)
 * 'nodetool info' prints exception against older node (CASSANDRA-8796)
 * Ensure SSTableSimpleUnsortedWriter.close() terminates if
   disk writer has crashed (CASSANDRA-8807)


2.1.4
 * Bind JMX to localhost unless explicitly configured otherwise (CASSANDRA-9085)


2.1.3
 * Fix HSHA/offheap_objects corruption (CASSANDRA-8719)
 * Upgrade libthrift to 0.9.2 (CASSANDRA-8685)
 * Don't use the shared ref in sstableloader (CASSANDRA-8704)
 * Purge internal prepared statements if related tables or
   keyspaces are dropped (CASSANDRA-8693)
 * (cqlsh) Handle unicode BOM at start of files (CASSANDRA-8638)
 * Stop compactions before exiting offline tools (CASSANDRA-8623)
 * Update tools/stress/README.txt to match current behaviour (CASSANDRA-7933)
 * Fix schema from Thrift conversion with empty metadata (CASSANDRA-8695)
 * Safer Resource Management (CASSANDRA-7705)
 * Make sure we compact highly overlapping cold sstables with
   STCS (CASSANDRA-8635)
 * rpc_interface and listen_interface generate NPE on startup when specified
   interface doesn't exist (CASSANDRA-8677)
 * Fix ArrayIndexOutOfBoundsException in nodetool cfhistograms (CASSANDRA-8514)
 * Switch from yammer metrics for nodetool cf/proxy histograms (CASSANDRA-8662)
 * Make sure we don't add tmplink files to the compaction
   strategy (CASSANDRA-8580)
 * (cqlsh) Handle maps with blob keys (CASSANDRA-8372)
 * (cqlsh) Handle DynamicCompositeType schemas correctly (CASSANDRA-8563)
 * Duplicate rows returned when in clause has repeated values (CASSANDRA-6706)
 * Add tooling to detect hot partitions (CASSANDRA-7974)
 * Fix cassandra-stress user-mode truncation of partition generation (CASSANDRA-8608)
 * Only stream from unrepaired sstables during inc repair (CASSANDRA-8267)
 * Don't allow starting multiple inc repairs on the same sstables (CASSANDRA-8316)
 * Invalidate prepared BATCH statements when related tables
   or keyspaces are dropped (CASSANDRA-8652)
 * Fix missing results in secondary index queries on collections
   with ALLOW FILTERING (CASSANDRA-8421)
 * Expose EstimatedHistogram metrics for range slices (CASSANDRA-8627)
 * (cqlsh) Escape clqshrc passwords properly (CASSANDRA-8618)
 * Fix NPE when passing wrong argument in ALTER TABLE statement (CASSANDRA-8355)
 * Pig: Refactor and deprecate CqlStorage (CASSANDRA-8599)
 * Don't reuse the same cleanup strategy for all sstables (CASSANDRA-8537)
 * Fix case-sensitivity of index name on CREATE and DROP INDEX
   statements (CASSANDRA-8365)
 * Better detection/logging for corruption in compressed sstables (CASSANDRA-8192)
 * Use the correct repairedAt value when closing writer (CASSANDRA-8570)
 * (cqlsh) Handle a schema mismatch being detected on startup (CASSANDRA-8512)
 * Properly calculate expected write size during compaction (CASSANDRA-8532)
 * Invalidate affected prepared statements when a table's columns
   are altered (CASSANDRA-7910)
 * Stress - user defined writes should populate sequentally (CASSANDRA-8524)
 * Fix regression in SSTableRewriter causing some rows to become unreadable
   during compaction (CASSANDRA-8429)
 * Run major compactions for repaired/unrepaired in parallel (CASSANDRA-8510)
 * (cqlsh) Fix compression options in DESCRIBE TABLE output when compression
   is disabled (CASSANDRA-8288)
 * (cqlsh) Fix DESCRIBE output after keyspaces are altered (CASSANDRA-7623)
 * Make sure we set lastCompactedKey correctly (CASSANDRA-8463)
 * (cqlsh) Fix output of CONSISTENCY command (CASSANDRA-8507)
 * (cqlsh) Fixed the handling of LIST statements (CASSANDRA-8370)
 * Make sstablescrub check leveled manifest again (CASSANDRA-8432)
 * Check first/last keys in sstable when giving out positions (CASSANDRA-8458)
 * Disable mmap on Windows (CASSANDRA-6993)
 * Add missing ConsistencyLevels to cassandra-stress (CASSANDRA-8253)
 * Add auth support to cassandra-stress (CASSANDRA-7985)
 * Fix ArrayIndexOutOfBoundsException when generating error message
   for some CQL syntax errors (CASSANDRA-8455)
 * Scale memtable slab allocation logarithmically (CASSANDRA-7882)
 * cassandra-stress simultaneous inserts over same seed (CASSANDRA-7964)
 * Reduce cassandra-stress sampling memory requirements (CASSANDRA-7926)
 * Ensure memtable flush cannot expire commit log entries from its future (CASSANDRA-8383)
 * Make read "defrag" async to reclaim memtables (CASSANDRA-8459)
 * Remove tmplink files for offline compactions (CASSANDRA-8321)
 * Reduce maxHintsInProgress (CASSANDRA-8415)
 * BTree updates may call provided update function twice (CASSANDRA-8018)
 * Release sstable references after anticompaction (CASSANDRA-8386)
 * Handle abort() in SSTableRewriter properly (CASSANDRA-8320)
 * Centralize shared executors (CASSANDRA-8055)
 * Fix filtering for CONTAINS (KEY) relations on frozen collection
   clustering columns when the query is restricted to a single
   partition (CASSANDRA-8203)
 * Do more aggressive entire-sstable TTL expiry checks (CASSANDRA-8243)
 * Add more log info if readMeter is null (CASSANDRA-8238)
 * add check of the system wall clock time at startup (CASSANDRA-8305)
 * Support for frozen collections (CASSANDRA-7859)
 * Fix overflow on histogram computation (CASSANDRA-8028)
 * Have paxos reuse the timestamp generation of normal queries (CASSANDRA-7801)
 * Fix incremental repair not remove parent session on remote (CASSANDRA-8291)
 * Improve JBOD disk utilization (CASSANDRA-7386)
 * Log failed host when preparing incremental repair (CASSANDRA-8228)
 * Force config client mode in CQLSSTableWriter (CASSANDRA-8281)
 * Fix sstableupgrade throws exception (CASSANDRA-8688)
 * Fix hang when repairing empty keyspace (CASSANDRA-8694)
Merged from 2.0:
 * Fix IllegalArgumentException in dynamic snitch (CASSANDRA-8448)
 * Add support for UPDATE ... IF EXISTS (CASSANDRA-8610)
 * Fix reversal of list prepends (CASSANDRA-8733)
 * Prevent non-zero default_time_to_live on tables with counters
   (CASSANDRA-8678)
 * Fix SSTableSimpleUnsortedWriter ConcurrentModificationException
   (CASSANDRA-8619)
 * Round up time deltas lower than 1ms in BulkLoader (CASSANDRA-8645)
 * Add batch remove iterator to ABSC (CASSANDRA-8414, 8666)
 * Round up time deltas lower than 1ms in BulkLoader (CASSANDRA-8645)
 * Fix isClientMode check in Keyspace (CASSANDRA-8687)
 * Use more efficient slice size for querying internal secondary
   index tables (CASSANDRA-8550)
 * Fix potentially returning deleted rows with range tombstone (CASSANDRA-8558)
 * Check for available disk space before starting a compaction (CASSANDRA-8562)
 * Fix DISTINCT queries with LIMITs or paging when some partitions
   contain only tombstones (CASSANDRA-8490)
 * Introduce background cache refreshing to permissions cache
   (CASSANDRA-8194)
 * Fix race condition in StreamTransferTask that could lead to
   infinite loops and premature sstable deletion (CASSANDRA-7704)
 * Add an extra version check to MigrationTask (CASSANDRA-8462)
 * Ensure SSTableWriter cleans up properly after failure (CASSANDRA-8499)
 * Increase bf true positive count on key cache hit (CASSANDRA-8525)
 * Move MeteredFlusher to its own thread (CASSANDRA-8485)
 * Fix non-distinct results in DISTNCT queries on static columns when
   paging is enabled (CASSANDRA-8087)
 * Move all hints related tasks to hints internal executor (CASSANDRA-8285)
 * Fix paging for multi-partition IN queries (CASSANDRA-8408)
 * Fix MOVED_NODE topology event never being emitted when a node
   moves its token (CASSANDRA-8373)
 * Fix validation of indexes in COMPACT tables (CASSANDRA-8156)
 * Avoid StackOverflowError when a large list of IN values
   is used for a clustering column (CASSANDRA-8410)
 * Fix NPE when writetime() or ttl() calls are wrapped by
   another function call (CASSANDRA-8451)
 * Fix NPE after dropping a keyspace (CASSANDRA-8332)
 * Fix error message on read repair timeouts (CASSANDRA-7947)
 * Default DTCS base_time_seconds changed to 60 (CASSANDRA-8417)
 * Refuse Paxos operation with more than one pending endpoint (CASSANDRA-8346, 8640)
 * Throw correct exception when trying to bind a keyspace or table
   name (CASSANDRA-6952)
 * Make HHOM.compact synchronized (CASSANDRA-8416)
 * cancel latency-sampling task when CF is dropped (CASSANDRA-8401)
 * don't block SocketThread for MessagingService (CASSANDRA-8188)
 * Increase quarantine delay on replacement (CASSANDRA-8260)
 * Expose off-heap memory usage stats (CASSANDRA-7897)
 * Ignore Paxos commits for truncated tables (CASSANDRA-7538)
 * Validate size of indexed column values (CASSANDRA-8280)
 * Make LCS split compaction results over all data directories (CASSANDRA-8329)
 * Fix some failing queries that use multi-column relations
   on COMPACT STORAGE tables (CASSANDRA-8264)
 * Fix InvalidRequestException with ORDER BY (CASSANDRA-8286)
 * Disable SSLv3 for POODLE (CASSANDRA-8265)
 * Fix millisecond timestamps in Tracing (CASSANDRA-8297)
 * Include keyspace name in error message when there are insufficient
   live nodes to stream from (CASSANDRA-8221)
 * Avoid overlap in L1 when L0 contains many nonoverlapping
   sstables (CASSANDRA-8211)
 * Improve PropertyFileSnitch logging (CASSANDRA-8183)
 * Add DC-aware sequential repair (CASSANDRA-8193)
 * Use live sstables in snapshot repair if possible (CASSANDRA-8312)
 * Fix hints serialized size calculation (CASSANDRA-8587)


2.1.2
 * (cqlsh) parse_for_table_meta errors out on queries with undefined
   grammars (CASSANDRA-8262)
 * (cqlsh) Fix SELECT ... TOKEN() function broken in C* 2.1.1 (CASSANDRA-8258)
 * Fix Cassandra crash when running on JDK8 update 40 (CASSANDRA-8209)
 * Optimize partitioner tokens (CASSANDRA-8230)
 * Improve compaction of repaired/unrepaired sstables (CASSANDRA-8004)
 * Make cache serializers pluggable (CASSANDRA-8096)
 * Fix issues with CONTAINS (KEY) queries on secondary indexes
   (CASSANDRA-8147)
 * Fix read-rate tracking of sstables for some queries (CASSANDRA-8239)
 * Fix default timestamp in QueryOptions (CASSANDRA-8246)
 * Set socket timeout when reading remote version (CASSANDRA-8188)
 * Refactor how we track live size (CASSANDRA-7852)
 * Make sure unfinished compaction files are removed (CASSANDRA-8124)
 * Fix shutdown when run as Windows service (CASSANDRA-8136)
 * Fix DESCRIBE TABLE with custom indexes (CASSANDRA-8031)
 * Fix race in RecoveryManagerTest (CASSANDRA-8176)
 * Avoid IllegalArgumentException while sorting sstables in
   IndexSummaryManager (CASSANDRA-8182)
 * Shutdown JVM on file descriptor exhaustion (CASSANDRA-7579)
 * Add 'die' policy for commit log and disk failure (CASSANDRA-7927)
 * Fix installing as service on Windows (CASSANDRA-8115)
 * Fix CREATE TABLE for CQL2 (CASSANDRA-8144)
 * Avoid boxing in ColumnStats min/max trackers (CASSANDRA-8109)
Merged from 2.0:
 * Correctly handle non-text column names in cql3 (CASSANDRA-8178)
 * Fix deletion for indexes on primary key columns (CASSANDRA-8206)
 * Add 'nodetool statusgossip' (CASSANDRA-8125)
 * Improve client notification that nodes are ready for requests (CASSANDRA-7510)
 * Handle negative timestamp in writetime method (CASSANDRA-8139)
 * Pig: Remove errant LIMIT clause in CqlNativeStorage (CASSANDRA-8166)
 * Throw ConfigurationException when hsha is used with the default
   rpc_max_threads setting of 'unlimited' (CASSANDRA-8116)
 * Allow concurrent writing of the same table in the same JVM using
   CQLSSTableWriter (CASSANDRA-7463)
 * Fix totalDiskSpaceUsed calculation (CASSANDRA-8205)


2.1.1
 * Fix spin loop in AtomicSortedColumns (CASSANDRA-7546)
 * Dont notify when replacing tmplink files (CASSANDRA-8157)
 * Fix validation with multiple CONTAINS clause (CASSANDRA-8131)
 * Fix validation of collections in TriggerExecutor (CASSANDRA-8146)
 * Fix IllegalArgumentException when a list of IN values containing tuples
   is passed as a single arg to a prepared statement with the v1 or v2
   protocol (CASSANDRA-8062)
 * Fix ClassCastException in DISTINCT query on static columns with
   query paging (CASSANDRA-8108)
 * Fix NPE on null nested UDT inside a set (CASSANDRA-8105)
 * Fix exception when querying secondary index on set items or map keys
   when some clustering columns are specified (CASSANDRA-8073)
 * Send proper error response when there is an error during native
   protocol message decode (CASSANDRA-8118)
 * Gossip should ignore generation numbers too far in the future (CASSANDRA-8113)
 * Fix NPE when creating a table with frozen sets, lists (CASSANDRA-8104)
 * Fix high memory use due to tracking reads on incrementally opened sstable
   readers (CASSANDRA-8066)
 * Fix EXECUTE request with skipMetadata=false returning no metadata
   (CASSANDRA-8054)
 * Allow concurrent use of CQLBulkOutputFormat (CASSANDRA-7776)
 * Shutdown JVM on OOM (CASSANDRA-7507)
 * Upgrade netty version and enable epoll event loop (CASSANDRA-7761)
 * Don't duplicate sstables smaller than split size when using
   the sstablesplitter tool (CASSANDRA-7616)
 * Avoid re-parsing already prepared statements (CASSANDRA-7923)
 * Fix some Thrift slice deletions and updates of COMPACT STORAGE
   tables with some clustering columns omitted (CASSANDRA-7990)
 * Fix filtering for CONTAINS on sets (CASSANDRA-8033)
 * Properly track added size (CASSANDRA-7239)
 * Allow compilation in java 8 (CASSANDRA-7208)
 * Fix Assertion error on RangeTombstoneList diff (CASSANDRA-8013)
 * Release references to overlapping sstables during compaction (CASSANDRA-7819)
 * Send notification when opening compaction results early (CASSANDRA-8034)
 * Make native server start block until properly bound (CASSANDRA-7885)
 * (cqlsh) Fix IPv6 support (CASSANDRA-7988)
 * Ignore fat clients when checking for endpoint collision (CASSANDRA-7939)
 * Make sstablerepairedset take a list of files (CASSANDRA-7995)
 * (cqlsh) Tab completeion for indexes on map keys (CASSANDRA-7972)
 * (cqlsh) Fix UDT field selection in select clause (CASSANDRA-7891)
 * Fix resource leak in event of corrupt sstable
 * (cqlsh) Add command line option for cqlshrc file path (CASSANDRA-7131)
 * Provide visibility into prepared statements churn (CASSANDRA-7921, CASSANDRA-7930)
 * Invalidate prepared statements when their keyspace or table is
   dropped (CASSANDRA-7566)
 * cassandra-stress: fix support for NetworkTopologyStrategy (CASSANDRA-7945)
 * Fix saving caches when a table is dropped (CASSANDRA-7784)
 * Add better error checking of new stress profile (CASSANDRA-7716)
 * Use ThreadLocalRandom and remove FBUtilities.threadLocalRandom (CASSANDRA-7934)
 * Prevent operator mistakes due to simultaneous bootstrap (CASSANDRA-7069)
 * cassandra-stress supports whitelist mode for node config (CASSANDRA-7658)
 * GCInspector more closely tracks GC; cassandra-stress and nodetool report it (CASSANDRA-7916)
 * nodetool won't output bogus ownership info without a keyspace (CASSANDRA-7173)
 * Add human readable option to nodetool commands (CASSANDRA-5433)
 * Don't try to set repairedAt on old sstables (CASSANDRA-7913)
 * Add metrics for tracking PreparedStatement use (CASSANDRA-7719)
 * (cqlsh) tab-completion for triggers (CASSANDRA-7824)
 * (cqlsh) Support for query paging (CASSANDRA-7514)
 * (cqlsh) Show progress of COPY operations (CASSANDRA-7789)
 * Add syntax to remove multiple elements from a map (CASSANDRA-6599)
 * Support non-equals conditions in lightweight transactions (CASSANDRA-6839)
 * Add IF [NOT] EXISTS to create/drop triggers (CASSANDRA-7606)
 * (cqlsh) Display the current logged-in user (CASSANDRA-7785)
 * (cqlsh) Don't ignore CTRL-C during COPY FROM execution (CASSANDRA-7815)
 * (cqlsh) Order UDTs according to cross-type dependencies in DESCRIBE
   output (CASSANDRA-7659)
 * (cqlsh) Fix handling of CAS statement results (CASSANDRA-7671)
 * (cqlsh) COPY TO/FROM improvements (CASSANDRA-7405)
 * Support list index operations with conditions (CASSANDRA-7499)
 * Add max live/tombstoned cells to nodetool cfstats output (CASSANDRA-7731)
 * Validate IPv6 wildcard addresses properly (CASSANDRA-7680)
 * (cqlsh) Error when tracing query (CASSANDRA-7613)
 * Avoid IOOBE when building SyntaxError message snippet (CASSANDRA-7569)
 * SSTableExport uses correct validator to create string representation of partition
   keys (CASSANDRA-7498)
 * Avoid NPEs when receiving type changes for an unknown keyspace (CASSANDRA-7689)
 * Add support for custom 2i validation (CASSANDRA-7575)
 * Pig support for hadoop CqlInputFormat (CASSANDRA-6454)
 * Add duration mode to cassandra-stress (CASSANDRA-7468)
 * Add listen_interface and rpc_interface options (CASSANDRA-7417)
 * Improve schema merge performance (CASSANDRA-7444)
 * Adjust MT depth based on # of partition validating (CASSANDRA-5263)
 * Optimise NativeCell comparisons (CASSANDRA-6755)
 * Configurable client timeout for cqlsh (CASSANDRA-7516)
 * Include snippet of CQL query near syntax error in messages (CASSANDRA-7111)
 * Make repair -pr work with -local (CASSANDRA-7450)
 * Fix error in sstableloader with -cph > 1 (CASSANDRA-8007)
 * Fix snapshot repair error on indexed tables (CASSANDRA-8020)
 * Do not exit nodetool repair when receiving JMX NOTIF_LOST (CASSANDRA-7909)
 * Stream to private IP when available (CASSANDRA-8084)
Merged from 2.0:
 * Reject conditions on DELETE unless full PK is given (CASSANDRA-6430)
 * Properly reject the token function DELETE (CASSANDRA-7747)
 * Force batchlog replay before decommissioning a node (CASSANDRA-7446)
 * Fix hint replay with many accumulated expired hints (CASSANDRA-6998)
 * Fix duplicate results in DISTINCT queries on static columns with query
   paging (CASSANDRA-8108)
 * Add DateTieredCompactionStrategy (CASSANDRA-6602)
 * Properly validate ascii and utf8 string literals in CQL queries (CASSANDRA-8101)
 * (cqlsh) Fix autocompletion for alter keyspace (CASSANDRA-8021)
 * Create backup directories for commitlog archiving during startup (CASSANDRA-8111)
 * Reduce totalBlockFor() for LOCAL_* consistency levels (CASSANDRA-8058)
 * Fix merging schemas with re-dropped keyspaces (CASSANDRA-7256)
 * Fix counters in supercolumns during live upgrades from 1.2 (CASSANDRA-7188)
 * Notify DT subscribers when a column family is truncated (CASSANDRA-8088)
 * Add sanity check of $JAVA on startup (CASSANDRA-7676)
 * Schedule fat client schema pull on join (CASSANDRA-7993)
 * Don't reset nodes' versions when closing IncomingTcpConnections
   (CASSANDRA-7734)
 * Record the real messaging version in all cases in OutboundTcpConnection
   (CASSANDRA-8057)
 * SSL does not work in cassandra-cli (CASSANDRA-7899)
 * Fix potential exception when using ReversedType in DynamicCompositeType
   (CASSANDRA-7898)
 * Better validation of collection values (CASSANDRA-7833)
 * Track min/max timestamps correctly (CASSANDRA-7969)
 * Fix possible overflow while sorting CL segments for replay (CASSANDRA-7992)
 * Increase nodetool Xmx (CASSANDRA-7956)
 * Archive any commitlog segments present at startup (CASSANDRA-6904)
 * CrcCheckChance should adjust based on live CFMetadata not
   sstable metadata (CASSANDRA-7978)
 * token() should only accept columns in the partitioning
   key order (CASSANDRA-6075)
 * Add method to invalidate permission cache via JMX (CASSANDRA-7977)
 * Allow propagating multiple gossip states atomically (CASSANDRA-6125)
 * Log exceptions related to unclean native protocol client disconnects
   at DEBUG or INFO (CASSANDRA-7849)
 * Allow permissions cache to be set via JMX (CASSANDRA-7698)
 * Include schema_triggers CF in readable system resources (CASSANDRA-7967)
 * Fix RowIndexEntry to report correct serializedSize (CASSANDRA-7948)
 * Make CQLSSTableWriter sync within partitions (CASSANDRA-7360)
 * Potentially use non-local replicas in CqlConfigHelper (CASSANDRA-7906)
 * Explicitly disallow mixing multi-column and single-column
   relations on clustering columns (CASSANDRA-7711)
 * Better error message when condition is set on PK column (CASSANDRA-7804)
 * Don't send schema change responses and events for no-op DDL
   statements (CASSANDRA-7600)
 * (Hadoop) fix cluster initialisation for a split fetching (CASSANDRA-7774)
 * Throw InvalidRequestException when queries contain relations on entire
   collection columns (CASSANDRA-7506)
 * (cqlsh) enable CTRL-R history search with libedit (CASSANDRA-7577)
 * (Hadoop) allow ACFRW to limit nodes to local DC (CASSANDRA-7252)
 * (cqlsh) cqlsh should automatically disable tracing when selecting
   from system_traces (CASSANDRA-7641)
 * (Hadoop) Add CqlOutputFormat (CASSANDRA-6927)
 * Don't depend on cassandra config for nodetool ring (CASSANDRA-7508)
 * (cqlsh) Fix failing cqlsh formatting tests (CASSANDRA-7703)
 * Fix IncompatibleClassChangeError from hadoop2 (CASSANDRA-7229)
 * Add 'nodetool sethintedhandoffthrottlekb' (CASSANDRA-7635)
 * (cqlsh) Add tab-completion for CREATE/DROP USER IF [NOT] EXISTS (CASSANDRA-7611)
 * Catch errors when the JVM pulls the rug out from GCInspector (CASSANDRA-5345)
 * cqlsh fails when version number parts are not int (CASSANDRA-7524)
 * Fix NPE when table dropped during streaming (CASSANDRA-7946)
 * Fix wrong progress when streaming uncompressed (CASSANDRA-7878)
 * Fix possible infinite loop in creating repair range (CASSANDRA-7983)
 * Fix unit in nodetool for streaming throughput (CASSANDRA-7375)
Merged from 1.2:
 * Don't index tombstones (CASSANDRA-7828)
 * Improve PasswordAuthenticator default super user setup (CASSANDRA-7788)


2.1.0
 * (cqlsh) Removed "ALTER TYPE <name> RENAME TO <name>" from tab-completion
   (CASSANDRA-7895)
 * Fixed IllegalStateException in anticompaction (CASSANDRA-7892)
 * cqlsh: DESCRIBE support for frozen UDTs, tuples (CASSANDRA-7863)
 * Avoid exposing internal classes over JMX (CASSANDRA-7879)
 * Add null check for keys when freezing collection (CASSANDRA-7869)
 * Improve stress workload realism (CASSANDRA-7519)
Merged from 2.0:
 * Configure system.paxos with LeveledCompactionStrategy (CASSANDRA-7753)
 * Fix ALTER clustering column type from DateType to TimestampType when
   using DESC clustering order (CASSANRDA-7797)
 * Throw EOFException if we run out of chunks in compressed datafile
   (CASSANDRA-7664)
 * Fix PRSI handling of CQL3 row markers for row cleanup (CASSANDRA-7787)
 * Fix dropping collection when it's the last regular column (CASSANDRA-7744)
 * Make StreamReceiveTask thread safe and gc friendly (CASSANDRA-7795)
 * Validate empty cell names from counter updates (CASSANDRA-7798)
Merged from 1.2:
 * Don't allow compacted sstables to be marked as compacting (CASSANDRA-7145)
 * Track expired tombstones (CASSANDRA-7810)


2.1.0-rc7
 * Add frozen keyword and require UDT to be frozen (CASSANDRA-7857)
 * Track added sstable size correctly (CASSANDRA-7239)
 * (cqlsh) Fix case insensitivity (CASSANDRA-7834)
 * Fix failure to stream ranges when moving (CASSANDRA-7836)
 * Correctly remove tmplink files (CASSANDRA-7803)
 * (cqlsh) Fix column name formatting for functions, CAS operations,
   and UDT field selections (CASSANDRA-7806)
 * (cqlsh) Fix COPY FROM handling of null/empty primary key
   values (CASSANDRA-7792)
 * Fix ordering of static cells (CASSANDRA-7763)
Merged from 2.0:
 * Forbid re-adding dropped counter columns (CASSANDRA-7831)
 * Fix CFMetaData#isThriftCompatible() for PK-only tables (CASSANDRA-7832)
 * Always reject inequality on the partition key without token()
   (CASSANDRA-7722)
 * Always send Paxos commit to all replicas (CASSANDRA-7479)
 * Make disruptor_thrift_server invocation pool configurable (CASSANDRA-7594)
 * Make repair no-op when RF=1 (CASSANDRA-7864)


2.1.0-rc6
 * Fix OOM issue from netty caching over time (CASSANDRA-7743)
 * json2sstable couldn't import JSON for CQL table (CASSANDRA-7477)
 * Invalidate all caches on table drop (CASSANDRA-7561)
 * Skip strict endpoint selection for ranges if RF == nodes (CASSANRA-7765)
 * Fix Thrift range filtering without 2ary index lookups (CASSANDRA-7741)
 * Add tracing entries about concurrent range requests (CASSANDRA-7599)
 * (cqlsh) Fix DESCRIBE for NTS keyspaces (CASSANDRA-7729)
 * Remove netty buffer ref-counting (CASSANDRA-7735)
 * Pass mutated cf to index updater for use by PRSI (CASSANDRA-7742)
 * Include stress yaml example in release and deb (CASSANDRA-7717)
 * workaround for netty issue causing corrupted data off the wire (CASSANDRA-7695)
 * cqlsh DESC CLUSTER fails retrieving ring information (CASSANDRA-7687)
 * Fix binding null values inside UDT (CASSANDRA-7685)
 * Fix UDT field selection with empty fields (CASSANDRA-7670)
 * Bogus deserialization of static cells from sstable (CASSANDRA-7684)
 * Fix NPE on compaction leftover cleanup for dropped table (CASSANDRA-7770)
Merged from 2.0:
 * Fix race condition in StreamTransferTask that could lead to
   infinite loops and premature sstable deletion (CASSANDRA-7704)
 * (cqlsh) Wait up to 10 sec for a tracing session (CASSANDRA-7222)
 * Fix NPE in FileCacheService.sizeInBytes (CASSANDRA-7756)
 * Remove duplicates from StorageService.getJoiningNodes (CASSANDRA-7478)
 * Clone token map outside of hot gossip loops (CASSANDRA-7758)
 * Fix MS expiring map timeout for Paxos messages (CASSANDRA-7752)
 * Do not flush on truncate if durable_writes is false (CASSANDRA-7750)
 * Give CRR a default input_cql Statement (CASSANDRA-7226)
 * Better error message when adding a collection with the same name
   than a previously dropped one (CASSANDRA-6276)
 * Fix validation when adding static columns (CASSANDRA-7730)
 * (Thrift) fix range deletion of supercolumns (CASSANDRA-7733)
 * Fix potential AssertionError in RangeTombstoneList (CASSANDRA-7700)
 * Validate arguments of blobAs* functions (CASSANDRA-7707)
 * Fix potential AssertionError with 2ndary indexes (CASSANDRA-6612)
 * Avoid logging CompactionInterrupted at ERROR (CASSANDRA-7694)
 * Minor leak in sstable2jon (CASSANDRA-7709)
 * Add cassandra.auto_bootstrap system property (CASSANDRA-7650)
 * Update java driver (for hadoop) (CASSANDRA-7618)
 * Remove CqlPagingRecordReader/CqlPagingInputFormat (CASSANDRA-7570)
 * Support connecting to ipv6 jmx with nodetool (CASSANDRA-7669)


2.1.0-rc5
 * Reject counters inside user types (CASSANDRA-7672)
 * Switch to notification-based GCInspector (CASSANDRA-7638)
 * (cqlsh) Handle nulls in UDTs and tuples correctly (CASSANDRA-7656)
 * Don't use strict consistency when replacing (CASSANDRA-7568)
 * Fix min/max cell name collection on 2.0 SSTables with range
   tombstones (CASSANDRA-7593)
 * Tolerate min/max cell names of different lengths (CASSANDRA-7651)
 * Filter cached results correctly (CASSANDRA-7636)
 * Fix tracing on the new SEPExecutor (CASSANDRA-7644)
 * Remove shuffle and taketoken (CASSANDRA-7601)
 * Clean up Windows batch scripts (CASSANDRA-7619)
 * Fix native protocol drop user type notification (CASSANDRA-7571)
 * Give read access to system.schema_usertypes to all authenticated users
   (CASSANDRA-7578)
 * (cqlsh) Fix cqlsh display when zero rows are returned (CASSANDRA-7580)
 * Get java version correctly when JAVA_TOOL_OPTIONS is set (CASSANDRA-7572)
 * Fix NPE when dropping index from non-existent keyspace, AssertionError when
   dropping non-existent index with IF EXISTS (CASSANDRA-7590)
 * Fix sstablelevelresetter hang (CASSANDRA-7614)
 * (cqlsh) Fix deserialization of blobs (CASSANDRA-7603)
 * Use "keyspace updated" schema change message for UDT changes in v1 and
   v2 protocols (CASSANDRA-7617)
 * Fix tracing of range slices and secondary index lookups that are local
   to the coordinator (CASSANDRA-7599)
 * Set -Dcassandra.storagedir for all tool shell scripts (CASSANDRA-7587)
 * Don't swap max/min col names when mutating sstable metadata (CASSANDRA-7596)
 * (cqlsh) Correctly handle paged result sets (CASSANDRA-7625)
 * (cqlsh) Improve waiting for a trace to complete (CASSANDRA-7626)
 * Fix tracing of concurrent range slices and 2ary index queries (CASSANDRA-7626)
 * Fix scrub against collection type (CASSANDRA-7665)
Merged from 2.0:
 * Set gc_grace_seconds to seven days for system schema tables (CASSANDRA-7668)
 * SimpleSeedProvider no longer caches seeds forever (CASSANDRA-7663)
 * Always flush on truncate (CASSANDRA-7511)
 * Fix ReversedType(DateType) mapping to native protocol (CASSANDRA-7576)
 * Always merge ranges owned by a single node (CASSANDRA-6930)
 * Track max/min timestamps for range tombstones (CASSANDRA-7647)
 * Fix NPE when listing saved caches dir (CASSANDRA-7632)


2.1.0-rc4
 * Fix word count hadoop example (CASSANDRA-7200)
 * Updated memtable_cleanup_threshold and memtable_flush_writers defaults
   (CASSANDRA-7551)
 * (Windows) fix startup when WMI memory query fails (CASSANDRA-7505)
 * Anti-compaction proceeds if any part of the repair failed (CASSANDRA-7521)
 * Add missing table name to DROP INDEX responses and notifications (CASSANDRA-7539)
 * Bump CQL version to 3.2.0 and update CQL documentation (CASSANDRA-7527)
 * Fix configuration error message when running nodetool ring (CASSANDRA-7508)
 * Support conditional updates, tuple type, and the v3 protocol in cqlsh (CASSANDRA-7509)
 * Handle queries on multiple secondary index types (CASSANDRA-7525)
 * Fix cqlsh authentication with v3 native protocol (CASSANDRA-7564)
 * Fix NPE when unknown prepared statement ID is used (CASSANDRA-7454)
Merged from 2.0:
 * (Windows) force range-based repair to non-sequential mode (CASSANDRA-7541)
 * Fix range merging when DES scores are zero (CASSANDRA-7535)
 * Warn when SSL certificates have expired (CASSANDRA-7528)
 * Fix error when doing reversed queries with static columns (CASSANDRA-7490)
Merged from 1.2:
 * Set correct stream ID on responses when non-Exception Throwables
   are thrown while handling native protocol messages (CASSANDRA-7470)


2.1.0-rc3
 * Consider expiry when reconciling otherwise equal cells (CASSANDRA-7403)
 * Introduce CQL support for stress tool (CASSANDRA-6146)
 * Fix ClassCastException processing expired messages (CASSANDRA-7496)
 * Fix prepared marker for collections inside UDT (CASSANDRA-7472)
 * Remove left-over populate_io_cache_on_flush and replicate_on_write
   uses (CASSANDRA-7493)
 * (Windows) handle spaces in path names (CASSANDRA-7451)
 * Ensure writes have completed after dropping a table, before recycling
   commit log segments (CASSANDRA-7437)
 * Remove left-over rows_per_partition_to_cache (CASSANDRA-7493)
 * Fix error when CONTAINS is used with a bind marker (CASSANDRA-7502)
 * Properly reject unknown UDT field (CASSANDRA-7484)
Merged from 2.0:
 * Fix CC#collectTimeOrderedData() tombstone optimisations (CASSANDRA-7394)
 * Support DISTINCT for static columns and fix behaviour when DISTINC is
   not use (CASSANDRA-7305).
 * Workaround JVM NPE on JMX bind failure (CASSANDRA-7254)
 * Fix race in FileCacheService RemovalListener (CASSANDRA-7278)
 * Fix inconsistent use of consistencyForCommit that allowed LOCAL_QUORUM
   operations to incorrect become full QUORUM (CASSANDRA-7345)
 * Properly handle unrecognized opcodes and flags (CASSANDRA-7440)
 * (Hadoop) close CqlRecordWriter clients when finished (CASSANDRA-7459)
 * Commit disk failure policy (CASSANDRA-7429)
 * Make sure high level sstables get compacted (CASSANDRA-7414)
 * Fix AssertionError when using empty clustering columns and static columns
   (CASSANDRA-7455)
 * Add option to disable STCS in L0 (CASSANDRA-6621)
 * Upgrade to snappy-java 1.0.5.2 (CASSANDRA-7476)


2.1.0-rc2
 * Fix heap size calculation for CompoundSparseCellName and
   CompoundSparseCellName.WithCollection (CASSANDRA-7421)
 * Allow counter mutations in UNLOGGED batches (CASSANDRA-7351)
 * Modify reconcile logic to always pick a tombstone over a counter cell
   (CASSANDRA-7346)
 * Avoid incremental compaction on Windows (CASSANDRA-7365)
 * Fix exception when querying a composite-keyed table with a collection index
   (CASSANDRA-7372)
 * Use node's host id in place of counter ids (CASSANDRA-7366)
 * Fix error when doing reversed queries with static columns (CASSANDRA-7490)
 * Backport CASSANDRA-6747 (CASSANDRA-7560)
 * Track max/min timestamps for range tombstones (CASSANDRA-7647)
 * Fix NPE when listing saved caches dir (CASSANDRA-7632)
 * Fix sstableloader unable to connect encrypted node (CASSANDRA-7585)
Merged from 1.2:
 * Clone token map outside of hot gossip loops (CASSANDRA-7758)
 * Add stop method to EmbeddedCassandraService (CASSANDRA-7595)
 * Support connecting to ipv6 jmx with nodetool (CASSANDRA-7669)
 * Set gc_grace_seconds to seven days for system schema tables (CASSANDRA-7668)
 * SimpleSeedProvider no longer caches seeds forever (CASSANDRA-7663)
 * Set correct stream ID on responses when non-Exception Throwables
   are thrown while handling native protocol messages (CASSANDRA-7470)
 * Fix row size miscalculation in LazilyCompactedRow (CASSANDRA-7543)
 * Fix race in background compaction check (CASSANDRA-7745)
 * Don't clear out range tombstones during compaction (CASSANDRA-7808)


2.1.0-rc1
 * Revert flush directory (CASSANDRA-6357)
 * More efficient executor service for fast operations (CASSANDRA-4718)
 * Move less common tools into a new cassandra-tools package (CASSANDRA-7160)
 * Support more concurrent requests in native protocol (CASSANDRA-7231)
 * Add tab-completion to debian nodetool packaging (CASSANDRA-6421)
 * Change concurrent_compactors defaults (CASSANDRA-7139)
 * Add PowerShell Windows launch scripts (CASSANDRA-7001)
 * Make commitlog archive+restore more robust (CASSANDRA-6974)
 * Fix marking commitlogsegments clean (CASSANDRA-6959)
 * Add snapshot "manifest" describing files included (CASSANDRA-6326)
 * Parallel streaming for sstableloader (CASSANDRA-3668)
 * Fix bugs in supercolumns handling (CASSANDRA-7138)
 * Fix ClassClassException on composite dense tables (CASSANDRA-7112)
 * Cleanup and optimize collation and slice iterators (CASSANDRA-7107)
 * Upgrade NBHM lib (CASSANDRA-7128)
 * Optimize netty server (CASSANDRA-6861)
 * Fix repair hang when given CF does not exist (CASSANDRA-7189)
 * Allow c* to be shutdown in an embedded mode (CASSANDRA-5635)
 * Add server side batching to native transport (CASSANDRA-5663)
 * Make batchlog replay asynchronous (CASSANDRA-6134)
 * remove unused classes (CASSANDRA-7197)
 * Limit user types to the keyspace they are defined in (CASSANDRA-6643)
 * Add validate method to CollectionType (CASSANDRA-7208)
 * New serialization format for UDT values (CASSANDRA-7209, CASSANDRA-7261)
 * Fix nodetool netstats (CASSANDRA-7270)
 * Fix potential ClassCastException in HintedHandoffManager (CASSANDRA-7284)
 * Use prepared statements internally (CASSANDRA-6975)
 * Fix broken paging state with prepared statement (CASSANDRA-7120)
 * Fix IllegalArgumentException in CqlStorage (CASSANDRA-7287)
 * Allow nulls/non-existant fields in UDT (CASSANDRA-7206)
 * Add Thrift MultiSliceRequest (CASSANDRA-6757, CASSANDRA-7027)
 * Handle overlapping MultiSlices (CASSANDRA-7279)
 * Fix DataOutputTest on Windows (CASSANDRA-7265)
 * Embedded sets in user defined data-types are not updating (CASSANDRA-7267)
 * Add tuple type to CQL/native protocol (CASSANDRA-7248)
 * Fix CqlPagingRecordReader on tables with few rows (CASSANDRA-7322)
Merged from 2.0:
 * Copy compaction options to make sure they are reloaded (CASSANDRA-7290)
 * Add option to do more aggressive tombstone compactions (CASSANDRA-6563)
 * Don't try to compact already-compacting files in HHOM (CASSANDRA-7288)
 * Always reallocate buffers in HSHA (CASSANDRA-6285)
 * (Hadoop) support authentication in CqlRecordReader (CASSANDRA-7221)
 * (Hadoop) Close java driver Cluster in CQLRR.close (CASSANDRA-7228)
 * Warn when 'USING TIMESTAMP' is used on a CAS BATCH (CASSANDRA-7067)
 * return all cpu values from BackgroundActivityMonitor.readAndCompute (CASSANDRA-7183)
 * Correctly delete scheduled range xfers (CASSANDRA-7143)
 * return all cpu values from BackgroundActivityMonitor.readAndCompute (CASSANDRA-7183)
 * reduce garbage creation in calculatePendingRanges (CASSANDRA-7191)
 * fix c* launch issues on Russian os's due to output of linux 'free' cmd (CASSANDRA-6162)
 * Fix disabling autocompaction (CASSANDRA-7187)
 * Fix potential NumberFormatException when deserializing IntegerType (CASSANDRA-7088)
 * cqlsh can't tab-complete disabling compaction (CASSANDRA-7185)
 * cqlsh: Accept and execute CQL statement(s) from command-line parameter (CASSANDRA-7172)
 * Fix IllegalStateException in CqlPagingRecordReader (CASSANDRA-7198)
 * Fix the InvertedIndex trigger example (CASSANDRA-7211)
 * Add --resolve-ip option to 'nodetool ring' (CASSANDRA-7210)
 * reduce garbage on codec flag deserialization (CASSANDRA-7244)
 * Fix duplicated error messages on directory creation error at startup (CASSANDRA-5818)
 * Proper null handle for IF with map element access (CASSANDRA-7155)
 * Improve compaction visibility (CASSANDRA-7242)
 * Correctly delete scheduled range xfers (CASSANDRA-7143)
 * Make batchlog replica selection rack-aware (CASSANDRA-6551)
 * Fix CFMetaData#getColumnDefinitionFromColumnName() (CASSANDRA-7074)
 * Fix writetime/ttl functions for static columns (CASSANDRA-7081)
 * Suggest CTRL-C or semicolon after three blank lines in cqlsh (CASSANDRA-7142)
 * Fix 2ndary index queries with DESC clustering order (CASSANDRA-6950)
 * Invalid key cache entries on DROP (CASSANDRA-6525)
 * Fix flapping RecoveryManagerTest (CASSANDRA-7084)
 * Add missing iso8601 patterns for date strings (CASSANDRA-6973)
 * Support selecting multiple rows in a partition using IN (CASSANDRA-6875)
 * Add authentication support to shuffle (CASSANDRA-6484)
 * Swap local and global default read repair chances (CASSANDRA-7320)
 * Add conditional CREATE/DROP USER support (CASSANDRA-7264)
 * Cqlsh counts non-empty lines for "Blank lines" warning (CASSANDRA-7325)
Merged from 1.2:
 * Add Cloudstack snitch (CASSANDRA-7147)
 * Update system.peers correctly when relocating tokens (CASSANDRA-7126)
 * Add Google Compute Engine snitch (CASSANDRA-7132)
 * remove duplicate query for local tokens (CASSANDRA-7182)
 * exit CQLSH with error status code if script fails (CASSANDRA-6344)
 * Fix bug with some IN queries missig results (CASSANDRA-7105)
 * Fix availability validation for LOCAL_ONE CL (CASSANDRA-7319)
 * Hint streaming can cause decommission to fail (CASSANDRA-7219)


2.1.0-beta2
 * Increase default CL space to 8GB (CASSANDRA-7031)
 * Add range tombstones to read repair digests (CASSANDRA-6863)
 * Fix BTree.clear for large updates (CASSANDRA-6943)
 * Fail write instead of logging a warning when unable to append to CL
   (CASSANDRA-6764)
 * Eliminate possibility of CL segment appearing twice in active list
   (CASSANDRA-6557)
 * Apply DONTNEED fadvise to commitlog segments (CASSANDRA-6759)
 * Switch CRC component to Adler and include it for compressed sstables
   (CASSANDRA-4165)
 * Allow cassandra-stress to set compaction strategy options (CASSANDRA-6451)
 * Add broadcast_rpc_address option to cassandra.yaml (CASSANDRA-5899)
 * Auto reload GossipingPropertyFileSnitch config (CASSANDRA-5897)
 * Fix overflow of memtable_total_space_in_mb (CASSANDRA-6573)
 * Fix ABTC NPE and apply update function correctly (CASSANDRA-6692)
 * Allow nodetool to use a file or prompt for password (CASSANDRA-6660)
 * Fix AIOOBE when concurrently accessing ABSC (CASSANDRA-6742)
 * Fix assertion error in ALTER TYPE RENAME (CASSANDRA-6705)
 * Scrub should not always clear out repaired status (CASSANDRA-5351)
 * Improve handling of range tombstone for wide partitions (CASSANDRA-6446)
 * Fix ClassCastException for compact table with composites (CASSANDRA-6738)
 * Fix potentially repairing with wrong nodes (CASSANDRA-6808)
 * Change caching option syntax (CASSANDRA-6745)
 * Fix stress to do proper counter reads (CASSANDRA-6835)
 * Fix help message for stress counter_write (CASSANDRA-6824)
 * Fix stress smart Thrift client to pick servers correctly (CASSANDRA-6848)
 * Add logging levels (minimal, normal or verbose) to stress tool (CASSANDRA-6849)
 * Fix race condition in Batch CLE (CASSANDRA-6860)
 * Improve cleanup/scrub/upgradesstables failure handling (CASSANDRA-6774)
 * ByteBuffer write() methods for serializing sstables (CASSANDRA-6781)
 * Proper compare function for CollectionType (CASSANDRA-6783)
 * Update native server to Netty 4 (CASSANDRA-6236)
 * Fix off-by-one error in stress (CASSANDRA-6883)
 * Make OpOrder AutoCloseable (CASSANDRA-6901)
 * Remove sync repair JMX interface (CASSANDRA-6900)
 * Add multiple memory allocation options for memtables (CASSANDRA-6689, 6694)
 * Remove adjusted op rate from stress output (CASSANDRA-6921)
 * Add optimized CF.hasColumns() implementations (CASSANDRA-6941)
 * Serialize batchlog mutations with the version of the target node
   (CASSANDRA-6931)
 * Optimize CounterColumn#reconcile() (CASSANDRA-6953)
 * Properly remove 1.2 sstable support in 2.1 (CASSANDRA-6869)
 * Lock counter cells, not partitions (CASSANDRA-6880)
 * Track presence of legacy counter shards in sstables (CASSANDRA-6888)
 * Ensure safe resource cleanup when replacing sstables (CASSANDRA-6912)
 * Add failure handler to async callback (CASSANDRA-6747)
 * Fix AE when closing SSTable without releasing reference (CASSANDRA-7000)
 * Clean up IndexInfo on keyspace/table drops (CASSANDRA-6924)
 * Only snapshot relative SSTables when sequential repair (CASSANDRA-7024)
 * Require nodetool rebuild_index to specify index names (CASSANDRA-7038)
 * fix cassandra stress errors on reads with native protocol (CASSANDRA-7033)
 * Use OpOrder to guard sstable references for reads (CASSANDRA-6919)
 * Preemptive opening of compaction result (CASSANDRA-6916)
 * Multi-threaded scrub/cleanup/upgradesstables (CASSANDRA-5547)
 * Optimize cellname comparison (CASSANDRA-6934)
 * Native protocol v3 (CASSANDRA-6855)
 * Optimize Cell liveness checks and clean up Cell (CASSANDRA-7119)
 * Support consistent range movements (CASSANDRA-2434)
 * Display min timestamp in sstablemetadata viewer (CASSANDRA-6767)
Merged from 2.0:
 * Avoid race-prone second "scrub" of system keyspace (CASSANDRA-6797)
 * Pool CqlRecordWriter clients by inetaddress rather than Range
   (CASSANDRA-6665)
 * Fix compaction_history timestamps (CASSANDRA-6784)
 * Compare scores of full replica ordering in DES (CASSANDRA-6683)
 * fix CME in SessionInfo updateProgress affecting netstats (CASSANDRA-6577)
 * Allow repairing between specific replicas (CASSANDRA-6440)
 * Allow per-dc enabling of hints (CASSANDRA-6157)
 * Add compatibility for Hadoop 0.2.x (CASSANDRA-5201)
 * Fix EstimatedHistogram races (CASSANDRA-6682)
 * Failure detector correctly converts initial value to nanos (CASSANDRA-6658)
 * Add nodetool taketoken to relocate vnodes (CASSANDRA-4445)
 * Expose bulk loading progress over JMX (CASSANDRA-4757)
 * Correctly handle null with IF conditions and TTL (CASSANDRA-6623)
 * Account for range/row tombstones in tombstone drop
   time histogram (CASSANDRA-6522)
 * Stop CommitLogSegment.close() from calling sync() (CASSANDRA-6652)
 * Make commitlog failure handling configurable (CASSANDRA-6364)
 * Avoid overlaps in LCS (CASSANDRA-6688)
 * Improve support for paginating over composites (CASSANDRA-4851)
 * Fix count(*) queries in a mixed cluster (CASSANDRA-6707)
 * Improve repair tasks(snapshot, differencing) concurrency (CASSANDRA-6566)
 * Fix replaying pre-2.0 commit logs (CASSANDRA-6714)
 * Add static columns to CQL3 (CASSANDRA-6561)
 * Optimize single partition batch statements (CASSANDRA-6737)
 * Disallow post-query re-ordering when paging (CASSANDRA-6722)
 * Fix potential paging bug with deleted columns (CASSANDRA-6748)
 * Fix NPE on BulkLoader caused by losing StreamEvent (CASSANDRA-6636)
 * Fix truncating compression metadata (CASSANDRA-6791)
 * Add CMSClassUnloadingEnabled JVM option (CASSANDRA-6541)
 * Catch memtable flush exceptions during shutdown (CASSANDRA-6735)
 * Fix upgradesstables NPE for non-CF-based indexes (CASSANDRA-6645)
 * Fix UPDATE updating PRIMARY KEY columns implicitly (CASSANDRA-6782)
 * Fix IllegalArgumentException when updating from 1.2 with SuperColumns
   (CASSANDRA-6733)
 * FBUtilities.singleton() should use the CF comparator (CASSANDRA-6778)
 * Fix CQLSStableWriter.addRow(Map<String, Object>) (CASSANDRA-6526)
 * Fix HSHA server introducing corrupt data (CASSANDRA-6285)
 * Fix CAS conditions for COMPACT STORAGE tables (CASSANDRA-6813)
 * Starting threads in OutboundTcpConnectionPool constructor causes race conditions (CASSANDRA-7177)
 * Allow overriding cassandra-rackdc.properties file (CASSANDRA-7072)
 * Set JMX RMI port to 7199 (CASSANDRA-7087)
 * Use LOCAL_QUORUM for data reads at LOCAL_SERIAL (CASSANDRA-6939)
 * Log a warning for large batches (CASSANDRA-6487)
 * Put nodes in hibernate when join_ring is false (CASSANDRA-6961)
 * Avoid early loading of non-system keyspaces before compaction-leftovers
   cleanup at startup (CASSANDRA-6913)
 * Restrict Windows to parallel repairs (CASSANDRA-6907)
 * (Hadoop) Allow manually specifying start/end tokens in CFIF (CASSANDRA-6436)
 * Fix NPE in MeteredFlusher (CASSANDRA-6820)
 * Fix race processing range scan responses (CASSANDRA-6820)
 * Allow deleting snapshots from dropped keyspaces (CASSANDRA-6821)
 * Add uuid() function (CASSANDRA-6473)
 * Omit tombstones from schema digests (CASSANDRA-6862)
 * Include correct consistencyLevel in LWT timeout (CASSANDRA-6884)
 * Lower chances for losing new SSTables during nodetool refresh and
   ColumnFamilyStore.loadNewSSTables (CASSANDRA-6514)
 * Add support for DELETE ... IF EXISTS to CQL3 (CASSANDRA-5708)
 * Update hadoop_cql3_word_count example (CASSANDRA-6793)
 * Fix handling of RejectedExecution in sync Thrift server (CASSANDRA-6788)
 * Log more information when exceeding tombstone_warn_threshold (CASSANDRA-6865)
 * Fix truncate to not abort due to unreachable fat clients (CASSANDRA-6864)
 * Fix schema concurrency exceptions (CASSANDRA-6841)
 * Fix leaking validator FH in StreamWriter (CASSANDRA-6832)
 * Fix saving triggers to schema (CASSANDRA-6789)
 * Fix trigger mutations when base mutation list is immutable (CASSANDRA-6790)
 * Fix accounting in FileCacheService to allow re-using RAR (CASSANDRA-6838)
 * Fix static counter columns (CASSANDRA-6827)
 * Restore expiring->deleted (cell) compaction optimization (CASSANDRA-6844)
 * Fix CompactionManager.needsCleanup (CASSANDRA-6845)
 * Correctly compare BooleanType values other than 0 and 1 (CASSANDRA-6779)
 * Read message id as string from earlier versions (CASSANDRA-6840)
 * Properly use the Paxos consistency for (non-protocol) batch (CASSANDRA-6837)
 * Add paranoid disk failure option (CASSANDRA-6646)
 * Improve PerRowSecondaryIndex performance (CASSANDRA-6876)
 * Extend triggers to support CAS updates (CASSANDRA-6882)
 * Static columns with IF NOT EXISTS don't always work as expected (CASSANDRA-6873)
 * Fix paging with SELECT DISTINCT (CASSANDRA-6857)
 * Fix UnsupportedOperationException on CAS timeout (CASSANDRA-6923)
 * Improve MeteredFlusher handling of MF-unaffected column families
   (CASSANDRA-6867)
 * Add CqlRecordReader using native pagination (CASSANDRA-6311)
 * Add QueryHandler interface (CASSANDRA-6659)
 * Track liveRatio per-memtable, not per-CF (CASSANDRA-6945)
 * Make sure upgradesstables keeps sstable level (CASSANDRA-6958)
 * Fix LIMIT with static columns (CASSANDRA-6956)
 * Fix clash with CQL column name in thrift validation (CASSANDRA-6892)
 * Fix error with super columns in mixed 1.2-2.0 clusters (CASSANDRA-6966)
 * Fix bad skip of sstables on slice query with composite start/finish (CASSANDRA-6825)
 * Fix unintended update with conditional statement (CASSANDRA-6893)
 * Fix map element access in IF (CASSANDRA-6914)
 * Avoid costly range calculations for range queries on system keyspaces
   (CASSANDRA-6906)
 * Fix SSTable not released if stream session fails (CASSANDRA-6818)
 * Avoid build failure due to ANTLR timeout (CASSANDRA-6991)
 * Queries on compact tables can return more rows that requested (CASSANDRA-7052)
 * USING TIMESTAMP for batches does not work (CASSANDRA-7053)
 * Fix performance regression from CASSANDRA-5614 (CASSANDRA-6949)
 * Ensure that batchlog and hint timeouts do not produce hints (CASSANDRA-7058)
 * Merge groupable mutations in TriggerExecutor#execute() (CASSANDRA-7047)
 * Plug holes in resource release when wiring up StreamSession (CASSANDRA-7073)
 * Re-add parameter columns to tracing session (CASSANDRA-6942)
 * Preserves CQL metadata when updating table from thrift (CASSANDRA-6831)
Merged from 1.2:
 * Fix nodetool display with vnodes (CASSANDRA-7082)
 * Add UNLOGGED, COUNTER options to BATCH documentation (CASSANDRA-6816)
 * add extra SSL cipher suites (CASSANDRA-6613)
 * fix nodetool getsstables for blob PK (CASSANDRA-6803)
 * Fix BatchlogManager#deleteBatch() use of millisecond timestamps
   (CASSANDRA-6822)
 * Continue assassinating even if the endpoint vanishes (CASSANDRA-6787)
 * Schedule schema pulls on change (CASSANDRA-6971)
 * Non-droppable verbs shouldn't be dropped from OTC (CASSANDRA-6980)
 * Shutdown batchlog executor in SS#drain() (CASSANDRA-7025)
 * Fix batchlog to account for CF truncation records (CASSANDRA-6999)
 * Fix CQLSH parsing of functions and BLOB literals (CASSANDRA-7018)
 * Properly load trustore in the native protocol (CASSANDRA-6847)
 * Always clean up references in SerializingCache (CASSANDRA-6994)
 * Don't shut MessagingService down when replacing a node (CASSANDRA-6476)
 * fix npe when doing -Dcassandra.fd_initial_value_ms (CASSANDRA-6751)


2.1.0-beta1
 * Add flush directory distinct from compaction directories (CASSANDRA-6357)
 * Require JNA by default (CASSANDRA-6575)
 * add listsnapshots command to nodetool (CASSANDRA-5742)
 * Introduce AtomicBTreeColumns (CASSANDRA-6271, 6692)
 * Multithreaded commitlog (CASSANDRA-3578)
 * allocate fixed index summary memory pool and resample cold index summaries
   to use less memory (CASSANDRA-5519)
 * Removed multithreaded compaction (CASSANDRA-6142)
 * Parallelize fetching rows for low-cardinality indexes (CASSANDRA-1337)
 * change logging from log4j to logback (CASSANDRA-5883)
 * switch to LZ4 compression for internode communication (CASSANDRA-5887)
 * Stop using Thrift-generated Index* classes internally (CASSANDRA-5971)
 * Remove 1.2 network compatibility code (CASSANDRA-5960)
 * Remove leveled json manifest migration code (CASSANDRA-5996)
 * Remove CFDefinition (CASSANDRA-6253)
 * Use AtomicIntegerFieldUpdater in RefCountedMemory (CASSANDRA-6278)
 * User-defined types for CQL3 (CASSANDRA-5590)
 * Use of o.a.c.metrics in nodetool (CASSANDRA-5871, 6406)
 * Batch read from OTC's queue and cleanup (CASSANDRA-1632)
 * Secondary index support for collections (CASSANDRA-4511, 6383)
 * SSTable metadata(Stats.db) format change (CASSANDRA-6356)
 * Push composites support in the storage engine
   (CASSANDRA-5417, CASSANDRA-6520)
 * Add snapshot space used to cfstats (CASSANDRA-6231)
 * Add cardinality estimator for key count estimation (CASSANDRA-5906)
 * CF id is changed to be non-deterministic. Data dir/key cache are created
   uniquely for CF id (CASSANDRA-5202)
 * New counters implementation (CASSANDRA-6504)
 * Replace UnsortedColumns, EmptyColumns, TreeMapBackedSortedColumns with new
   ArrayBackedSortedColumns (CASSANDRA-6630, CASSANDRA-6662, CASSANDRA-6690)
 * Add option to use row cache with a given amount of rows (CASSANDRA-5357)
 * Avoid repairing already repaired data (CASSANDRA-5351)
 * Reject counter updates with USING TTL/TIMESTAMP (CASSANDRA-6649)
 * Replace index_interval with min/max_index_interval (CASSANDRA-6379)
 * Lift limitation that order by columns must be selected for IN queries (CASSANDRA-4911)


2.0.5
 * Reduce garbage generated by bloom filter lookups (CASSANDRA-6609)
 * Add ks.cf names to tombstone logging (CASSANDRA-6597)
 * Use LOCAL_QUORUM for LWT operations at LOCAL_SERIAL (CASSANDRA-6495)
 * Wait for gossip to settle before accepting client connections (CASSANDRA-4288)
 * Delete unfinished compaction incrementally (CASSANDRA-6086)
 * Allow specifying custom secondary index options in CQL3 (CASSANDRA-6480)
 * Improve replica pinning for cache efficiency in DES (CASSANDRA-6485)
 * Fix LOCAL_SERIAL from thrift (CASSANDRA-6584)
 * Don't special case received counts in CAS timeout exceptions (CASSANDRA-6595)
 * Add support for 2.1 global counter shards (CASSANDRA-6505)
 * Fix NPE when streaming connection is not yet established (CASSANDRA-6210)
 * Avoid rare duplicate read repair triggering (CASSANDRA-6606)
 * Fix paging discardFirst (CASSANDRA-6555)
 * Fix ArrayIndexOutOfBoundsException in 2ndary index query (CASSANDRA-6470)
 * Release sstables upon rebuilding 2i (CASSANDRA-6635)
 * Add AbstractCompactionStrategy.startup() method (CASSANDRA-6637)
 * SSTableScanner may skip rows during cleanup (CASSANDRA-6638)
 * sstables from stalled repair sessions can resurrect deleted data (CASSANDRA-6503)
 * Switch stress to use ITransportFactory (CASSANDRA-6641)
 * Fix IllegalArgumentException during prepare (CASSANDRA-6592)
 * Fix possible loss of 2ndary index entries during compaction (CASSANDRA-6517)
 * Fix direct Memory on architectures that do not support unaligned long access
   (CASSANDRA-6628)
 * Let scrub optionally skip broken counter partitions (CASSANDRA-5930)
Merged from 1.2:
 * fsync compression metadata (CASSANDRA-6531)
 * Validate CF existence on execution for prepared statement (CASSANDRA-6535)
 * Add ability to throttle batchlog replay (CASSANDRA-6550)
 * Fix executing LOCAL_QUORUM with SimpleStrategy (CASSANDRA-6545)
 * Avoid StackOverflow when using large IN queries (CASSANDRA-6567)
 * Nodetool upgradesstables includes secondary indexes (CASSANDRA-6598)
 * Paginate batchlog replay (CASSANDRA-6569)
 * skip blocking on streaming during drain (CASSANDRA-6603)
 * Improve error message when schema doesn't match loaded sstable (CASSANDRA-6262)
 * Add properties to adjust FD initial value and max interval (CASSANDRA-4375)
 * Fix preparing with batch and delete from collection (CASSANDRA-6607)
 * Fix ABSC reverse iterator's remove() method (CASSANDRA-6629)
 * Handle host ID conflicts properly (CASSANDRA-6615)
 * Move handling of migration event source to solve bootstrap race. (CASSANDRA-6648)
 * Make sure compaction throughput value doesn't overflow with int math (CASSANDRA-6647)


2.0.4
 * Allow removing snapshots of no-longer-existing CFs (CASSANDRA-6418)
 * add StorageService.stopDaemon() (CASSANDRA-4268)
 * add IRE for invalid CF supplied to get_count (CASSANDRA-5701)
 * add client encryption support to sstableloader (CASSANDRA-6378)
 * Fix accept() loop for SSL sockets post-shutdown (CASSANDRA-6468)
 * Fix size-tiered compaction in LCS L0 (CASSANDRA-6496)
 * Fix assertion failure in filterColdSSTables (CASSANDRA-6483)
 * Fix row tombstones in larger-than-memory compactions (CASSANDRA-6008)
 * Fix cleanup ClassCastException (CASSANDRA-6462)
 * Reduce gossip memory use by interning VersionedValue strings (CASSANDRA-6410)
 * Allow specifying datacenters to participate in a repair (CASSANDRA-6218)
 * Fix divide-by-zero in PCI (CASSANDRA-6403)
 * Fix setting last compacted key in the wrong level for LCS (CASSANDRA-6284)
 * Add millisecond precision formats to the timestamp parser (CASSANDRA-6395)
 * Expose a total memtable size metric for a CF (CASSANDRA-6391)
 * cqlsh: handle symlinks properly (CASSANDRA-6425)
 * Fix potential infinite loop when paging query with IN (CASSANDRA-6464)
 * Fix assertion error in AbstractQueryPager.discardFirst (CASSANDRA-6447)
 * Fix streaming older SSTable yields unnecessary tombstones (CASSANDRA-6527)
Merged from 1.2:
 * Improved error message on bad properties in DDL queries (CASSANDRA-6453)
 * Randomize batchlog candidates selection (CASSANDRA-6481)
 * Fix thundering herd on endpoint cache invalidation (CASSANDRA-6345, 6485)
 * Improve batchlog write performance with vnodes (CASSANDRA-6488)
 * cqlsh: quote single quotes in strings inside collections (CASSANDRA-6172)
 * Improve gossip performance for typical messages (CASSANDRA-6409)
 * Throw IRE if a prepared statement has more markers than supported
   (CASSANDRA-5598)
 * Expose Thread metrics for the native protocol server (CASSANDRA-6234)
 * Change snapshot response message verb to INTERNAL to avoid dropping it
   (CASSANDRA-6415)
 * Warn when collection read has > 65K elements (CASSANDRA-5428)
 * Fix cache persistence when both row and key cache are enabled
   (CASSANDRA-6413)
 * (Hadoop) add describe_local_ring (CASSANDRA-6268)
 * Fix handling of concurrent directory creation failure (CASSANDRA-6459)
 * Allow executing CREATE statements multiple times (CASSANDRA-6471)
 * Don't send confusing info with timeouts (CASSANDRA-6491)
 * Don't resubmit counter mutation runnables internally (CASSANDRA-6427)
 * Don't drop local mutations without a hint (CASSANDRA-6510)
 * Don't allow null max_hint_window_in_ms (CASSANDRA-6419)
 * Validate SliceRange start and finish lengths (CASSANDRA-6521)


2.0.3
 * Fix FD leak on slice read path (CASSANDRA-6275)
 * Cancel read meter task when closing SSTR (CASSANDRA-6358)
 * free off-heap IndexSummary during bulk (CASSANDRA-6359)
 * Recover from IOException in accept() thread (CASSANDRA-6349)
 * Improve Gossip tolerance of abnormally slow tasks (CASSANDRA-6338)
 * Fix trying to hint timed out counter writes (CASSANDRA-6322)
 * Allow restoring specific columnfamilies from archived CL (CASSANDRA-4809)
 * Avoid flushing compaction_history after each operation (CASSANDRA-6287)
 * Fix repair assertion error when tombstones expire (CASSANDRA-6277)
 * Skip loading corrupt key cache (CASSANDRA-6260)
 * Fixes for compacting larger-than-memory rows (CASSANDRA-6274)
 * Compact hottest sstables first and optionally omit coldest from
   compaction entirely (CASSANDRA-6109)
 * Fix modifying column_metadata from thrift (CASSANDRA-6182)
 * cqlsh: fix LIST USERS output (CASSANDRA-6242)
 * Add IRequestSink interface (CASSANDRA-6248)
 * Update memtable size while flushing (CASSANDRA-6249)
 * Provide hooks around CQL2/CQL3 statement execution (CASSANDRA-6252)
 * Require Permission.SELECT for CAS updates (CASSANDRA-6247)
 * New CQL-aware SSTableWriter (CASSANDRA-5894)
 * Reject CAS operation when the protocol v1 is used (CASSANDRA-6270)
 * Correctly throw error when frame too large (CASSANDRA-5981)
 * Fix serialization bug in PagedRange with 2ndary indexes (CASSANDRA-6299)
 * Fix CQL3 table validation in Thrift (CASSANDRA-6140)
 * Fix bug missing results with IN clauses (CASSANDRA-6327)
 * Fix paging with reversed slices (CASSANDRA-6343)
 * Set minTimestamp correctly to be able to drop expired sstables (CASSANDRA-6337)
 * Support NaN and Infinity as float literals (CASSANDRA-6003)
 * Remove RF from nodetool ring output (CASSANDRA-6289)
 * Fix attempting to flush empty rows (CASSANDRA-6374)
 * Fix potential out of bounds exception when paging (CASSANDRA-6333)
Merged from 1.2:
 * Optimize FD phi calculation (CASSANDRA-6386)
 * Improve initial FD phi estimate when starting up (CASSANDRA-6385)
 * Don't list CQL3 table in CLI describe even if named explicitely
   (CASSANDRA-5750)
 * Invalidate row cache when dropping CF (CASSANDRA-6351)
 * add non-jamm path for cached statements (CASSANDRA-6293)
 * add windows bat files for shell commands (CASSANDRA-6145)
 * Require logging in for Thrift CQL2/3 statement preparation (CASSANDRA-6254)
 * restrict max_num_tokens to 1536 (CASSANDRA-6267)
 * Nodetool gets default JMX port from cassandra-env.sh (CASSANDRA-6273)
 * make calculatePendingRanges asynchronous (CASSANDRA-6244)
 * Remove blocking flushes in gossip thread (CASSANDRA-6297)
 * Fix potential socket leak in connectionpool creation (CASSANDRA-6308)
 * Allow LOCAL_ONE/LOCAL_QUORUM to work with SimpleStrategy (CASSANDRA-6238)
 * cqlsh: handle 'null' as session duration (CASSANDRA-6317)
 * Fix json2sstable handling of range tombstones (CASSANDRA-6316)
 * Fix missing one row in reverse query (CASSANDRA-6330)
 * Fix reading expired row value from row cache (CASSANDRA-6325)
 * Fix AssertionError when doing set element deletion (CASSANDRA-6341)
 * Make CL code for the native protocol match the one in C* 2.0
   (CASSANDRA-6347)
 * Disallow altering CQL3 table from thrift (CASSANDRA-6370)
 * Fix size computation of prepared statement (CASSANDRA-6369)


2.0.2
 * Update FailureDetector to use nanontime (CASSANDRA-4925)
 * Fix FileCacheService regressions (CASSANDRA-6149)
 * Never return WriteTimeout for CL.ANY (CASSANDRA-6132)
 * Fix race conditions in bulk loader (CASSANDRA-6129)
 * Add configurable metrics reporting (CASSANDRA-4430)
 * drop queries exceeding a configurable number of tombstones (CASSANDRA-6117)
 * Track and persist sstable read activity (CASSANDRA-5515)
 * Fixes for speculative retry (CASSANDRA-5932, CASSANDRA-6194)
 * Improve memory usage of metadata min/max column names (CASSANDRA-6077)
 * Fix thrift validation refusing row markers on CQL3 tables (CASSANDRA-6081)
 * Fix insertion of collections with CAS (CASSANDRA-6069)
 * Correctly send metadata on SELECT COUNT (CASSANDRA-6080)
 * Track clients' remote addresses in ClientState (CASSANDRA-6070)
 * Create snapshot dir if it does not exist when migrating
   leveled manifest (CASSANDRA-6093)
 * make sequential nodetool repair the default (CASSANDRA-5950)
 * Add more hooks for compaction strategy implementations (CASSANDRA-6111)
 * Fix potential NPE on composite 2ndary indexes (CASSANDRA-6098)
 * Delete can potentially be skipped in batch (CASSANDRA-6115)
 * Allow alter keyspace on system_traces (CASSANDRA-6016)
 * Disallow empty column names in cql (CASSANDRA-6136)
 * Use Java7 file-handling APIs and fix file moving on Windows (CASSANDRA-5383)
 * Save compaction history to system keyspace (CASSANDRA-5078)
 * Fix NPE if StorageService.getOperationMode() is executed before full startup (CASSANDRA-6166)
 * CQL3: support pre-epoch longs for TimestampType (CASSANDRA-6212)
 * Add reloadtriggers command to nodetool (CASSANDRA-4949)
 * cqlsh: ignore empty 'value alias' in DESCRIBE (CASSANDRA-6139)
 * Fix sstable loader (CASSANDRA-6205)
 * Reject bootstrapping if the node already exists in gossip (CASSANDRA-5571)
 * Fix NPE while loading paxos state (CASSANDRA-6211)
 * cqlsh: add SHOW SESSION <tracing-session> command (CASSANDRA-6228)
Merged from 1.2:
 * (Hadoop) Require CFRR batchSize to be at least 2 (CASSANDRA-6114)
 * Add a warning for small LCS sstable size (CASSANDRA-6191)
 * Add ability to list specific KS/CF combinations in nodetool cfstats (CASSANDRA-4191)
 * Mark CF clean if a mutation raced the drop and got it marked dirty (CASSANDRA-5946)
 * Add a LOCAL_ONE consistency level (CASSANDRA-6202)
 * Limit CQL prepared statement cache by size instead of count (CASSANDRA-6107)
 * Tracing should log write failure rather than raw exceptions (CASSANDRA-6133)
 * lock access to TM.endpointToHostIdMap (CASSANDRA-6103)
 * Allow estimated memtable size to exceed slab allocator size (CASSANDRA-6078)
 * Start MeteredFlusher earlier to prevent OOM during CL replay (CASSANDRA-6087)
 * Avoid sending Truncate command to fat clients (CASSANDRA-6088)
 * Allow where clause conditions to be in parenthesis (CASSANDRA-6037)
 * Do not open non-ssl storage port if encryption option is all (CASSANDRA-3916)
 * Move batchlog replay to its own executor (CASSANDRA-6079)
 * Add tombstone debug threshold and histogram (CASSANDRA-6042, 6057)
 * Enable tcp keepalive on incoming connections (CASSANDRA-4053)
 * Fix fat client schema pull NPE (CASSANDRA-6089)
 * Fix memtable flushing for indexed tables (CASSANDRA-6112)
 * Fix skipping columns with multiple slices (CASSANDRA-6119)
 * Expose connected thrift + native client counts (CASSANDRA-5084)
 * Optimize auth setup (CASSANDRA-6122)
 * Trace index selection (CASSANDRA-6001)
 * Update sstablesPerReadHistogram to use biased sampling (CASSANDRA-6164)
 * Log UnknownColumnfamilyException when closing socket (CASSANDRA-5725)
 * Properly error out on CREATE INDEX for counters table (CASSANDRA-6160)
 * Handle JMX notification failure for repair (CASSANDRA-6097)
 * (Hadoop) Fetch no more than 128 splits in parallel (CASSANDRA-6169)
 * stress: add username/password authentication support (CASSANDRA-6068)
 * Fix indexed queries with row cache enabled on parent table (CASSANDRA-5732)
 * Fix compaction race during columnfamily drop (CASSANDRA-5957)
 * Fix validation of empty column names for compact tables (CASSANDRA-6152)
 * Skip replaying mutations that pass CRC but fail to deserialize (CASSANDRA-6183)
 * Rework token replacement to use replace_address (CASSANDRA-5916)
 * Fix altering column types (CASSANDRA-6185)
 * cqlsh: fix CREATE/ALTER WITH completion (CASSANDRA-6196)
 * add windows bat files for shell commands (CASSANDRA-6145)
 * Fix potential stack overflow during range tombstones insertion (CASSANDRA-6181)
 * (Hadoop) Make LOCAL_ONE the default consistency level (CASSANDRA-6214)


2.0.1
 * Fix bug that could allow reading deleted data temporarily (CASSANDRA-6025)
 * Improve memory use defaults (CASSANDRA-6059)
 * Make ThriftServer more easlly extensible (CASSANDRA-6058)
 * Remove Hadoop dependency from ITransportFactory (CASSANDRA-6062)
 * add file_cache_size_in_mb setting (CASSANDRA-5661)
 * Improve error message when yaml contains invalid properties (CASSANDRA-5958)
 * Improve leveled compaction's ability to find non-overlapping L0 compactions
   to work on concurrently (CASSANDRA-5921)
 * Notify indexer of columns shadowed by range tombstones (CASSANDRA-5614)
 * Log Merkle tree stats (CASSANDRA-2698)
 * Switch from crc32 to adler32 for compressed sstable checksums (CASSANDRA-5862)
 * Improve offheap memcpy performance (CASSANDRA-5884)
 * Use a range aware scanner for cleanup (CASSANDRA-2524)
 * Cleanup doesn't need to inspect sstables that contain only local data
   (CASSANDRA-5722)
 * Add ability for CQL3 to list partition keys (CASSANDRA-4536)
 * Improve native protocol serialization (CASSANDRA-5664)
 * Upgrade Thrift to 0.9.1 (CASSANDRA-5923)
 * Require superuser status for adding triggers (CASSANDRA-5963)
 * Make standalone scrubber handle old and new style leveled manifest
   (CASSANDRA-6005)
 * Fix paxos bugs (CASSANDRA-6012, 6013, 6023)
 * Fix paged ranges with multiple replicas (CASSANDRA-6004)
 * Fix potential AssertionError during tracing (CASSANDRA-6041)
 * Fix NPE in sstablesplit (CASSANDRA-6027)
 * Migrate pre-2.0 key/value/column aliases to system.schema_columns
   (CASSANDRA-6009)
 * Paging filter empty rows too agressively (CASSANDRA-6040)
 * Support variadic parameters for IN clauses (CASSANDRA-4210)
 * cqlsh: return the result of CAS writes (CASSANDRA-5796)
 * Fix validation of IN clauses with 2ndary indexes (CASSANDRA-6050)
 * Support named bind variables in CQL (CASSANDRA-6033)
Merged from 1.2:
 * Allow cache-keys-to-save to be set at runtime (CASSANDRA-5980)
 * Avoid second-guessing out-of-space state (CASSANDRA-5605)
 * Tuning knobs for dealing with large blobs and many CFs (CASSANDRA-5982)
 * (Hadoop) Fix CQLRW for thrift tables (CASSANDRA-6002)
 * Fix possible divide-by-zero in HHOM (CASSANDRA-5990)
 * Allow local batchlog writes for CL.ANY (CASSANDRA-5967)
 * Upgrade metrics-core to version 2.2.0 (CASSANDRA-5947)
 * Fix CqlRecordWriter with composite keys (CASSANDRA-5949)
 * Add snitch, schema version, cluster, partitioner to JMX (CASSANDRA-5881)
 * Allow disabling SlabAllocator (CASSANDRA-5935)
 * Make user-defined compaction JMX blocking (CASSANDRA-4952)
 * Fix streaming does not transfer wrapped range (CASSANDRA-5948)
 * Fix loading index summary containing empty key (CASSANDRA-5965)
 * Correctly handle limits in CompositesSearcher (CASSANDRA-5975)
 * Pig: handle CQL collections (CASSANDRA-5867)
 * Pass the updated cf to the PRSI index() method (CASSANDRA-5999)
 * Allow empty CQL3 batches (as no-op) (CASSANDRA-5994)
 * Support null in CQL3 functions (CASSANDRA-5910)
 * Replace the deprecated MapMaker with CacheLoader (CASSANDRA-6007)
 * Add SSTableDeletingNotification to DataTracker (CASSANDRA-6010)
 * Fix snapshots in use get deleted during snapshot repair (CASSANDRA-6011)
 * Move hints and exception count to o.a.c.metrics (CASSANDRA-6017)
 * Fix memory leak in snapshot repair (CASSANDRA-6047)
 * Fix sstable2sjon for CQL3 tables (CASSANDRA-5852)


2.0.0
 * Fix thrift validation when inserting into CQL3 tables (CASSANDRA-5138)
 * Fix periodic memtable flushing behavior with clean memtables (CASSANDRA-5931)
 * Fix dateOf() function for pre-2.0 timestamp columns (CASSANDRA-5928)
 * Fix SSTable unintentionally loads BF when opened for batch (CASSANDRA-5938)
 * Add stream session progress to JMX (CASSANDRA-4757)
 * Fix NPE during CAS operation (CASSANDRA-5925)
Merged from 1.2:
 * Fix getBloomFilterDiskSpaceUsed for AlwaysPresentFilter (CASSANDRA-5900)
 * Don't announce schema version until we've loaded the changes locally
   (CASSANDRA-5904)
 * Fix to support off heap bloom filters size greater than 2 GB (CASSANDRA-5903)
 * Properly handle parsing huge map and set literals (CASSANDRA-5893)


2.0.0-rc2
 * enable vnodes by default (CASSANDRA-5869)
 * fix CAS contention timeout (CASSANDRA-5830)
 * fix HsHa to respect max frame size (CASSANDRA-4573)
 * Fix (some) 2i on composite components omissions (CASSANDRA-5851)
 * cqlsh: add DESCRIBE FULL SCHEMA variant (CASSANDRA-5880)
Merged from 1.2:
 * Correctly validate sparse composite cells in scrub (CASSANDRA-5855)
 * Add KeyCacheHitRate metric to CF metrics (CASSANDRA-5868)
 * cqlsh: add support for multiline comments (CASSANDRA-5798)
 * Handle CQL3 SELECT duplicate IN restrictions on clustering columns
   (CASSANDRA-5856)


2.0.0-rc1
 * improve DecimalSerializer performance (CASSANDRA-5837)
 * fix potential spurious wakeup in AsyncOneResponse (CASSANDRA-5690)
 * fix schema-related trigger issues (CASSANDRA-5774)
 * Better validation when accessing CQL3 table from thrift (CASSANDRA-5138)
 * Fix assertion error during repair (CASSANDRA-5801)
 * Fix range tombstone bug (CASSANDRA-5805)
 * DC-local CAS (CASSANDRA-5797)
 * Add a native_protocol_version column to the system.local table (CASSANRDA-5819)
 * Use index_interval from cassandra.yaml when upgraded (CASSANDRA-5822)
 * Fix buffer underflow on socket close (CASSANDRA-5792)
Merged from 1.2:
 * Fix reading DeletionTime from 1.1-format sstables (CASSANDRA-5814)
 * cqlsh: add collections support to COPY (CASSANDRA-5698)
 * retry important messages for any IOException (CASSANDRA-5804)
 * Allow empty IN relations in SELECT/UPDATE/DELETE statements (CASSANDRA-5626)
 * cqlsh: fix crashing on Windows due to libedit detection (CASSANDRA-5812)
 * fix bulk-loading compressed sstables (CASSANDRA-5820)
 * (Hadoop) fix quoting in CqlPagingRecordReader and CqlRecordWriter
   (CASSANDRA-5824)
 * update default LCS sstable size to 160MB (CASSANDRA-5727)
 * Allow compacting 2Is via nodetool (CASSANDRA-5670)
 * Hex-encode non-String keys in OPP (CASSANDRA-5793)
 * nodetool history logging (CASSANDRA-5823)
 * (Hadoop) fix support for Thrift tables in CqlPagingRecordReader
   (CASSANDRA-5752)
 * add "all time blocked" to StatusLogger output (CASSANDRA-5825)
 * Future-proof inter-major-version schema migrations (CASSANDRA-5845)
 * (Hadoop) add CqlPagingRecordReader support for ReversedType in Thrift table
   (CASSANDRA-5718)
 * Add -no-snapshot option to scrub (CASSANDRA-5891)
 * Fix to support off heap bloom filters size greater than 2 GB (CASSANDRA-5903)
 * Properly handle parsing huge map and set literals (CASSANDRA-5893)
 * Fix LCS L0 compaction may overlap in L1 (CASSANDRA-5907)
 * New sstablesplit tool to split large sstables offline (CASSANDRA-4766)
 * Fix potential deadlock in native protocol server (CASSANDRA-5926)
 * Disallow incompatible type change in CQL3 (CASSANDRA-5882)
Merged from 1.1:
 * Correctly validate sparse composite cells in scrub (CASSANDRA-5855)


2.0.0-beta2
 * Replace countPendingHints with Hints Created metric (CASSANDRA-5746)
 * Allow nodetool with no args, and with help to run without a server (CASSANDRA-5734)
 * Cleanup AbstractType/TypeSerializer classes (CASSANDRA-5744)
 * Remove unimplemented cli option schema-mwt (CASSANDRA-5754)
 * Support range tombstones in thrift (CASSANDRA-5435)
 * Normalize table-manipulating CQL3 statements' class names (CASSANDRA-5759)
 * cqlsh: add missing table options to DESCRIBE output (CASSANDRA-5749)
 * Fix assertion error during repair (CASSANDRA-5757)
 * Fix bulkloader (CASSANDRA-5542)
 * Add LZ4 compression to the native protocol (CASSANDRA-5765)
 * Fix bugs in the native protocol v2 (CASSANDRA-5770)
 * CAS on 'primary key only' table (CASSANDRA-5715)
 * Support streaming SSTables of old versions (CASSANDRA-5772)
 * Always respect protocol version in native protocol (CASSANDRA-5778)
 * Fix ConcurrentModificationException during streaming (CASSANDRA-5782)
 * Update deletion timestamp in Commit#updatesWithPaxosTime (CASSANDRA-5787)
 * Thrift cas() method crashes if input columns are not sorted (CASSANDRA-5786)
 * Order columns names correctly when querying for CAS (CASSANDRA-5788)
 * Fix streaming retry (CASSANDRA-5775)
Merged from 1.2:
 * if no seeds can be a reached a node won't start in a ring by itself (CASSANDRA-5768)
 * add cassandra.unsafesystem property (CASSANDRA-5704)
 * (Hadoop) quote identifiers in CqlPagingRecordReader (CASSANDRA-5763)
 * Add replace_node functionality for vnodes (CASSANDRA-5337)
 * Add timeout events to query traces (CASSANDRA-5520)
 * Fix serialization of the LEFT gossip value (CASSANDRA-5696)
 * Pig: support for cql3 tables (CASSANDRA-5234)
 * Fix skipping range tombstones with reverse queries (CASSANDRA-5712)
 * Expire entries out of ThriftSessionManager (CASSANDRA-5719)
 * Don't keep ancestor information in memory (CASSANDRA-5342)
 * Expose native protocol server status in nodetool info (CASSANDRA-5735)
 * Fix pathetic performance of range tombstones (CASSANDRA-5677)
 * Fix querying with an empty (impossible) range (CASSANDRA-5573)
 * cqlsh: handle CUSTOM 2i in DESCRIBE output (CASSANDRA-5760)
 * Fix minor bug in Range.intersects(Bound) (CASSANDRA-5771)
 * cqlsh: handle disabled compression in DESCRIBE output (CASSANDRA-5766)
 * Ensure all UP events are notified on the native protocol (CASSANDRA-5769)
 * Fix formatting of sstable2json with multiple -k arguments (CASSANDRA-5781)
 * Don't rely on row marker for queries in general to hide lost markers
   after TTL expires (CASSANDRA-5762)
 * Sort nodetool help output (CASSANDRA-5776)
 * Fix column expiring during 2 phases compaction (CASSANDRA-5799)
 * now() is being rejected in INSERTs when inside collections (CASSANDRA-5795)


2.0.0-beta1
 * Add support for indexing clustered columns (CASSANDRA-5125)
 * Removed on-heap row cache (CASSANDRA-5348)
 * use nanotime consistently for node-local timeouts (CASSANDRA-5581)
 * Avoid unnecessary second pass on name-based queries (CASSANDRA-5577)
 * Experimental triggers (CASSANDRA-1311)
 * JEMalloc support for off-heap allocation (CASSANDRA-3997)
 * Single-pass compaction (CASSANDRA-4180)
 * Removed token range bisection (CASSANDRA-5518)
 * Removed compatibility with pre-1.2.5 sstables and network messages
   (CASSANDRA-5511)
 * removed PBSPredictor (CASSANDRA-5455)
 * CAS support (CASSANDRA-5062, 5441, 5442, 5443, 5619, 5667)
 * Leveled compaction performs size-tiered compactions in L0
   (CASSANDRA-5371, 5439)
 * Add yaml network topology snitch for mixed ec2/other envs (CASSANDRA-5339)
 * Log when a node is down longer than the hint window (CASSANDRA-4554)
 * Optimize tombstone creation for ExpiringColumns (CASSANDRA-4917)
 * Improve LeveledScanner work estimation (CASSANDRA-5250, 5407)
 * Replace compaction lock with runWithCompactionsDisabled (CASSANDRA-3430)
 * Change Message IDs to ints (CASSANDRA-5307)
 * Move sstable level information into the Stats component, removing the
   need for a separate Manifest file (CASSANDRA-4872)
 * avoid serializing to byte[] on commitlog append (CASSANDRA-5199)
 * make index_interval configurable per columnfamily (CASSANDRA-3961, CASSANDRA-5650)
 * add default_time_to_live (CASSANDRA-3974)
 * add memtable_flush_period_in_ms (CASSANDRA-4237)
 * replace supercolumns internally by composites (CASSANDRA-3237, 5123)
 * upgrade thrift to 0.9.0 (CASSANDRA-3719)
 * drop unnecessary keyspace parameter from user-defined compaction API
   (CASSANDRA-5139)
 * more robust solution to incomplete compactions + counters (CASSANDRA-5151)
 * Change order of directory searching for c*.in.sh (CASSANDRA-3983)
 * Add tool to reset SSTable compaction level for LCS (CASSANDRA-5271)
 * Allow custom configuration loader (CASSANDRA-5045)
 * Remove memory emergency pressure valve logic (CASSANDRA-3534)
 * Reduce request latency with eager retry (CASSANDRA-4705)
 * cqlsh: Remove ASSUME command (CASSANDRA-5331)
 * Rebuild BF when loading sstables if bloom_filter_fp_chance
   has changed since compaction (CASSANDRA-5015)
 * remove row-level bloom filters (CASSANDRA-4885)
 * Change Kernel Page Cache skipping into row preheating (disabled by default)
   (CASSANDRA-4937)
 * Improve repair by deciding on a gcBefore before sending
   out TreeRequests (CASSANDRA-4932)
 * Add an official way to disable compactions (CASSANDRA-5074)
 * Reenable ALTER TABLE DROP with new semantics (CASSANDRA-3919)
 * Add binary protocol versioning (CASSANDRA-5436)
 * Swap THshaServer for TThreadedSelectorServer (CASSANDRA-5530)
 * Add alias support to SELECT statement (CASSANDRA-5075)
 * Don't create empty RowMutations in CommitLogReplayer (CASSANDRA-5541)
 * Use range tombstones when dropping cfs/columns from schema (CASSANDRA-5579)
 * cqlsh: drop CQL2/CQL3-beta support (CASSANDRA-5585)
 * Track max/min column names in sstables to be able to optimize slice
   queries (CASSANDRA-5514, CASSANDRA-5595, CASSANDRA-5600)
 * Binary protocol: allow batching already prepared statements (CASSANDRA-4693)
 * Allow preparing timestamp, ttl and limit in CQL3 queries (CASSANDRA-4450)
 * Support native link w/o JNA in Java7 (CASSANDRA-3734)
 * Use SASL authentication in binary protocol v2 (CASSANDRA-5545)
 * Replace Thrift HsHa with LMAX Disruptor based implementation (CASSANDRA-5582)
 * cqlsh: Add row count to SELECT output (CASSANDRA-5636)
 * Include a timestamp with all read commands to determine column expiration
   (CASSANDRA-5149)
 * Streaming 2.0 (CASSANDRA-5286, 5699)
 * Conditional create/drop ks/table/index statements in CQL3 (CASSANDRA-2737)
 * more pre-table creation property validation (CASSANDRA-5693)
 * Redesign repair messages (CASSANDRA-5426)
 * Fix ALTER RENAME post-5125 (CASSANDRA-5702)
 * Disallow renaming a 2ndary indexed column (CASSANDRA-5705)
 * Rename Table to Keyspace (CASSANDRA-5613)
 * Ensure changing column_index_size_in_kb on different nodes don't corrupt the
   sstable (CASSANDRA-5454)
 * Move resultset type information into prepare, not execute (CASSANDRA-5649)
 * Auto paging in binary protocol (CASSANDRA-4415, 5714)
 * Don't tie client side use of AbstractType to JDBC (CASSANDRA-4495)
 * Adds new TimestampType to replace DateType (CASSANDRA-5723, CASSANDRA-5729)
Merged from 1.2:
 * make starting native protocol server idempotent (CASSANDRA-5728)
 * Fix loading key cache when a saved entry is no longer valid (CASSANDRA-5706)
 * Fix serialization of the LEFT gossip value (CASSANDRA-5696)
 * cqlsh: Don't show 'null' in place of empty values (CASSANDRA-5675)
 * Race condition in detecting version on a mixed 1.1/1.2 cluster
   (CASSANDRA-5692)
 * Fix skipping range tombstones with reverse queries (CASSANDRA-5712)
 * Expire entries out of ThriftSessionManager (CASSANRDA-5719)
 * Don't keep ancestor information in memory (CASSANDRA-5342)
 * cqlsh: fix handling of semicolons inside BATCH queries (CASSANDRA-5697)


1.2.6
 * Fix tracing when operation completes before all responses arrive
   (CASSANDRA-5668)
 * Fix cross-DC mutation forwarding (CASSANDRA-5632)
 * Reduce SSTableLoader memory usage (CASSANDRA-5555)
 * Scale hinted_handoff_throttle_in_kb to cluster size (CASSANDRA-5272)
 * (Hadoop) Add CQL3 input/output formats (CASSANDRA-4421, 5622)
 * (Hadoop) Fix InputKeyRange in CFIF (CASSANDRA-5536)
 * Fix dealing with ridiculously large max sstable sizes in LCS (CASSANDRA-5589)
 * Ignore pre-truncate hints (CASSANDRA-4655)
 * Move System.exit on OOM into a separate thread (CASSANDRA-5273)
 * Write row markers when serializing schema (CASSANDRA-5572)
 * Check only SSTables for the requested range when streaming (CASSANDRA-5569)
 * Improve batchlog replay behavior and hint ttl handling (CASSANDRA-5314)
 * Exclude localTimestamp from validation for tombstones (CASSANDRA-5398)
 * cqlsh: add custom prompt support (CASSANDRA-5539)
 * Reuse prepared statements in hot auth queries (CASSANDRA-5594)
 * cqlsh: add vertical output option (see EXPAND) (CASSANDRA-5597)
 * Add a rate limit option to stress (CASSANDRA-5004)
 * have BulkLoader ignore snapshots directories (CASSANDRA-5587)
 * fix SnitchProperties logging context (CASSANDRA-5602)
 * Expose whether jna is enabled and memory is locked via JMX (CASSANDRA-5508)
 * cqlsh: fix COPY FROM with ReversedType (CASSANDRA-5610)
 * Allow creating CUSTOM indexes on collections (CASSANDRA-5615)
 * Evaluate now() function at execution time (CASSANDRA-5616)
 * Expose detailed read repair metrics (CASSANDRA-5618)
 * Correct blob literal + ReversedType parsing (CASSANDRA-5629)
 * Allow GPFS to prefer the internal IP like EC2MRS (CASSANDRA-5630)
 * fix help text for -tspw cassandra-cli (CASSANDRA-5643)
 * don't throw away initial causes exceptions for internode encryption issues
   (CASSANDRA-5644)
 * Fix message spelling errors for cql select statements (CASSANDRA-5647)
 * Suppress custom exceptions thru jmx (CASSANDRA-5652)
 * Update CREATE CUSTOM INDEX syntax (CASSANDRA-5639)
 * Fix PermissionDetails.equals() method (CASSANDRA-5655)
 * Never allow partition key ranges in CQL3 without token() (CASSANDRA-5666)
 * Gossiper incorrectly drops AppState for an upgrading node (CASSANDRA-5660)
 * Connection thrashing during multi-region ec2 during upgrade, due to
   messaging version (CASSANDRA-5669)
 * Avoid over reconnecting in EC2MRS (CASSANDRA-5678)
 * Fix ReadResponseSerializer.serializedSize() for digest reads (CASSANDRA-5476)
 * allow sstable2json on 2i CFs (CASSANDRA-5694)
Merged from 1.1:
 * Remove buggy thrift max message length option (CASSANDRA-5529)
 * Fix NPE in Pig's widerow mode (CASSANDRA-5488)
 * Add split size parameter to Pig and disable split combination (CASSANDRA-5544)


1.2.5
 * make BytesToken.toString only return hex bytes (CASSANDRA-5566)
 * Ensure that submitBackground enqueues at least one task (CASSANDRA-5554)
 * fix 2i updates with identical values and timestamps (CASSANDRA-5540)
 * fix compaction throttling bursty-ness (CASSANDRA-4316)
 * reduce memory consumption of IndexSummary (CASSANDRA-5506)
 * remove per-row column name bloom filters (CASSANDRA-5492)
 * Include fatal errors in trace events (CASSANDRA-5447)
 * Ensure that PerRowSecondaryIndex is notified of row-level deletes
   (CASSANDRA-5445)
 * Allow empty blob literals in CQL3 (CASSANDRA-5452)
 * Fix streaming RangeTombstones at column index boundary (CASSANDRA-5418)
 * Fix preparing statements when current keyspace is not set (CASSANDRA-5468)
 * Fix SemanticVersion.isSupportedBy minor/patch handling (CASSANDRA-5496)
 * Don't provide oldCfId for post-1.1 system cfs (CASSANDRA-5490)
 * Fix primary range ignores replication strategy (CASSANDRA-5424)
 * Fix shutdown of binary protocol server (CASSANDRA-5507)
 * Fix repair -snapshot not working (CASSANDRA-5512)
 * Set isRunning flag later in binary protocol server (CASSANDRA-5467)
 * Fix use of CQL3 functions with descending clustering order (CASSANDRA-5472)
 * Disallow renaming columns one at a time for thrift table in CQL3
   (CASSANDRA-5531)
 * cqlsh: add CLUSTERING ORDER BY support to DESCRIBE (CASSANDRA-5528)
 * Add custom secondary index support to CQL3 (CASSANDRA-5484)
 * Fix repair hanging silently on unexpected error (CASSANDRA-5229)
 * Fix Ec2Snitch regression introduced by CASSANDRA-5171 (CASSANDRA-5432)
 * Add nodetool enablebackup/disablebackup (CASSANDRA-5556)
 * cqlsh: fix DESCRIBE after case insensitive USE (CASSANDRA-5567)
Merged from 1.1
 * Add retry mechanism to OTC for non-droppable_verbs (CASSANDRA-5393)
 * Use allocator information to improve memtable memory usage estimate
   (CASSANDRA-5497)
 * Fix trying to load deleted row into row cache on startup (CASSANDRA-4463)
 * fsync leveled manifest to avoid corruption (CASSANDRA-5535)
 * Fix Bound intersection computation (CASSANDRA-5551)
 * sstablescrub now respects max memory size in cassandra.in.sh (CASSANDRA-5562)


1.2.4
 * Ensure that PerRowSecondaryIndex updates see the most recent values
   (CASSANDRA-5397)
 * avoid duplicate index entries ind PrecompactedRow and
   ParallelCompactionIterable (CASSANDRA-5395)
 * remove the index entry on oldColumn when new column is a tombstone
   (CASSANDRA-5395)
 * Change default stream throughput from 400 to 200 mbps (CASSANDRA-5036)
 * Gossiper logs DOWN for symmetry with UP (CASSANDRA-5187)
 * Fix mixing prepared statements between keyspaces (CASSANDRA-5352)
 * Fix consistency level during bootstrap - strike 3 (CASSANDRA-5354)
 * Fix transposed arguments in AlreadyExistsException (CASSANDRA-5362)
 * Improve asynchronous hint delivery (CASSANDRA-5179)
 * Fix Guava dependency version (12.0 -> 13.0.1) for Maven (CASSANDRA-5364)
 * Validate that provided CQL3 collection value are < 64K (CASSANDRA-5355)
 * Make upgradeSSTable skip current version sstables by default (CASSANDRA-5366)
 * Optimize min/max timestamp collection (CASSANDRA-5373)
 * Invalid streamId in cql binary protocol when using invalid CL
   (CASSANDRA-5164)
 * Fix validation for IN where clauses with collections (CASSANDRA-5376)
 * Copy resultSet on count query to avoid ConcurrentModificationException
   (CASSANDRA-5382)
 * Correctly typecheck in CQL3 even with ReversedType (CASSANDRA-5386)
 * Fix streaming compressed files when using encryption (CASSANDRA-5391)
 * cassandra-all 1.2.0 pom missing netty dependency (CASSANDRA-5392)
 * Fix writetime/ttl functions on null values (CASSANDRA-5341)
 * Fix NPE during cql3 select with token() (CASSANDRA-5404)
 * IndexHelper.skipBloomFilters won't skip non-SHA filters (CASSANDRA-5385)
 * cqlsh: Print maps ordered by key, sort sets (CASSANDRA-5413)
 * Add null syntax support in CQL3 for inserts (CASSANDRA-3783)
 * Allow unauthenticated set_keyspace() calls (CASSANDRA-5423)
 * Fix potential incremental backups race (CASSANDRA-5410)
 * Fix prepared BATCH statements with batch-level timestamps (CASSANDRA-5415)
 * Allow overriding superuser setup delay (CASSANDRA-5430)
 * cassandra-shuffle with JMX usernames and passwords (CASSANDRA-5431)
Merged from 1.1:
 * cli: Quote ks and cf names in schema output when needed (CASSANDRA-5052)
 * Fix bad default for min/max timestamp in SSTableMetadata (CASSANDRA-5372)
 * Fix cf name extraction from manifest in Directories.migrateFile()
   (CASSANDRA-5242)
 * Support pluggable internode authentication (CASSANDRA-5401)


1.2.3
 * add check for sstable overlap within a level on startup (CASSANDRA-5327)
 * replace ipv6 colons in jmx object names (CASSANDRA-5298, 5328)
 * Avoid allocating SSTableBoundedScanner during repair when the range does
   not intersect the sstable (CASSANDRA-5249)
 * Don't lowercase property map keys (this breaks NTS) (CASSANDRA-5292)
 * Fix composite comparator with super columns (CASSANDRA-5287)
 * Fix insufficient validation of UPDATE queries against counter cfs
   (CASSANDRA-5300)
 * Fix PropertyFileSnitch default DC/Rack behavior (CASSANDRA-5285)
 * Handle null values when executing prepared statement (CASSANDRA-5081)
 * Add netty to pom dependencies (CASSANDRA-5181)
 * Include type arguments in Thrift CQLPreparedResult (CASSANDRA-5311)
 * Fix compaction not removing columns when bf_fp_ratio is 1 (CASSANDRA-5182)
 * cli: Warn about missing CQL3 tables in schema descriptions (CASSANDRA-5309)
 * Re-enable unknown option in replication/compaction strategies option for
   backward compatibility (CASSANDRA-4795)
 * Add binary protocol support to stress (CASSANDRA-4993)
 * cqlsh: Fix COPY FROM value quoting and null handling (CASSANDRA-5305)
 * Fix repair -pr for vnodes (CASSANDRA-5329)
 * Relax CL for auth queries for non-default users (CASSANDRA-5310)
 * Fix AssertionError during repair (CASSANDRA-5245)
 * Don't announce migrations to pre-1.2 nodes (CASSANDRA-5334)
Merged from 1.1:
 * Update offline scrub for 1.0 -> 1.1 directory structure (CASSANDRA-5195)
 * add tmp flag to Descriptor hashcode (CASSANDRA-4021)
 * fix logging of "Found table data in data directories" when only system tables
   are present (CASSANDRA-5289)
 * cli: Add JMX authentication support (CASSANDRA-5080)
 * nodetool: ability to repair specific range (CASSANDRA-5280)
 * Fix possible assertion triggered in SliceFromReadCommand (CASSANDRA-5284)
 * cqlsh: Add inet type support on Windows (ipv4-only) (CASSANDRA-4801)
 * Fix race when initializing ColumnFamilyStore (CASSANDRA-5350)
 * Add UseTLAB JVM flag (CASSANDRA-5361)


1.2.2
 * fix potential for multiple concurrent compactions of the same sstables
   (CASSANDRA-5256)
 * avoid no-op caching of byte[] on commitlog append (CASSANDRA-5199)
 * fix symlinks under data dir not working (CASSANDRA-5185)
 * fix bug in compact storage metadata handling (CASSANDRA-5189)
 * Validate login for USE queries (CASSANDRA-5207)
 * cli: remove default username and password (CASSANDRA-5208)
 * configure populate_io_cache_on_flush per-CF (CASSANDRA-4694)
 * allow configuration of internode socket buffer (CASSANDRA-3378)
 * Make sstable directory picking blacklist-aware again (CASSANDRA-5193)
 * Correctly expire gossip states for edge cases (CASSANDRA-5216)
 * Improve handling of directory creation failures (CASSANDRA-5196)
 * Expose secondary indicies to the rest of nodetool (CASSANDRA-4464)
 * Binary protocol: avoid sending notification for 0.0.0.0 (CASSANDRA-5227)
 * add UseCondCardMark XX jvm settings on jdk 1.7 (CASSANDRA-4366)
 * CQL3 refactor to allow conversion function (CASSANDRA-5226)
 * Fix drop of sstables in some circumstance (CASSANDRA-5232)
 * Implement caching of authorization results (CASSANDRA-4295)
 * Add support for LZ4 compression (CASSANDRA-5038)
 * Fix missing columns in wide rows queries (CASSANDRA-5225)
 * Simplify auth setup and make system_auth ks alterable (CASSANDRA-5112)
 * Stop compactions from hanging during bootstrap (CASSANDRA-5244)
 * fix compressed streaming sending extra chunk (CASSANDRA-5105)
 * Add CQL3-based implementations of IAuthenticator and IAuthorizer
   (CASSANDRA-4898)
 * Fix timestamp-based tomstone removal logic (CASSANDRA-5248)
 * cli: Add JMX authentication support (CASSANDRA-5080)
 * Fix forceFlush behavior (CASSANDRA-5241)
 * cqlsh: Add username autocompletion (CASSANDRA-5231)
 * Fix CQL3 composite partition key error (CASSANDRA-5240)
 * Allow IN clause on last clustering key (CASSANDRA-5230)
Merged from 1.1:
 * fix start key/end token validation for wide row iteration (CASSANDRA-5168)
 * add ConfigHelper support for Thrift frame and max message sizes (CASSANDRA-5188)
 * fix nodetool repair not fail on node down (CASSANDRA-5203)
 * always collect tombstone hints (CASSANDRA-5068)
 * Fix error when sourcing file in cqlsh (CASSANDRA-5235)


1.2.1
 * stream undelivered hints on decommission (CASSANDRA-5128)
 * GossipingPropertyFileSnitch loads saved dc/rack info if needed (CASSANDRA-5133)
 * drain should flush system CFs too (CASSANDRA-4446)
 * add inter_dc_tcp_nodelay setting (CASSANDRA-5148)
 * re-allow wrapping ranges for start_token/end_token range pairitspwng (CASSANDRA-5106)
 * fix validation compaction of empty rows (CASSANDRA-5136)
 * nodetool methods to enable/disable hint storage/delivery (CASSANDRA-4750)
 * disallow bloom filter false positive chance of 0 (CASSANDRA-5013)
 * add threadpool size adjustment methods to JMXEnabledThreadPoolExecutor and
   CompactionManagerMBean (CASSANDRA-5044)
 * fix hinting for dropped local writes (CASSANDRA-4753)
 * off-heap cache doesn't need mutable column container (CASSANDRA-5057)
 * apply disk_failure_policy to bad disks on initial directory creation
   (CASSANDRA-4847)
 * Optimize name-based queries to use ArrayBackedSortedColumns (CASSANDRA-5043)
 * Fall back to old manifest if most recent is unparseable (CASSANDRA-5041)
 * pool [Compressed]RandomAccessReader objects on the partitioned read path
   (CASSANDRA-4942)
 * Add debug logging to list filenames processed by Directories.migrateFile
   method (CASSANDRA-4939)
 * Expose black-listed directories via JMX (CASSANDRA-4848)
 * Log compaction merge counts (CASSANDRA-4894)
 * Minimize byte array allocation by AbstractData{Input,Output} (CASSANDRA-5090)
 * Add SSL support for the binary protocol (CASSANDRA-5031)
 * Allow non-schema system ks modification for shuffle to work (CASSANDRA-5097)
 * cqlsh: Add default limit to SELECT statements (CASSANDRA-4972)
 * cqlsh: fix DESCRIBE for 1.1 cfs in CQL3 (CASSANDRA-5101)
 * Correctly gossip with nodes >= 1.1.7 (CASSANDRA-5102)
 * Ensure CL guarantees on digest mismatch (CASSANDRA-5113)
 * Validate correctly selects on composite partition key (CASSANDRA-5122)
 * Fix exception when adding collection (CASSANDRA-5117)
 * Handle states for non-vnode clusters correctly (CASSANDRA-5127)
 * Refuse unrecognized replication and compaction strategy options (CASSANDRA-4795)
 * Pick the correct value validator in sstable2json for cql3 tables (CASSANDRA-5134)
 * Validate login for describe_keyspace, describe_keyspaces and set_keyspace
   (CASSANDRA-5144)
 * Fix inserting empty maps (CASSANDRA-5141)
 * Don't remove tokens from System table for node we know (CASSANDRA-5121)
 * fix streaming progress report for compresed files (CASSANDRA-5130)
 * Coverage analysis for low-CL queries (CASSANDRA-4858)
 * Stop interpreting dates as valid timeUUID value (CASSANDRA-4936)
 * Adds E notation for floating point numbers (CASSANDRA-4927)
 * Detect (and warn) unintentional use of the cql2 thrift methods when cql3 was
   intended (CASSANDRA-5172)
 * cli: Quote ks and cf names in schema output when needed (CASSANDRA-5052)
 * Fix cf name extraction from manifest in Directories.migrateFile() (CASSANDRA-5242)
 * Replace mistaken usage of commons-logging with slf4j (CASSANDRA-5464)
 * Ensure Jackson dependency matches lib (CASSANDRA-5126)
 * Expose droppable tombstone ratio stats over JMX (CASSANDRA-5159)
Merged from 1.1:
 * Simplify CompressedRandomAccessReader to work around JDK FD bug (CASSANDRA-5088)
 * Improve handling a changing target throttle rate mid-compaction (CASSANDRA-5087)
 * Pig: correctly decode row keys in widerow mode (CASSANDRA-5098)
 * nodetool repair command now prints progress (CASSANDRA-4767)
 * fix user defined compaction to run against 1.1 data directory (CASSANDRA-5118)
 * Fix CQL3 BATCH authorization caching (CASSANDRA-5145)
 * fix get_count returns incorrect value with TTL (CASSANDRA-5099)
 * better handling for mid-compaction failure (CASSANDRA-5137)
 * convert default marshallers list to map for better readability (CASSANDRA-5109)
 * fix ConcurrentModificationException in getBootstrapSource (CASSANDRA-5170)
 * fix sstable maxtimestamp for row deletes and pre-1.1.1 sstables (CASSANDRA-5153)
 * Fix thread growth on node removal (CASSANDRA-5175)
 * Make Ec2Region's datacenter name configurable (CASSANDRA-5155)


1.2.0
 * Disallow counters in collections (CASSANDRA-5082)
 * cqlsh: add unit tests (CASSANDRA-3920)
 * fix default bloom_filter_fp_chance for LeveledCompactionStrategy (CASSANDRA-5093)
Merged from 1.1:
 * add validation for get_range_slices with start_key and end_token (CASSANDRA-5089)


1.2.0-rc2
 * fix nodetool ownership display with vnodes (CASSANDRA-5065)
 * cqlsh: add DESCRIBE KEYSPACES command (CASSANDRA-5060)
 * Fix potential infinite loop when reloading CFS (CASSANDRA-5064)
 * Fix SimpleAuthorizer example (CASSANDRA-5072)
 * cqlsh: force CL.ONE for tracing and system.schema* queries (CASSANDRA-5070)
 * Includes cassandra-shuffle in the debian package (CASSANDRA-5058)
Merged from 1.1:
 * fix multithreaded compaction deadlock (CASSANDRA-4492)
 * fix temporarily missing schema after upgrade from pre-1.1.5 (CASSANDRA-5061)
 * Fix ALTER TABLE overriding compression options with defaults
   (CASSANDRA-4996, 5066)
 * fix specifying and altering crc_check_chance (CASSANDRA-5053)
 * fix Murmur3Partitioner ownership% calculation (CASSANDRA-5076)
 * Don't expire columns sooner than they should in 2ndary indexes (CASSANDRA-5079)


1.2-rc1
 * rename rpc_timeout settings to request_timeout (CASSANDRA-5027)
 * add BF with 0.1 FP to LCS by default (CASSANDRA-5029)
 * Fix preparing insert queries (CASSANDRA-5016)
 * Fix preparing queries with counter increment (CASSANDRA-5022)
 * Fix preparing updates with collections (CASSANDRA-5017)
 * Don't generate UUID based on other node address (CASSANDRA-5002)
 * Fix message when trying to alter a clustering key type (CASSANDRA-5012)
 * Update IAuthenticator to match the new IAuthorizer (CASSANDRA-5003)
 * Fix inserting only a key in CQL3 (CASSANDRA-5040)
 * Fix CQL3 token() function when used with strings (CASSANDRA-5050)
Merged from 1.1:
 * reduce log spam from invalid counter shards (CASSANDRA-5026)
 * Improve schema propagation performance (CASSANDRA-5025)
 * Fix for IndexHelper.IndexFor throws OOB Exception (CASSANDRA-5030)
 * cqlsh: make it possible to describe thrift CFs (CASSANDRA-4827)
 * cqlsh: fix timestamp formatting on some platforms (CASSANDRA-5046)


1.2-beta3
 * make consistency level configurable in cqlsh (CASSANDRA-4829)
 * fix cqlsh rendering of blob fields (CASSANDRA-4970)
 * fix cqlsh DESCRIBE command (CASSANDRA-4913)
 * save truncation position in system table (CASSANDRA-4906)
 * Move CompressionMetadata off-heap (CASSANDRA-4937)
 * allow CLI to GET cql3 columnfamily data (CASSANDRA-4924)
 * Fix rare race condition in getExpireTimeForEndpoint (CASSANDRA-4402)
 * acquire references to overlapping sstables during compaction so bloom filter
   doesn't get free'd prematurely (CASSANDRA-4934)
 * Don't share slice query filter in CQL3 SelectStatement (CASSANDRA-4928)
 * Separate tracing from Log4J (CASSANDRA-4861)
 * Exclude gcable tombstones from merkle-tree computation (CASSANDRA-4905)
 * Better printing of AbstractBounds for tracing (CASSANDRA-4931)
 * Optimize mostRecentTombstone check in CC.collectAllData (CASSANDRA-4883)
 * Change stream session ID to UUID to avoid collision from same node (CASSANDRA-4813)
 * Use Stats.db when bulk loading if present (CASSANDRA-4957)
 * Skip repair on system_trace and keyspaces with RF=1 (CASSANDRA-4956)
 * (cql3) Remove arbitrary SELECT limit (CASSANDRA-4918)
 * Correctly handle prepared operation on collections (CASSANDRA-4945)
 * Fix CQL3 LIMIT (CASSANDRA-4877)
 * Fix Stress for CQL3 (CASSANDRA-4979)
 * Remove cassandra specific exceptions from JMX interface (CASSANDRA-4893)
 * (CQL3) Force using ALLOW FILTERING on potentially inefficient queries (CASSANDRA-4915)
 * (cql3) Fix adding column when the table has collections (CASSANDRA-4982)
 * (cql3) Fix allowing collections with compact storage (CASSANDRA-4990)
 * (cql3) Refuse ttl/writetime function on collections (CASSANDRA-4992)
 * Replace IAuthority with new IAuthorizer (CASSANDRA-4874)
 * clqsh: fix KEY pseudocolumn escaping when describing Thrift tables
   in CQL3 mode (CASSANDRA-4955)
 * add basic authentication support for Pig CassandraStorage (CASSANDRA-3042)
 * fix CQL2 ALTER TABLE compaction_strategy_class altering (CASSANDRA-4965)
Merged from 1.1:
 * Fall back to old describe_splits if d_s_ex is not available (CASSANDRA-4803)
 * Improve error reporting when streaming ranges fail (CASSANDRA-5009)
 * Fix cqlsh timestamp formatting of timezone info (CASSANDRA-4746)
 * Fix assertion failure with leveled compaction (CASSANDRA-4799)
 * Check for null end_token in get_range_slice (CASSANDRA-4804)
 * Remove all remnants of removed nodes (CASSANDRA-4840)
 * Add aut-reloading of the log4j file in debian package (CASSANDRA-4855)
 * Fix estimated row cache entry size (CASSANDRA-4860)
 * reset getRangeSlice filter after finishing a row for get_paged_slice
   (CASSANDRA-4919)
 * expunge row cache post-truncate (CASSANDRA-4940)
 * Allow static CF definition with compact storage (CASSANDRA-4910)
 * Fix endless loop/compaction of schema_* CFs due to broken timestamps (CASSANDRA-4880)
 * Fix 'wrong class type' assertion in CounterColumn (CASSANDRA-4976)


1.2-beta2
 * fp rate of 1.0 disables BF entirely; LCS defaults to 1.0 (CASSANDRA-4876)
 * off-heap bloom filters for row keys (CASSANDRA_4865)
 * add extension point for sstable components (CASSANDRA-4049)
 * improve tracing output (CASSANDRA-4852, 4862)
 * make TRACE verb droppable (CASSANDRA-4672)
 * fix BulkLoader recognition of CQL3 columnfamilies (CASSANDRA-4755)
 * Sort commitlog segments for replay by id instead of mtime (CASSANDRA-4793)
 * Make hint delivery asynchronous (CASSANDRA-4761)
 * Pluggable Thrift transport factories for CLI and cqlsh (CASSANDRA-4609, 4610)
 * cassandra-cli: allow Double value type to be inserted to a column (CASSANDRA-4661)
 * Add ability to use custom TServerFactory implementations (CASSANDRA-4608)
 * optimize batchlog flushing to skip successful batches (CASSANDRA-4667)
 * include metadata for system keyspace itself in schema tables (CASSANDRA-4416)
 * add check to PropertyFileSnitch to verify presence of location for
   local node (CASSANDRA-4728)
 * add PBSPredictor consistency modeler (CASSANDRA-4261)
 * remove vestiges of Thrift unframed mode (CASSANDRA-4729)
 * optimize single-row PK lookups (CASSANDRA-4710)
 * adjust blockFor calculation to account for pending ranges due to node
   movement (CASSANDRA-833)
 * Change CQL version to 3.0.0 and stop accepting 3.0.0-beta1 (CASSANDRA-4649)
 * (CQL3) Make prepared statement global instead of per connection
   (CASSANDRA-4449)
 * Fix scrubbing of CQL3 created tables (CASSANDRA-4685)
 * (CQL3) Fix validation when using counter and regular columns in the same
   table (CASSANDRA-4706)
 * Fix bug starting Cassandra with simple authentication (CASSANDRA-4648)
 * Add support for batchlog in CQL3 (CASSANDRA-4545, 4738)
 * Add support for multiple column family outputs in CFOF (CASSANDRA-4208)
 * Support repairing only the local DC nodes (CASSANDRA-4747)
 * Use rpc_address for binary protocol and change default port (CASSANDRA-4751)
 * Fix use of collections in prepared statements (CASSANDRA-4739)
 * Store more information into peers table (CASSANDRA-4351, 4814)
 * Configurable bucket size for size tiered compaction (CASSANDRA-4704)
 * Run leveled compaction in parallel (CASSANDRA-4310)
 * Fix potential NPE during CFS reload (CASSANDRA-4786)
 * Composite indexes may miss results (CASSANDRA-4796)
 * Move consistency level to the protocol level (CASSANDRA-4734, 4824)
 * Fix Subcolumn slice ends not respected (CASSANDRA-4826)
 * Fix Assertion error in cql3 select (CASSANDRA-4783)
 * Fix list prepend logic (CQL3) (CASSANDRA-4835)
 * Add booleans as literals in CQL3 (CASSANDRA-4776)
 * Allow renaming PK columns in CQL3 (CASSANDRA-4822)
 * Fix binary protocol NEW_NODE event (CASSANDRA-4679)
 * Fix potential infinite loop in tombstone compaction (CASSANDRA-4781)
 * Remove system tables accounting from schema (CASSANDRA-4850)
 * (cql3) Force provided columns in clustering key order in
   'CLUSTERING ORDER BY' (CASSANDRA-4881)
 * Fix composite index bug (CASSANDRA-4884)
 * Fix short read protection for CQL3 (CASSANDRA-4882)
 * Add tracing support to the binary protocol (CASSANDRA-4699)
 * (cql3) Don't allow prepared marker inside collections (CASSANDRA-4890)
 * Re-allow order by on non-selected columns (CASSANDRA-4645)
 * Bug when composite index is created in a table having collections (CASSANDRA-4909)
 * log index scan subject in CompositesSearcher (CASSANDRA-4904)
Merged from 1.1:
 * add get[Row|Key]CacheEntries to CacheServiceMBean (CASSANDRA-4859)
 * fix get_paged_slice to wrap to next row correctly (CASSANDRA-4816)
 * fix indexing empty column values (CASSANDRA-4832)
 * allow JdbcDate to compose null Date objects (CASSANDRA-4830)
 * fix possible stackoverflow when compacting 1000s of sstables
   (CASSANDRA-4765)
 * fix wrong leveled compaction progress calculation (CASSANDRA-4807)
 * add a close() method to CRAR to prevent leaking file descriptors (CASSANDRA-4820)
 * fix potential infinite loop in get_count (CASSANDRA-4833)
 * fix compositeType.{get/from}String methods (CASSANDRA-4842)
 * (CQL) fix CREATE COLUMNFAMILY permissions check (CASSANDRA-4864)
 * Fix DynamicCompositeType same type comparison (CASSANDRA-4711)
 * Fix duplicate SSTable reference when stream session failed (CASSANDRA-3306)
 * Allow static CF definition with compact storage (CASSANDRA-4910)
 * Fix endless loop/compaction of schema_* CFs due to broken timestamps (CASSANDRA-4880)
 * Fix 'wrong class type' assertion in CounterColumn (CASSANDRA-4976)


1.2-beta1
 * add atomic_batch_mutate (CASSANDRA-4542, -4635)
 * increase default max_hint_window_in_ms to 3h (CASSANDRA-4632)
 * include message initiation time to replicas so they can more
   accurately drop timed-out requests (CASSANDRA-2858)
 * fix clientutil.jar dependencies (CASSANDRA-4566)
 * optimize WriteResponse (CASSANDRA-4548)
 * new metrics (CASSANDRA-4009)
 * redesign KEYS indexes to avoid read-before-write (CASSANDRA-2897)
 * debug tracing (CASSANDRA-1123)
 * parallelize row cache loading (CASSANDRA-4282)
 * Make compaction, flush JBOD-aware (CASSANDRA-4292)
 * run local range scans on the read stage (CASSANDRA-3687)
 * clean up ioexceptions (CASSANDRA-2116)
 * add disk_failure_policy (CASSANDRA-2118)
 * Introduce new json format with row level deletion (CASSANDRA-4054)
 * remove redundant "name" column from schema_keyspaces (CASSANDRA-4433)
 * improve "nodetool ring" handling of multi-dc clusters (CASSANDRA-3047)
 * update NTS calculateNaturalEndpoints to be O(N log N) (CASSANDRA-3881)
 * split up rpc timeout by operation type (CASSANDRA-2819)
 * rewrite key cache save/load to use only sequential i/o (CASSANDRA-3762)
 * update MS protocol with a version handshake + broadcast address id
   (CASSANDRA-4311)
 * multithreaded hint replay (CASSANDRA-4189)
 * add inter-node message compression (CASSANDRA-3127)
 * remove COPP (CASSANDRA-2479)
 * Track tombstone expiration and compact when tombstone content is
   higher than a configurable threshold, default 20% (CASSANDRA-3442, 4234)
 * update MurmurHash to version 3 (CASSANDRA-2975)
 * (CLI) track elapsed time for `delete' operation (CASSANDRA-4060)
 * (CLI) jline version is bumped to 1.0 to properly  support
   'delete' key function (CASSANDRA-4132)
 * Save IndexSummary into new SSTable 'Summary' component (CASSANDRA-2392, 4289)
 * Add support for range tombstones (CASSANDRA-3708)
 * Improve MessagingService efficiency (CASSANDRA-3617)
 * Avoid ID conflicts from concurrent schema changes (CASSANDRA-3794)
 * Set thrift HSHA server thread limit to unlimited by default (CASSANDRA-4277)
 * Avoids double serialization of CF id in RowMutation messages
   (CASSANDRA-4293)
 * stream compressed sstables directly with java nio (CASSANDRA-4297)
 * Support multiple ranges in SliceQueryFilter (CASSANDRA-3885)
 * Add column metadata to system column families (CASSANDRA-4018)
 * (cql3) Always use composite types by default (CASSANDRA-4329)
 * (cql3) Add support for set, map and list (CASSANDRA-3647)
 * Validate date type correctly (CASSANDRA-4441)
 * (cql3) Allow definitions with only a PK (CASSANDRA-4361)
 * (cql3) Add support for row key composites (CASSANDRA-4179)
 * improve DynamicEndpointSnitch by using reservoir sampling (CASSANDRA-4038)
 * (cql3) Add support for 2ndary indexes (CASSANDRA-3680)
 * (cql3) fix defining more than one PK to be invalid (CASSANDRA-4477)
 * remove schema agreement checking from all external APIs (Thrift, CQL and CQL3) (CASSANDRA-4487)
 * add Murmur3Partitioner and make it default for new installations (CASSANDRA-3772, 4621)
 * (cql3) update pseudo-map syntax to use map syntax (CASSANDRA-4497)
 * Finer grained exceptions hierarchy and provides error code with exceptions (CASSANDRA-3979)
 * Adds events push to binary protocol (CASSANDRA-4480)
 * Rewrite nodetool help (CASSANDRA-2293)
 * Make CQL3 the default for CQL (CASSANDRA-4640)
 * update stress tool to be able to use CQL3 (CASSANDRA-4406)
 * Accept all thrift update on CQL3 cf but don't expose their metadata (CASSANDRA-4377)
 * Replace Throttle with Guava's RateLimiter for HintedHandOff (CASSANDRA-4541)
 * fix counter add/get using CQL2 and CQL3 in stress tool (CASSANDRA-4633)
 * Add sstable count per level to cfstats (CASSANDRA-4537)
 * (cql3) Add ALTER KEYSPACE statement (CASSANDRA-4611)
 * (cql3) Allow defining default consistency levels (CASSANDRA-4448)
 * (cql3) Fix queries using LIMIT missing results (CASSANDRA-4579)
 * fix cross-version gossip messaging (CASSANDRA-4576)
 * added inet data type (CASSANDRA-4627)


1.1.6
 * Wait for writes on synchronous read digest mismatch (CASSANDRA-4792)
 * fix commitlog replay for nanotime-infected sstables (CASSANDRA-4782)
 * preflight check ttl for maximum of 20 years (CASSANDRA-4771)
 * (Pig) fix widerow input with single column rows (CASSANDRA-4789)
 * Fix HH to compact with correct gcBefore, which avoids wiping out
   undelivered hints (CASSANDRA-4772)
 * LCS will merge up to 32 L0 sstables as intended (CASSANDRA-4778)
 * NTS will default unconfigured DC replicas to zero (CASSANDRA-4675)
 * use default consistency level in counter validation if none is
   explicitly provide (CASSANDRA-4700)
 * Improve IAuthority interface by introducing fine-grained
   access permissions and grant/revoke commands (CASSANDRA-4490, 4644)
 * fix assumption error in CLI when updating/describing keyspace
   (CASSANDRA-4322)
 * Adds offline sstablescrub to debian packaging (CASSANDRA-4642)
 * Automatic fixing of overlapping leveled sstables (CASSANDRA-4644)
 * fix error when using ORDER BY with extended selections (CASSANDRA-4689)
 * (CQL3) Fix validation for IN queries for non-PK cols (CASSANDRA-4709)
 * fix re-created keyspace disappering after 1.1.5 upgrade
   (CASSANDRA-4698, 4752)
 * (CLI) display elapsed time in 2 fraction digits (CASSANDRA-3460)
 * add authentication support to sstableloader (CASSANDRA-4712)
 * Fix CQL3 'is reversed' logic (CASSANDRA-4716, 4759)
 * (CQL3) Don't return ReversedType in result set metadata (CASSANDRA-4717)
 * Backport adding AlterKeyspace statement (CASSANDRA-4611)
 * (CQL3) Correcty accept upper-case data types (CASSANDRA-4770)
 * Add binary protocol events for schema changes (CASSANDRA-4684)
Merged from 1.0:
 * Switch from NBHM to CHM in MessagingService's callback map, which
   prevents OOM in long-running instances (CASSANDRA-4708)


1.1.5
 * add SecondaryIndex.reload API (CASSANDRA-4581)
 * use millis + atomicint for commitlog segment creation instead of
   nanotime, which has issues under some hypervisors (CASSANDRA-4601)
 * fix FD leak in slice queries (CASSANDRA-4571)
 * avoid recursion in leveled compaction (CASSANDRA-4587)
 * increase stack size under Java7 to 180K
 * Log(info) schema changes (CASSANDRA-4547)
 * Change nodetool setcachecapcity to manipulate global caches (CASSANDRA-4563)
 * (cql3) fix setting compaction strategy (CASSANDRA-4597)
 * fix broken system.schema_* timestamps on system startup (CASSANDRA-4561)
 * fix wrong skip of cache saving (CASSANDRA-4533)
 * Avoid NPE when lost+found is in data dir (CASSANDRA-4572)
 * Respect five-minute flush moratorium after initial CL replay (CASSANDRA-4474)
 * Adds ntp as recommended in debian packaging (CASSANDRA-4606)
 * Configurable transport in CF Record{Reader|Writer} (CASSANDRA-4558)
 * (cql3) fix potential NPE with both equal and unequal restriction (CASSANDRA-4532)
 * (cql3) improves ORDER BY validation (CASSANDRA-4624)
 * Fix potential deadlock during counter writes (CASSANDRA-4578)
 * Fix cql error with ORDER BY when using IN (CASSANDRA-4612)
Merged from 1.0:
 * increase Xss to 160k to accomodate latest 1.6 JVMs (CASSANDRA-4602)
 * fix toString of hint destination tokens (CASSANDRA-4568)
 * Fix multiple values for CurrentLocal NodeID (CASSANDRA-4626)


1.1.4
 * fix offline scrub to catch >= out of order rows (CASSANDRA-4411)
 * fix cassandra-env.sh on RHEL and other non-dash-based systems
   (CASSANDRA-4494)
Merged from 1.0:
 * (Hadoop) fix setting key length for old-style mapred api (CASSANDRA-4534)
 * (Hadoop) fix iterating through a resultset consisting entirely
   of tombstoned rows (CASSANDRA-4466)


1.1.3
 * (cqlsh) add COPY TO (CASSANDRA-4434)
 * munmap commitlog segments before rename (CASSANDRA-4337)
 * (JMX) rename getRangeKeySample to sampleKeyRange to avoid returning
   multi-MB results as an attribute (CASSANDRA-4452)
 * flush based on data size, not throughput; overwritten columns no
   longer artificially inflate liveRatio (CASSANDRA-4399)
 * update default commitlog segment size to 32MB and total commitlog
   size to 32/1024 MB for 32/64 bit JVMs, respectively (CASSANDRA-4422)
 * avoid using global partitioner to estimate ranges in index sstables
   (CASSANDRA-4403)
 * restore pre-CASSANDRA-3862 approach to removing expired tombstones
   from row cache during compaction (CASSANDRA-4364)
 * (stress) support for CQL prepared statements (CASSANDRA-3633)
 * Correctly catch exception when Snappy cannot be loaded (CASSANDRA-4400)
 * (cql3) Support ORDER BY when IN condition is given in WHERE clause (CASSANDRA-4327)
 * (cql3) delete "component_index" column on DROP TABLE call (CASSANDRA-4420)
 * change nanoTime() to currentTimeInMillis() in schema related code (CASSANDRA-4432)
 * add a token generation tool (CASSANDRA-3709)
 * Fix LCS bug with sstable containing only 1 row (CASSANDRA-4411)
 * fix "Can't Modify Index Name" problem on CF update (CASSANDRA-4439)
 * Fix assertion error in getOverlappingSSTables during repair (CASSANDRA-4456)
 * fix nodetool's setcompactionthreshold command (CASSANDRA-4455)
 * Ensure compacted files are never used, to avoid counter overcount (CASSANDRA-4436)
Merged from 1.0:
 * Push the validation of secondary index values to the SecondaryIndexManager (CASSANDRA-4240)
 * allow dropping columns shadowed by not-yet-expired supercolumn or row
   tombstones in PrecompactedRow (CASSANDRA-4396)


1.1.2
 * Fix cleanup not deleting index entries (CASSANDRA-4379)
 * Use correct partitioner when saving + loading caches (CASSANDRA-4331)
 * Check schema before trying to export sstable (CASSANDRA-2760)
 * Raise a meaningful exception instead of NPE when PFS encounters
   an unconfigured node + no default (CASSANDRA-4349)
 * fix bug in sstable blacklisting with LCS (CASSANDRA-4343)
 * LCS no longer promotes tiny sstables out of L0 (CASSANDRA-4341)
 * skip tombstones during hint replay (CASSANDRA-4320)
 * fix NPE in compactionstats (CASSANDRA-4318)
 * enforce 1m min keycache for auto (CASSANDRA-4306)
 * Have DeletedColumn.isMFD always return true (CASSANDRA-4307)
 * (cql3) exeption message for ORDER BY constraints said primary filter can be
    an IN clause, which is misleading (CASSANDRA-4319)
 * (cql3) Reject (not yet supported) creation of 2ndardy indexes on tables with
   composite primary keys (CASSANDRA-4328)
 * Set JVM stack size to 160k for java 7 (CASSANDRA-4275)
 * cqlsh: add COPY command to load data from CSV flat files (CASSANDRA-4012)
 * CFMetaData.fromThrift to throw ConfigurationException upon error (CASSANDRA-4353)
 * Use CF comparator to sort indexed columns in SecondaryIndexManager
   (CASSANDRA-4365)
 * add strategy_options to the KSMetaData.toString() output (CASSANDRA-4248)
 * (cql3) fix range queries containing unqueried results (CASSANDRA-4372)
 * (cql3) allow updating column_alias types (CASSANDRA-4041)
 * (cql3) Fix deletion bug (CASSANDRA-4193)
 * Fix computation of overlapping sstable for leveled compaction (CASSANDRA-4321)
 * Improve scrub and allow to run it offline (CASSANDRA-4321)
 * Fix assertionError in StorageService.bulkLoad (CASSANDRA-4368)
 * (cqlsh) add option to authenticate to a keyspace at startup (CASSANDRA-4108)
 * (cqlsh) fix ASSUME functionality (CASSANDRA-4352)
 * Fix ColumnFamilyRecordReader to not return progress > 100% (CASSANDRA-3942)
Merged from 1.0:
 * Set gc_grace on index CF to 0 (CASSANDRA-4314)


1.1.1
 * add populate_io_cache_on_flush option (CASSANDRA-2635)
 * allow larger cache capacities than 2GB (CASSANDRA-4150)
 * add getsstables command to nodetool (CASSANDRA-4199)
 * apply parent CF compaction settings to secondary index CFs (CASSANDRA-4280)
 * preserve commitlog size cap when recycling segments at startup
   (CASSANDRA-4201)
 * (Hadoop) fix split generation regression (CASSANDRA-4259)
 * ignore min/max compactions settings in LCS, while preserving
   behavior that min=max=0 disables autocompaction (CASSANDRA-4233)
 * log number of rows read from saved cache (CASSANDRA-4249)
 * calculate exact size required for cleanup operations (CASSANDRA-1404)
 * avoid blocking additional writes during flush when the commitlog
   gets behind temporarily (CASSANDRA-1991)
 * enable caching on index CFs based on data CF cache setting (CASSANDRA-4197)
 * warn on invalid replication strategy creation options (CASSANDRA-4046)
 * remove [Freeable]Memory finalizers (CASSANDRA-4222)
 * include tombstone size in ColumnFamily.size, which can prevent OOM
   during sudden mass delete operations by yielding a nonzero liveRatio
   (CASSANDRA-3741)
 * Open 1 sstableScanner per level for leveled compaction (CASSANDRA-4142)
 * Optimize reads when row deletion timestamps allow us to restrict
   the set of sstables we check (CASSANDRA-4116)
 * add support for commitlog archiving and point-in-time recovery
   (CASSANDRA-3690)
 * avoid generating redundant compaction tasks during streaming
   (CASSANDRA-4174)
 * add -cf option to nodetool snapshot, and takeColumnFamilySnapshot to
   StorageService mbean (CASSANDRA-556)
 * optimize cleanup to drop entire sstables where possible (CASSANDRA-4079)
 * optimize truncate when autosnapshot is disabled (CASSANDRA-4153)
 * update caches to use byte[] keys to reduce memory overhead (CASSANDRA-3966)
 * add column limit to cli (CASSANDRA-3012, 4098)
 * clean up and optimize DataOutputBuffer, used by CQL compression and
   CompositeType (CASSANDRA-4072)
 * optimize commitlog checksumming (CASSANDRA-3610)
 * identify and blacklist corrupted SSTables from future compactions
   (CASSANDRA-2261)
 * Move CfDef and KsDef validation out of thrift (CASSANDRA-4037)
 * Expose API to repair a user provided range (CASSANDRA-3912)
 * Add way to force the cassandra-cli to refresh its schema (CASSANDRA-4052)
 * Avoid having replicate on write tasks stacking up at CL.ONE (CASSANDRA-2889)
 * (cql3) Backwards compatibility for composite comparators in non-cql3-aware
   clients (CASSANDRA-4093)
 * (cql3) Fix order by for reversed queries (CASSANDRA-4160)
 * (cql3) Add ReversedType support (CASSANDRA-4004)
 * (cql3) Add timeuuid type (CASSANDRA-4194)
 * (cql3) Minor fixes (CASSANDRA-4185)
 * (cql3) Fix prepared statement in BATCH (CASSANDRA-4202)
 * (cql3) Reduce the list of reserved keywords (CASSANDRA-4186)
 * (cql3) Move max/min compaction thresholds to compaction strategy options
   (CASSANDRA-4187)
 * Fix exception during move when localhost is the only source (CASSANDRA-4200)
 * (cql3) Allow paging through non-ordered partitioner results (CASSANDRA-3771)
 * (cql3) Fix drop index (CASSANDRA-4192)
 * (cql3) Don't return range ghosts anymore (CASSANDRA-3982)
 * fix re-creating Keyspaces/ColumnFamilies with the same name as dropped
   ones (CASSANDRA-4219)
 * fix SecondaryIndex LeveledManifest save upon snapshot (CASSANDRA-4230)
 * fix missing arrayOffset in FBUtilities.hash (CASSANDRA-4250)
 * (cql3) Add name of parameters in CqlResultSet (CASSANDRA-4242)
 * (cql3) Correctly validate order by queries (CASSANDRA-4246)
 * rename stress to cassandra-stress for saner packaging (CASSANDRA-4256)
 * Fix exception on colum metadata with non-string comparator (CASSANDRA-4269)
 * Check for unknown/invalid compression options (CASSANDRA-4266)
 * (cql3) Adds simple access to column timestamp and ttl (CASSANDRA-4217)
 * (cql3) Fix range queries with secondary indexes (CASSANDRA-4257)
 * Better error messages from improper input in cli (CASSANDRA-3865)
 * Try to stop all compaction upon Keyspace or ColumnFamily drop (CASSANDRA-4221)
 * (cql3) Allow keyspace properties to contain hyphens (CASSANDRA-4278)
 * (cql3) Correctly validate keyspace access in create table (CASSANDRA-4296)
 * Avoid deadlock in migration stage (CASSANDRA-3882)
 * Take supercolumn names and deletion info into account in memtable throughput
   (CASSANDRA-4264)
 * Add back backward compatibility for old style replication factor (CASSANDRA-4294)
 * Preserve compatibility with pre-1.1 index queries (CASSANDRA-4262)
Merged from 1.0:
 * Fix super columns bug where cache is not updated (CASSANDRA-4190)
 * fix maxTimestamp to include row tombstones (CASSANDRA-4116)
 * (CLI) properly handle quotes in create/update keyspace commands (CASSANDRA-4129)
 * Avoids possible deadlock during bootstrap (CASSANDRA-4159)
 * fix stress tool that hangs forever on timeout or error (CASSANDRA-4128)
 * stress tool to return appropriate exit code on failure (CASSANDRA-4188)
 * fix compaction NPE when out of disk space and assertions disabled
   (CASSANDRA-3985)
 * synchronize LCS getEstimatedTasks to avoid CME (CASSANDRA-4255)
 * ensure unique streaming session id's (CASSANDRA-4223)
 * kick off background compaction when min/max thresholds change
   (CASSANDRA-4279)
 * improve ability of STCS.getBuckets to deal with 100s of 1000s of
   sstables, such as when convertinb back from LCS (CASSANDRA-4287)
 * Oversize integer in CQL throws NumberFormatException (CASSANDRA-4291)
 * fix 1.0.x node join to mixed version cluster, other nodes >= 1.1 (CASSANDRA-4195)
 * Fix LCS splitting sstable base on uncompressed size (CASSANDRA-4419)
 * Push the validation of secondary index values to the SecondaryIndexManager (CASSANDRA-4240)
 * Don't purge columns during upgradesstables (CASSANDRA-4462)
 * Make cqlsh work with piping (CASSANDRA-4113)
 * Validate arguments for nodetool decommission (CASSANDRA-4061)
 * Report thrift status in nodetool info (CASSANDRA-4010)


1.1.0-final
 * average a reduced liveRatio estimate with the previous one (CASSANDRA-4065)
 * Allow KS and CF names up to 48 characters (CASSANDRA-4157)
 * fix stress build (CASSANDRA-4140)
 * add time remaining estimate to nodetool compactionstats (CASSANDRA-4167)
 * (cql) fix NPE in cql3 ALTER TABLE (CASSANDRA-4163)
 * (cql) Add support for CL.TWO and CL.THREE in CQL (CASSANDRA-4156)
 * (cql) Fix type in CQL3 ALTER TABLE preventing update (CASSANDRA-4170)
 * (cql) Throw invalid exception from CQL3 on obsolete options (CASSANDRA-4171)
 * (cqlsh) fix recognizing uppercase SELECT keyword (CASSANDRA-4161)
 * Pig: wide row support (CASSANDRA-3909)
Merged from 1.0:
 * avoid streaming empty files with bulk loader if sstablewriter errors out
   (CASSANDRA-3946)


1.1-rc1
 * Include stress tool in binary builds (CASSANDRA-4103)
 * (Hadoop) fix wide row iteration when last row read was deleted
   (CASSANDRA-4154)
 * fix read_repair_chance to really default to 0.1 in the cli (CASSANDRA-4114)
 * Adds caching and bloomFilterFpChange to CQL options (CASSANDRA-4042)
 * Adds posibility to autoconfigure size of the KeyCache (CASSANDRA-4087)
 * fix KEYS index from skipping results (CASSANDRA-3996)
 * Remove sliced_buffer_size_in_kb dead option (CASSANDRA-4076)
 * make loadNewSStable preserve sstable version (CASSANDRA-4077)
 * Respect 1.0 cache settings as much as possible when upgrading
   (CASSANDRA-4088)
 * relax path length requirement for sstable files when upgrading on
   non-Windows platforms (CASSANDRA-4110)
 * fix terminination of the stress.java when errors were encountered
   (CASSANDRA-4128)
 * Move CfDef and KsDef validation out of thrift (CASSANDRA-4037)
 * Fix get_paged_slice (CASSANDRA-4136)
 * CQL3: Support slice with exclusive start and stop (CASSANDRA-3785)
Merged from 1.0:
 * support PropertyFileSnitch in bulk loader (CASSANDRA-4145)
 * add auto_snapshot option allowing disabling snapshot before drop/truncate
   (CASSANDRA-3710)
 * allow short snitch names (CASSANDRA-4130)


1.1-beta2
 * rename loaded sstables to avoid conflicts with local snapshots
   (CASSANDRA-3967)
 * start hint replay as soon as FD notifies that the target is back up
   (CASSANDRA-3958)
 * avoid unproductive deserializing of cached rows during compaction
   (CASSANDRA-3921)
 * fix concurrency issues with CQL keyspace creation (CASSANDRA-3903)
 * Show Effective Owership via Nodetool ring <keyspace> (CASSANDRA-3412)
 * Update ORDER BY syntax for CQL3 (CASSANDRA-3925)
 * Fix BulkRecordWriter to not throw NPE if reducer gets no map data from Hadoop (CASSANDRA-3944)
 * Fix bug with counters in super columns (CASSANDRA-3821)
 * Remove deprecated merge_shard_chance (CASSANDRA-3940)
 * add a convenient way to reset a node's schema (CASSANDRA-2963)
 * fix for intermittent SchemaDisagreementException (CASSANDRA-3884)
 * CLI `list <CF>` to limit number of columns and their order (CASSANDRA-3012)
 * ignore deprecated KsDef/CfDef/ColumnDef fields in native schema (CASSANDRA-3963)
 * CLI to report when unsupported column_metadata pair was given (CASSANDRA-3959)
 * reincarnate removed and deprecated KsDef/CfDef attributes (CASSANDRA-3953)
 * Fix race between writes and read for cache (CASSANDRA-3862)
 * perform static initialization of StorageProxy on start-up (CASSANDRA-3797)
 * support trickling fsync() on writes (CASSANDRA-3950)
 * expose counters for unavailable/timeout exceptions given to thrift clients (CASSANDRA-3671)
 * avoid quadratic startup time in LeveledManifest (CASSANDRA-3952)
 * Add type information to new schema_ columnfamilies and remove thrift
   serialization for schema (CASSANDRA-3792)
 * add missing column validator options to the CLI help (CASSANDRA-3926)
 * skip reading saved key cache if CF's caching strategy is NONE or ROWS_ONLY (CASSANDRA-3954)
 * Unify migration code (CASSANDRA-4017)
Merged from 1.0:
 * cqlsh: guess correct version of Python for Arch Linux (CASSANDRA-4090)
 * (CLI) properly handle quotes in create/update keyspace commands (CASSANDRA-4129)
 * Avoids possible deadlock during bootstrap (CASSANDRA-4159)
 * fix stress tool that hangs forever on timeout or error (CASSANDRA-4128)
 * Fix super columns bug where cache is not updated (CASSANDRA-4190)
 * stress tool to return appropriate exit code on failure (CASSANDRA-4188)


1.0.9
 * improve index sampling performance (CASSANDRA-4023)
 * always compact away deleted hints immediately after handoff (CASSANDRA-3955)
 * delete hints from dropped ColumnFamilies on handoff instead of
   erroring out (CASSANDRA-3975)
 * add CompositeType ref to the CLI doc for create/update column family (CASSANDRA-3980)
 * Pig: support Counter ColumnFamilies (CASSANDRA-3973)
 * Pig: Composite column support (CASSANDRA-3684)
 * Avoid NPE during repair when a keyspace has no CFs (CASSANDRA-3988)
 * Fix division-by-zero error on get_slice (CASSANDRA-4000)
 * don't change manifest level for cleanup, scrub, and upgradesstables
   operations under LeveledCompactionStrategy (CASSANDRA-3989, 4112)
 * fix race leading to super columns assertion failure (CASSANDRA-3957)
 * fix NPE on invalid CQL delete command (CASSANDRA-3755)
 * allow custom types in CLI's assume command (CASSANDRA-4081)
 * fix totalBytes count for parallel compactions (CASSANDRA-3758)
 * fix intermittent NPE in get_slice (CASSANDRA-4095)
 * remove unnecessary asserts in native code interfaces (CASSANDRA-4096)
 * Validate blank keys in CQL to avoid assertion errors (CASSANDRA-3612)
 * cqlsh: fix bad decoding of some column names (CASSANDRA-4003)
 * cqlsh: fix incorrect padding with unicode chars (CASSANDRA-4033)
 * Fix EC2 snitch incorrectly reporting region (CASSANDRA-4026)
 * Shut down thrift during decommission (CASSANDRA-4086)
 * Expose nodetool cfhistograms for 2ndary indexes (CASSANDRA-4063)
Merged from 0.8:
 * Fix ConcurrentModificationException in gossiper (CASSANDRA-4019)


1.1-beta1
 * (cqlsh)
   + add SOURCE and CAPTURE commands, and --file option (CASSANDRA-3479)
   + add ALTER COLUMNFAMILY WITH (CASSANDRA-3523)
   + bundle Python dependencies with Cassandra (CASSANDRA-3507)
   + added to Debian package (CASSANDRA-3458)
   + display byte data instead of erroring out on decode failure
     (CASSANDRA-3874)
 * add nodetool rebuild_index (CASSANDRA-3583)
 * add nodetool rangekeysample (CASSANDRA-2917)
 * Fix streaming too much data during move operations (CASSANDRA-3639)
 * Nodetool and CLI connect to localhost by default (CASSANDRA-3568)
 * Reduce memory used by primary index sample (CASSANDRA-3743)
 * (Hadoop) separate input/output configurations (CASSANDRA-3197, 3765)
 * avoid returning internal Cassandra classes over JMX (CASSANDRA-2805)
 * add row-level isolation via SnapTree (CASSANDRA-2893)
 * Optimize key count estimation when opening sstable on startup
   (CASSANDRA-2988)
 * multi-dc replication optimization supporting CL > ONE (CASSANDRA-3577)
 * add command to stop compactions (CASSANDRA-1740, 3566, 3582)
 * multithreaded streaming (CASSANDRA-3494)
 * removed in-tree redhat spec (CASSANDRA-3567)
 * "defragment" rows for name-based queries under STCS, again (CASSANDRA-2503)
 * Recycle commitlog segments for improved performance
   (CASSANDRA-3411, 3543, 3557, 3615)
 * update size-tiered compaction to prioritize small tiers (CASSANDRA-2407)
 * add message expiration logic to OutboundTcpConnection (CASSANDRA-3005)
 * off-heap cache to use sun.misc.Unsafe instead of JNA (CASSANDRA-3271)
 * EACH_QUORUM is only supported for writes (CASSANDRA-3272)
 * replace compactionlock use in schema migration by checking CFS.isValid
   (CASSANDRA-3116)
 * recognize that "SELECT first ... *" isn't really "SELECT *" (CASSANDRA-3445)
 * Use faster bytes comparison (CASSANDRA-3434)
 * Bulk loader is no longer a fat client, (HADOOP) bulk load output format
   (CASSANDRA-3045)
 * (Hadoop) add support for KeyRange.filter
 * remove assumption that keys and token are in bijection
   (CASSANDRA-1034, 3574, 3604)
 * always remove endpoints from delevery queue in HH (CASSANDRA-3546)
 * fix race between cf flush and its 2ndary indexes flush (CASSANDRA-3547)
 * fix potential race in AES when a repair fails (CASSANDRA-3548)
 * Remove columns shadowed by a deleted container even when we cannot purge
   (CASSANDRA-3538)
 * Improve memtable slice iteration performance (CASSANDRA-3545)
 * more efficient allocation of small bloom filters (CASSANDRA-3618)
 * Use separate writer thread in SSTableSimpleUnsortedWriter (CASSANDRA-3619)
 * fsync the directory after new sstable or commitlog segment are created (CASSANDRA-3250)
 * fix minor issues reported by FindBugs (CASSANDRA-3658)
 * global key/row caches (CASSANDRA-3143, 3849)
 * optimize memtable iteration during range scan (CASSANDRA-3638)
 * introduce 'crc_check_chance' in CompressionParameters to support
   a checksum percentage checking chance similarly to read-repair (CASSANDRA-3611)
 * a way to deactivate global key/row cache on per-CF basis (CASSANDRA-3667)
 * fix LeveledCompactionStrategy broken because of generation pre-allocation
   in LeveledManifest (CASSANDRA-3691)
 * finer-grained control over data directories (CASSANDRA-2749)
 * Fix ClassCastException during hinted handoff (CASSANDRA-3694)
 * Upgrade Thrift to 0.7 (CASSANDRA-3213)
 * Make stress.java insert operation to use microseconds (CASSANDRA-3725)
 * Allows (internally) doing a range query with a limit of columns instead of
   rows (CASSANDRA-3742)
 * Allow rangeSlice queries to be start/end inclusive/exclusive (CASSANDRA-3749)
 * Fix BulkLoader to support new SSTable layout and add stream
   throttling to prevent an NPE when there is no yaml config (CASSANDRA-3752)
 * Allow concurrent schema migrations (CASSANDRA-1391, 3832)
 * Add SnapshotCommand to trigger snapshot on remote node (CASSANDRA-3721)
 * Make CFMetaData conversions to/from thrift/native schema inverses
   (CASSANDRA_3559)
 * Add initial code for CQL 3.0-beta (CASSANDRA-2474, 3781, 3753)
 * Add wide row support for ColumnFamilyInputFormat (CASSANDRA-3264)
 * Allow extending CompositeType comparator (CASSANDRA-3657)
 * Avoids over-paging during get_count (CASSANDRA-3798)
 * Add new command to rebuild a node without (repair) merkle tree calculations
   (CASSANDRA-3483, 3922)
 * respect not only row cache capacity but caching mode when
   trying to read data (CASSANDRA-3812)
 * fix system tests (CASSANDRA-3827)
 * CQL support for altering row key type in ALTER TABLE (CASSANDRA-3781)
 * turn compression on by default (CASSANDRA-3871)
 * make hexToBytes refuse invalid input (CASSANDRA-2851)
 * Make secondary indexes CF inherit compression and compaction from their
   parent CF (CASSANDRA-3877)
 * Finish cleanup up tombstone purge code (CASSANDRA-3872)
 * Avoid NPE on aboarted stream-out sessions (CASSANDRA-3904)
 * BulkRecordWriter throws NPE for counter columns (CASSANDRA-3906)
 * Support compression using BulkWriter (CASSANDRA-3907)


1.0.8
 * fix race between cleanup and flush on secondary index CFSes (CASSANDRA-3712)
 * avoid including non-queried nodes in rangeslice read repair
   (CASSANDRA-3843)
 * Only snapshot CF being compacted for snapshot_before_compaction
   (CASSANDRA-3803)
 * Log active compactions in StatusLogger (CASSANDRA-3703)
 * Compute more accurate compaction score per level (CASSANDRA-3790)
 * Return InvalidRequest when using a keyspace that doesn't exist
   (CASSANDRA-3764)
 * disallow user modification of System keyspace (CASSANDRA-3738)
 * allow using sstable2json on secondary index data (CASSANDRA-3738)
 * (cqlsh) add DESCRIBE COLUMNFAMILIES (CASSANDRA-3586)
 * (cqlsh) format blobs correctly and use colors to improve output
   readability (CASSANDRA-3726)
 * synchronize BiMap of bootstrapping tokens (CASSANDRA-3417)
 * show index options in CLI (CASSANDRA-3809)
 * add optional socket timeout for streaming (CASSANDRA-3838)
 * fix truncate not to leave behind non-CFS backed secondary indexes
   (CASSANDRA-3844)
 * make CLI `show schema` to use output stream directly instead
   of StringBuilder (CASSANDRA-3842)
 * remove the wait on hint future during write (CASSANDRA-3870)
 * (cqlsh) ignore missing CfDef opts (CASSANDRA-3933)
 * (cqlsh) look for cqlshlib relative to realpath (CASSANDRA-3767)
 * Fix short read protection (CASSANDRA-3934)
 * Make sure infered and actual schema match (CASSANDRA-3371)
 * Fix NPE during HH delivery (CASSANDRA-3677)
 * Don't put boostrapping node in 'hibernate' status (CASSANDRA-3737)
 * Fix double quotes in windows bat files (CASSANDRA-3744)
 * Fix bad validator lookup (CASSANDRA-3789)
 * Fix soft reset in EC2MultiRegionSnitch (CASSANDRA-3835)
 * Don't leave zombie connections with THSHA thrift server (CASSANDRA-3867)
 * (cqlsh) fix deserialization of data (CASSANDRA-3874)
 * Fix removetoken force causing an inconsistent state (CASSANDRA-3876)
 * Fix ahndling of some types with Pig (CASSANDRA-3886)
 * Don't allow to drop the system keyspace (CASSANDRA-3759)
 * Make Pig deletes disabled by default and configurable (CASSANDRA-3628)
Merged from 0.8:
 * (Pig) fix CassandraStorage to use correct comparator in Super ColumnFamily
   case (CASSANDRA-3251)
 * fix thread safety issues in commitlog replay, primarily affecting
   systems with many (100s) of CF definitions (CASSANDRA-3751)
 * Fix relevant tombstone ignored with super columns (CASSANDRA-3875)


1.0.7
 * fix regression in HH page size calculation (CASSANDRA-3624)
 * retry failed stream on IOException (CASSANDRA-3686)
 * allow configuring bloom_filter_fp_chance (CASSANDRA-3497)
 * attempt hint delivery every ten minutes, or when failure detector
   notifies us that a node is back up, whichever comes first.  hint
   handoff throttle delay default changed to 1ms, from 50 (CASSANDRA-3554)
 * add nodetool setstreamthroughput (CASSANDRA-3571)
 * fix assertion when dropping a columnfamily with no sstables (CASSANDRA-3614)
 * more efficient allocation of small bloom filters (CASSANDRA-3618)
 * CLibrary.createHardLinkWithExec() to check for errors (CASSANDRA-3101)
 * Avoid creating empty and non cleaned writer during compaction (CASSANDRA-3616)
 * stop thrift service in shutdown hook so we can quiesce MessagingService
   (CASSANDRA-3335)
 * (CQL) compaction_strategy_options and compression_parameters for
   CREATE COLUMNFAMILY statement (CASSANDRA-3374)
 * Reset min/max compaction threshold when creating size tiered compaction
   strategy (CASSANDRA-3666)
 * Don't ignore IOException during compaction (CASSANDRA-3655)
 * Fix assertion error for CF with gc_grace=0 (CASSANDRA-3579)
 * Shutdown ParallelCompaction reducer executor after use (CASSANDRA-3711)
 * Avoid < 0 value for pending tasks in leveled compaction (CASSANDRA-3693)
 * (Hadoop) Support TimeUUID in Pig CassandraStorage (CASSANDRA-3327)
 * Check schema is ready before continuing boostrapping (CASSANDRA-3629)
 * Catch overflows during parsing of chunk_length_kb (CASSANDRA-3644)
 * Improve stream protocol mismatch errors (CASSANDRA-3652)
 * Avoid multiple thread doing HH to the same target (CASSANDRA-3681)
 * Add JMX property for rp_timeout_in_ms (CASSANDRA-2940)
 * Allow DynamicCompositeType to compare component of different types
   (CASSANDRA-3625)
 * Flush non-cfs backed secondary indexes (CASSANDRA-3659)
 * Secondary Indexes should report memory consumption (CASSANDRA-3155)
 * fix for SelectStatement start/end key are not set correctly
   when a key alias is involved (CASSANDRA-3700)
 * fix CLI `show schema` command insert of an extra comma in
   column_metadata (CASSANDRA-3714)
Merged from 0.8:
 * avoid logging (harmless) exception when GC takes < 1ms (CASSANDRA-3656)
 * prevent new nodes from thinking down nodes are up forever (CASSANDRA-3626)
 * use correct list of replicas for LOCAL_QUORUM reads when read repair
   is disabled (CASSANDRA-3696)
 * block on flush before compacting hints (may prevent OOM) (CASSANDRA-3733)


1.0.6
 * (CQL) fix cqlsh support for replicate_on_write (CASSANDRA-3596)
 * fix adding to leveled manifest after streaming (CASSANDRA-3536)
 * filter out unavailable cipher suites when using encryption (CASSANDRA-3178)
 * (HADOOP) add old-style api support for CFIF and CFRR (CASSANDRA-2799)
 * Support TimeUUIDType column names in Stress.java tool (CASSANDRA-3541)
 * (CQL) INSERT/UPDATE/DELETE/TRUNCATE commands should allow CF names to
   be qualified by keyspace (CASSANDRA-3419)
 * always remove endpoints from delevery queue in HH (CASSANDRA-3546)
 * fix race between cf flush and its 2ndary indexes flush (CASSANDRA-3547)
 * fix potential race in AES when a repair fails (CASSANDRA-3548)
 * fix default value validation usage in CLI SET command (CASSANDRA-3553)
 * Optimize componentsFor method for compaction and startup time
   (CASSANDRA-3532)
 * (CQL) Proper ColumnFamily metadata validation on CREATE COLUMNFAMILY
   (CASSANDRA-3565)
 * fix compression "chunk_length_kb" option to set correct kb value for
   thrift/avro (CASSANDRA-3558)
 * fix missing response during range slice repair (CASSANDRA-3551)
 * 'describe ring' moved from CLI to nodetool and available through JMX (CASSANDRA-3220)
 * add back partitioner to sstable metadata (CASSANDRA-3540)
 * fix NPE in get_count for counters (CASSANDRA-3601)
Merged from 0.8:
 * remove invalid assertion that table was opened before dropping it
   (CASSANDRA-3580)
 * range and index scans now only send requests to enough replicas to
   satisfy requested CL + RR (CASSANDRA-3598)
 * use cannonical host for local node in nodetool info (CASSANDRA-3556)
 * remove nonlocal DC write optimization since it only worked with
   CL.ONE or CL.LOCAL_QUORUM (CASSANDRA-3577, 3585)
 * detect misuses of CounterColumnType (CASSANDRA-3422)
 * turn off string interning in json2sstable, take 2 (CASSANDRA-2189)
 * validate compression parameters on add/update of the ColumnFamily
   (CASSANDRA-3573)
 * Check for 0.0.0.0 is incorrect in CFIF (CASSANDRA-3584)
 * Increase vm.max_map_count in debian packaging (CASSANDRA-3563)
 * gossiper will never add itself to saved endpoints (CASSANDRA-3485)


1.0.5
 * revert CASSANDRA-3407 (see CASSANDRA-3540)
 * fix assertion error while forwarding writes to local nodes (CASSANDRA-3539)


1.0.4
 * fix self-hinting of timed out read repair updates and make hinted handoff
   less prone to OOMing a coordinator (CASSANDRA-3440)
 * expose bloom filter sizes via JMX (CASSANDRA-3495)
 * enforce RP tokens 0..2**127 (CASSANDRA-3501)
 * canonicalize paths exposed through JMX (CASSANDRA-3504)
 * fix "liveSize" stat when sstables are removed (CASSANDRA-3496)
 * add bloom filter FP rates to nodetool cfstats (CASSANDRA-3347)
 * record partitioner in sstable metadata component (CASSANDRA-3407)
 * add new upgradesstables nodetool command (CASSANDRA-3406)
 * skip --debug requirement to see common exceptions in CLI (CASSANDRA-3508)
 * fix incorrect query results due to invalid max timestamp (CASSANDRA-3510)
 * make sstableloader recognize compressed sstables (CASSANDRA-3521)
 * avoids race in OutboundTcpConnection in multi-DC setups (CASSANDRA-3530)
 * use SETLOCAL in cassandra.bat (CASSANDRA-3506)
 * fix ConcurrentModificationException in Table.all() (CASSANDRA-3529)
Merged from 0.8:
 * fix concurrence issue in the FailureDetector (CASSANDRA-3519)
 * fix array out of bounds error in counter shard removal (CASSANDRA-3514)
 * avoid dropping tombstones when they might still be needed to shadow
   data in a different sstable (CASSANDRA-2786)


1.0.3
 * revert name-based query defragmentation aka CASSANDRA-2503 (CASSANDRA-3491)
 * fix invalidate-related test failures (CASSANDRA-3437)
 * add next-gen cqlsh to bin/ (CASSANDRA-3188, 3131, 3493)
 * (CQL) fix handling of rows with no columns (CASSANDRA-3424, 3473)
 * fix querying supercolumns by name returning only a subset of
   subcolumns or old subcolumn versions (CASSANDRA-3446)
 * automatically compute sha1 sum for uncompressed data files (CASSANDRA-3456)
 * fix reading metadata/statistics component for version < h (CASSANDRA-3474)
 * add sstable forward-compatibility (CASSANDRA-3478)
 * report compression ratio in CFSMBean (CASSANDRA-3393)
 * fix incorrect size exception during streaming of counters (CASSANDRA-3481)
 * (CQL) fix for counter decrement syntax (CASSANDRA-3418)
 * Fix race introduced by CASSANDRA-2503 (CASSANDRA-3482)
 * Fix incomplete deletion of delivered hints (CASSANDRA-3466)
 * Avoid rescheduling compactions when no compaction was executed
   (CASSANDRA-3484)
 * fix handling of the chunk_length_kb compression options (CASSANDRA-3492)
Merged from 0.8:
 * fix updating CF row_cache_provider (CASSANDRA-3414)
 * CFMetaData.convertToThrift method to set RowCacheProvider (CASSANDRA-3405)
 * acquire compactionlock during truncate (CASSANDRA-3399)
 * fix displaying cfdef entries for super columnfamilies (CASSANDRA-3415)
 * Make counter shard merging thread safe (CASSANDRA-3178)
 * Revert CASSANDRA-2855
 * Fix bug preventing the use of efficient cross-DC writes (CASSANDRA-3472)
 * `describe ring` command for CLI (CASSANDRA-3220)
 * (Hadoop) skip empty rows when entire row is requested, redux (CASSANDRA-2855)


1.0.2
 * "defragment" rows for name-based queries under STCS (CASSANDRA-2503)
 * Add timing information to cassandra-cli GET/SET/LIST queries (CASSANDRA-3326)
 * Only create one CompressionMetadata object per sstable (CASSANDRA-3427)
 * cleanup usage of StorageService.setMode() (CASSANDRA-3388)
 * Avoid large array allocation for compressed chunk offsets (CASSANDRA-3432)
 * fix DecimalType bytebuffer marshalling (CASSANDRA-3421)
 * fix bug that caused first column in per row indexes to be ignored
   (CASSANDRA-3441)
 * add JMX call to clean (failed) repair sessions (CASSANDRA-3316)
 * fix sstableloader reference acquisition bug (CASSANDRA-3438)
 * fix estimated row size regression (CASSANDRA-3451)
 * make sure we don't return more columns than asked (CASSANDRA-3303, 3395)
Merged from 0.8:
 * acquire compactionlock during truncate (CASSANDRA-3399)
 * fix displaying cfdef entries for super columnfamilies (CASSANDRA-3415)


1.0.1
 * acquire references during index build to prevent delete problems
   on Windows (CASSANDRA-3314)
 * describe_ring should include datacenter/topology information (CASSANDRA-2882)
 * Thrift sockets are not properly buffered (CASSANDRA-3261)
 * performance improvement for bytebufferutil compare function (CASSANDRA-3286)
 * add system.versions ColumnFamily (CASSANDRA-3140)
 * reduce network copies (CASSANDRA-3333, 3373)
 * limit nodetool to 32MB of heap (CASSANDRA-3124)
 * (CQL) update parser to accept "timestamp" instead of "date" (CASSANDRA-3149)
 * Fix CLI `show schema` to include "compression_options" (CASSANDRA-3368)
 * Snapshot to include manifest under LeveledCompactionStrategy (CASSANDRA-3359)
 * (CQL) SELECT query should allow CF name to be qualified by keyspace (CASSANDRA-3130)
 * (CQL) Fix internal application error specifying 'using consistency ...'
   in lower case (CASSANDRA-3366)
 * fix Deflate compression when compression actually makes the data bigger
   (CASSANDRA-3370)
 * optimize UUIDGen to avoid lock contention on InetAddress.getLocalHost
   (CASSANDRA-3387)
 * tolerate index being dropped mid-mutation (CASSANDRA-3334, 3313)
 * CompactionManager is now responsible for checking for new candidates
   post-task execution, enabling more consistent leveled compaction
   (CASSANDRA-3391)
 * Cache HSHA threads (CASSANDRA-3372)
 * use CF/KS names as snapshot prefix for drop + truncate operations
   (CASSANDRA-2997)
 * Break bloom filters up to avoid heap fragmentation (CASSANDRA-2466)
 * fix cassandra hanging on jsvc stop (CASSANDRA-3302)
 * Avoid leveled compaction getting blocked on errors (CASSANDRA-3408)
 * Make reloading the compaction strategy safe (CASSANDRA-3409)
 * ignore 0.8 hints even if compaction begins before we try to purge
   them (CASSANDRA-3385)
 * remove procrun (bin\daemon) from Cassandra source tree and
   artifacts (CASSANDRA-3331)
 * make cassandra compile under JDK7 (CASSANDRA-3275)
 * remove dependency of clientutil.jar to FBUtilities (CASSANDRA-3299)
 * avoid truncation errors by using long math on long values (CASSANDRA-3364)
 * avoid clock drift on some Windows machine (CASSANDRA-3375)
 * display cache provider in cli 'describe keyspace' command (CASSANDRA-3384)
 * fix incomplete topology information in describe_ring (CASSANDRA-3403)
 * expire dead gossip states based on time (CASSANDRA-2961)
 * improve CompactionTask extensibility (CASSANDRA-3330)
 * Allow one leveled compaction task to kick off another (CASSANDRA-3363)
 * allow encryption only between datacenters (CASSANDRA-2802)
Merged from 0.8:
 * fix truncate allowing data to be replayed post-restart (CASSANDRA-3297)
 * make iwriter final in IndexWriter to avoid NPE (CASSANDRA-2863)
 * (CQL) update grammar to require key clause in DELETE statement
   (CASSANDRA-3349)
 * (CQL) allow numeric keyspace names in USE statement (CASSANDRA-3350)
 * (Hadoop) skip empty rows when slicing the entire row (CASSANDRA-2855)
 * Fix handling of tombstone by SSTableExport/Import (CASSANDRA-3357)
 * fix ColumnIndexer to use long offsets (CASSANDRA-3358)
 * Improved CLI exceptions (CASSANDRA-3312)
 * Fix handling of tombstone by SSTableExport/Import (CASSANDRA-3357)
 * Only count compaction as active (for throttling) when they have
   successfully acquired the compaction lock (CASSANDRA-3344)
 * Display CLI version string on startup (CASSANDRA-3196)
 * (Hadoop) make CFIF try rpc_address or fallback to listen_address
   (CASSANDRA-3214)
 * (Hadoop) accept comma delimited lists of initial thrift connections
   (CASSANDRA-3185)
 * ColumnFamily min_compaction_threshold should be >= 2 (CASSANDRA-3342)
 * (Pig) add 0.8+ types and key validation type in schema (CASSANDRA-3280)
 * Fix completely removing column metadata using CLI (CASSANDRA-3126)
 * CLI `describe cluster;` output should be on separate lines for separate versions
   (CASSANDRA-3170)
 * fix changing durable_writes keyspace option during CF creation
   (CASSANDRA-3292)
 * avoid locking on update when no indexes are involved (CASSANDRA-3386)
 * fix assertionError during repair with ordered partitioners (CASSANDRA-3369)
 * correctly serialize key_validation_class for avro (CASSANDRA-3391)
 * don't expire counter tombstone after streaming (CASSANDRA-3394)
 * prevent nodes that failed to join from hanging around forever
   (CASSANDRA-3351)
 * remove incorrect optimization from slice read path (CASSANDRA-3390)
 * Fix race in AntiEntropyService (CASSANDRA-3400)


1.0.0-final
 * close scrubbed sstable fd before deleting it (CASSANDRA-3318)
 * fix bug preventing obsolete commitlog segments from being removed
   (CASSANDRA-3269)
 * tolerate whitespace in seed CDL (CASSANDRA-3263)
 * Change default heap thresholds to max(min(1/2 ram, 1G), min(1/4 ram, 8GB))
   (CASSANDRA-3295)
 * Fix broken CompressedRandomAccessReaderTest (CASSANDRA-3298)
 * (CQL) fix type information returned for wildcard queries (CASSANDRA-3311)
 * add estimated tasks to LeveledCompactionStrategy (CASSANDRA-3322)
 * avoid including compaction cache-warming in keycache stats (CASSANDRA-3325)
 * run compaction and hinted handoff threads at MIN_PRIORITY (CASSANDRA-3308)
 * default hsha thrift server to cpu core count in rpc pool (CASSANDRA-3329)
 * add bin\daemon to binary tarball for Windows service (CASSANDRA-3331)
 * Fix places where uncompressed size of sstables was use in place of the
   compressed one (CASSANDRA-3338)
 * Fix hsha thrift server (CASSANDRA-3346)
 * Make sure repair only stream needed sstables (CASSANDRA-3345)


1.0.0-rc2
 * Log a meaningful warning when a node receives a message for a repair session
   that doesn't exist anymore (CASSANDRA-3256)
 * test for NUMA policy support as well as numactl presence (CASSANDRA-3245)
 * Fix FD leak when internode encryption is enabled (CASSANDRA-3257)
 * Remove incorrect assertion in mergeIterator (CASSANDRA-3260)
 * FBUtilities.hexToBytes(String) to throw NumberFormatException when string
   contains non-hex characters (CASSANDRA-3231)
 * Keep SimpleSnitch proximity ordering unchanged from what the Strategy
   generates, as intended (CASSANDRA-3262)
 * remove Scrub from compactionstats when finished (CASSANDRA-3255)
 * fix counter entry in jdbc TypesMap (CASSANDRA-3268)
 * fix full queue scenario for ParallelCompactionIterator (CASSANDRA-3270)
 * fix bootstrap process (CASSANDRA-3285)
 * don't try delivering hints if when there isn't any (CASSANDRA-3176)
 * CLI documentation change for ColumnFamily `compression_options` (CASSANDRA-3282)
 * ignore any CF ids sent by client for adding CF/KS (CASSANDRA-3288)
 * remove obsolete hints on first startup (CASSANDRA-3291)
 * use correct ISortedColumns for time-optimized reads (CASSANDRA-3289)
 * Evict gossip state immediately when a token is taken over by a new IP
   (CASSANDRA-3259)


1.0.0-rc1
 * Update CQL to generate microsecond timestamps by default (CASSANDRA-3227)
 * Fix counting CFMetadata towards Memtable liveRatio (CASSANDRA-3023)
 * Kill server on wrapped OOME such as from FileChannel.map (CASSANDRA-3201)
 * remove unnecessary copy when adding to row cache (CASSANDRA-3223)
 * Log message when a full repair operation completes (CASSANDRA-3207)
 * Fix streamOutSession keeping sstables references forever if the remote end
   dies (CASSANDRA-3216)
 * Remove dynamic_snitch boolean from example configuration (defaulting to
   true) and set default badness threshold to 0.1 (CASSANDRA-3229)
 * Base choice of random or "balanced" token on bootstrap on whether
   schema definitions were found (CASSANDRA-3219)
 * Fixes for LeveledCompactionStrategy score computation, prioritization,
   scheduling, and performance (CASSANDRA-3224, 3234)
 * parallelize sstable open at server startup (CASSANDRA-2988)
 * fix handling of exceptions writing to OutboundTcpConnection (CASSANDRA-3235)
 * Allow using quotes in "USE <keyspace>;" CLI command (CASSANDRA-3208)
 * Don't allow any cache loading exceptions to halt startup (CASSANDRA-3218)
 * Fix sstableloader --ignores option (CASSANDRA-3247)
 * File descriptor limit increased in packaging (CASSANDRA-3206)
 * Fix deadlock in commit log during flush (CASSANDRA-3253)


1.0.0-beta1
 * removed binarymemtable (CASSANDRA-2692)
 * add commitlog_total_space_in_mb to prevent fragmented logs (CASSANDRA-2427)
 * removed commitlog_rotation_threshold_in_mb configuration (CASSANDRA-2771)
 * make AbstractBounds.normalize de-overlapp overlapping ranges (CASSANDRA-2641)
 * replace CollatingIterator, ReducingIterator with MergeIterator
   (CASSANDRA-2062)
 * Fixed the ability to set compaction strategy in cli using create column
   family command (CASSANDRA-2778)
 * clean up tmp files after failed compaction (CASSANDRA-2468)
 * restrict repair streaming to specific columnfamilies (CASSANDRA-2280)
 * don't bother persisting columns shadowed by a row tombstone (CASSANDRA-2589)
 * reset CF and SC deletion times after gc_grace (CASSANDRA-2317)
 * optimize away seek when compacting wide rows (CASSANDRA-2879)
 * single-pass streaming (CASSANDRA-2677, 2906, 2916, 3003)
 * use reference counting for deleting sstables instead of relying on GC
   (CASSANDRA-2521, 3179)
 * store hints as serialized mutations instead of pointers to data row
   (CASSANDRA-2045)
 * store hints in the coordinator node instead of in the closest replica
   (CASSANDRA-2914)
 * add row_cache_keys_to_save CF option (CASSANDRA-1966)
 * check column family validity in nodetool repair (CASSANDRA-2933)
 * use lazy initialization instead of class initialization in NodeId
   (CASSANDRA-2953)
 * add paging to get_count (CASSANDRA-2894)
 * fix "short reads" in [multi]get (CASSANDRA-2643, 3157, 3192)
 * add optional compression for sstables (CASSANDRA-47, 2994, 3001, 3128)
 * add scheduler JMX metrics (CASSANDRA-2962)
 * add block level checksum for compressed data (CASSANDRA-1717)
 * make column family backed column map pluggable and introduce unsynchronized
   ArrayList backed one to speedup reads (CASSANDRA-2843, 3165, 3205)
 * refactoring of the secondary index api (CASSANDRA-2982)
 * make CL > ONE reads wait for digest reconciliation before returning
   (CASSANDRA-2494)
 * fix missing logging for some exceptions (CASSANDRA-2061)
 * refactor and optimize ColumnFamilyStore.files(...) and Descriptor.fromFilename(String)
   and few other places responsible for work with SSTable files (CASSANDRA-3040)
 * Stop reading from sstables once we know we have the most recent columns,
   for query-by-name requests (CASSANDRA-2498)
 * Add query-by-column mode to stress.java (CASSANDRA-3064)
 * Add "install" command to cassandra.bat (CASSANDRA-292)
 * clean up KSMetadata, CFMetadata from unnecessary
   Thrift<->Avro conversion methods (CASSANDRA-3032)
 * Add timeouts to client request schedulers (CASSANDRA-3079, 3096)
 * Cli to use hashes rather than array of hashes for strategy options (CASSANDRA-3081)
 * LeveledCompactionStrategy (CASSANDRA-1608, 3085, 3110, 3087, 3145, 3154, 3182)
 * Improvements of the CLI `describe` command (CASSANDRA-2630)
 * reduce window where dropped CF sstables may not be deleted (CASSANDRA-2942)
 * Expose gossip/FD info to JMX (CASSANDRA-2806)
 * Fix streaming over SSL when compressed SSTable involved (CASSANDRA-3051)
 * Add support for pluggable secondary index implementations (CASSANDRA-3078)
 * remove compaction_thread_priority setting (CASSANDRA-3104)
 * generate hints for replicas that timeout, not just replicas that are known
   to be down before starting (CASSANDRA-2034)
 * Add throttling for internode streaming (CASSANDRA-3080)
 * make the repair of a range repair all replica (CASSANDRA-2610, 3194)
 * expose the ability to repair the first range (as returned by the
   partitioner) of a node (CASSANDRA-2606)
 * Streams Compression (CASSANDRA-3015)
 * add ability to use multiple threads during a single compaction
   (CASSANDRA-2901)
 * make AbstractBounds.normalize support overlapping ranges (CASSANDRA-2641)
 * fix of the CQL count() behavior (CASSANDRA-3068)
 * use TreeMap backed column families for the SSTable simple writers
   (CASSANDRA-3148)
 * fix inconsistency of the CLI syntax when {} should be used instead of [{}]
   (CASSANDRA-3119)
 * rename CQL type names to match expected SQL behavior (CASSANDRA-3149, 3031)
 * Arena-based allocation for memtables (CASSANDRA-2252, 3162, 3163, 3168)
 * Default RR chance to 0.1 (CASSANDRA-3169)
 * Add RowLevel support to secondary index API (CASSANDRA-3147)
 * Make SerializingCacheProvider the default if JNA is available (CASSANDRA-3183)
 * Fix backwards compatibilty for CQL memtable properties (CASSANDRA-3190)
 * Add five-minute delay before starting compactions on a restarted server
   (CASSANDRA-3181)
 * Reduce copies done for intra-host messages (CASSANDRA-1788, 3144)
 * support of compaction strategy option for stress.java (CASSANDRA-3204)
 * make memtable throughput and column count thresholds no-ops (CASSANDRA-2449)
 * Return schema information along with the resultSet in CQL (CASSANDRA-2734)
 * Add new DecimalType (CASSANDRA-2883)
 * Fix assertion error in RowRepairResolver (CASSANDRA-3156)
 * Reduce unnecessary high buffer sizes (CASSANDRA-3171)
 * Pluggable compaction strategy (CASSANDRA-1610)
 * Add new broadcast_address config option (CASSANDRA-2491)


0.8.7
 * Kill server on wrapped OOME such as from FileChannel.map (CASSANDRA-3201)
 * Allow using quotes in "USE <keyspace>;" CLI command (CASSANDRA-3208)
 * Log message when a full repair operation completes (CASSANDRA-3207)
 * Don't allow any cache loading exceptions to halt startup (CASSANDRA-3218)
 * Fix sstableloader --ignores option (CASSANDRA-3247)
 * File descriptor limit increased in packaging (CASSANDRA-3206)
 * Log a meaningfull warning when a node receive a message for a repair session
   that doesn't exist anymore (CASSANDRA-3256)
 * Fix FD leak when internode encryption is enabled (CASSANDRA-3257)
 * FBUtilities.hexToBytes(String) to throw NumberFormatException when string
   contains non-hex characters (CASSANDRA-3231)
 * Keep SimpleSnitch proximity ordering unchanged from what the Strategy
   generates, as intended (CASSANDRA-3262)
 * remove Scrub from compactionstats when finished (CASSANDRA-3255)
 * Fix tool .bat files when CASSANDRA_HOME contains spaces (CASSANDRA-3258)
 * Force flush of status table when removing/updating token (CASSANDRA-3243)
 * Evict gossip state immediately when a token is taken over by a new IP (CASSANDRA-3259)
 * Fix bug where the failure detector can take too long to mark a host
   down (CASSANDRA-3273)
 * (Hadoop) allow wrapping ranges in queries (CASSANDRA-3137)
 * (Hadoop) check all interfaces for a match with split location
   before falling back to random replica (CASSANDRA-3211)
 * (Hadoop) Make Pig storage handle implements LoadMetadata (CASSANDRA-2777)
 * (Hadoop) Fix exception during PIG 'dump' (CASSANDRA-2810)
 * Fix stress COUNTER_GET option (CASSANDRA-3301)
 * Fix missing fields in CLI `show schema` output (CASSANDRA-3304)
 * Nodetool no longer leaks threads and closes JMX connections (CASSANDRA-3309)
 * fix truncate allowing data to be replayed post-restart (CASSANDRA-3297)
 * Move SimpleAuthority and SimpleAuthenticator to examples (CASSANDRA-2922)
 * Fix handling of tombstone by SSTableExport/Import (CASSANDRA-3357)
 * Fix transposition in cfHistograms (CASSANDRA-3222)
 * Allow using number as DC name when creating keyspace in CQL (CASSANDRA-3239)
 * Force flush of system table after updating/removing a token (CASSANDRA-3243)


0.8.6
 * revert CASSANDRA-2388
 * change TokenRange.endpoints back to listen/broadcast address to match
   pre-1777 behavior, and add TokenRange.rpc_endpoints instead (CASSANDRA-3187)
 * avoid trying to watch cassandra-topology.properties when loaded from jar
   (CASSANDRA-3138)
 * prevent users from creating keyspaces with LocalStrategy replication
   (CASSANDRA-3139)
 * fix CLI `show schema;` to output correct keyspace definition statement
   (CASSANDRA-3129)
 * CustomTThreadPoolServer to log TTransportException at DEBUG level
   (CASSANDRA-3142)
 * allow topology sort to work with non-unique rack names between
   datacenters (CASSANDRA-3152)
 * Improve caching of same-version Messages on digest and repair paths
   (CASSANDRA-3158)
 * Randomize choice of first replica for counter increment (CASSANDRA-2890)
 * Fix using read_repair_chance instead of merge_shard_change (CASSANDRA-3202)
 * Avoid streaming data to nodes that already have it, on move as well as
   decommission (CASSANDRA-3041)
 * Fix divide by zero error in GCInspector (CASSANDRA-3164)
 * allow quoting of the ColumnFamily name in CLI `create column family`
   statement (CASSANDRA-3195)
 * Fix rolling upgrade from 0.7 to 0.8 problem (CASSANDRA-3166)
 * Accomodate missing encryption_options in IncomingTcpConnection.stream
   (CASSANDRA-3212)


0.8.5
 * fix NPE when encryption_options is unspecified (CASSANDRA-3007)
 * include column name in validation failure exceptions (CASSANDRA-2849)
 * make sure truncate clears out the commitlog so replay won't re-
   populate with truncated data (CASSANDRA-2950)
 * fix NPE when debug logging is enabled and dropped CF is present
   in a commitlog segment (CASSANDRA-3021)
 * fix cassandra.bat when CASSANDRA_HOME contains spaces (CASSANDRA-2952)
 * fix to SSTableSimpleUnsortedWriter bufferSize calculation (CASSANDRA-3027)
 * make cleanup and normal compaction able to skip empty rows
   (rows containing nothing but expired tombstones) (CASSANDRA-3039)
 * work around native memory leak in com.sun.management.GarbageCollectorMXBean
   (CASSANDRA-2868)
 * validate that column names in column_metadata are not equal to key_alias
   on create/update of the ColumnFamily and CQL 'ALTER' statement (CASSANDRA-3036)
 * return an InvalidRequestException if an indexed column is assigned
   a value larger than 64KB (CASSANDRA-3057)
 * fix of numeric-only and string column names handling in CLI "drop index"
   (CASSANDRA-3054)
 * prune index scan resultset back to original request for lazy
   resultset expansion case (CASSANDRA-2964)
 * (Hadoop) fail jobs when Cassandra node has failed but TaskTracker
   has not (CASSANDRA-2388)
 * fix dynamic snitch ignoring nodes when read_repair_chance is zero
   (CASSANDRA-2662)
 * avoid retaining references to dropped CFS objects in
   CompactionManager.estimatedCompactions (CASSANDRA-2708)
 * expose rpc timeouts per host in MessagingServiceMBean (CASSANDRA-2941)
 * avoid including cwd in classpath for deb and rpm packages (CASSANDRA-2881)
 * remove gossip state when a new IP takes over a token (CASSANDRA-3071)
 * allow sstable2json to work on index sstable files (CASSANDRA-3059)
 * always hint counters (CASSANDRA-3099)
 * fix log4j initialization in EmbeddedCassandraService (CASSANDRA-2857)
 * remove gossip state when a new IP takes over a token (CASSANDRA-3071)
 * work around native memory leak in com.sun.management.GarbageCollectorMXBean
    (CASSANDRA-2868)
 * fix UnavailableException with writes at CL.EACH_QUORM (CASSANDRA-3084)
 * fix parsing of the Keyspace and ColumnFamily names in numeric
   and string representations in CLI (CASSANDRA-3075)
 * fix corner cases in Range.differenceToFetch (CASSANDRA-3084)
 * fix ip address String representation in the ring cache (CASSANDRA-3044)
 * fix ring cache compatibility when mixing pre-0.8.4 nodes with post-
   in the same cluster (CASSANDRA-3023)
 * make repair report failure when a node participating dies (instead of
   hanging forever) (CASSANDRA-2433)
 * fix handling of the empty byte buffer by ReversedType (CASSANDRA-3111)
 * Add validation that Keyspace names are case-insensitively unique (CASSANDRA-3066)
 * catch invalid key_validation_class before instantiating UpdateColumnFamily (CASSANDRA-3102)
 * make Range and Bounds objects client-safe (CASSANDRA-3108)
 * optionally skip log4j configuration (CASSANDRA-3061)
 * bundle sstableloader with the debian package (CASSANDRA-3113)
 * don't try to build secondary indexes when there is none (CASSANDRA-3123)
 * improve SSTableSimpleUnsortedWriter speed for large rows (CASSANDRA-3122)
 * handle keyspace arguments correctly in nodetool snapshot (CASSANDRA-3038)
 * Fix SSTableImportTest on windows (CASSANDRA-3043)
 * expose compactionThroughputMbPerSec through JMX (CASSANDRA-3117)
 * log keyspace and CF of large rows being compacted


0.8.4
 * change TokenRing.endpoints to be a list of rpc addresses instead of
   listen/broadcast addresses (CASSANDRA-1777)
 * include files-to-be-streamed in StreamInSession.getSources (CASSANDRA-2972)
 * use JAVA env var in cassandra-env.sh (CASSANDRA-2785, 2992)
 * avoid doing read for no-op replicate-on-write at CL=1 (CASSANDRA-2892)
 * refuse counter write for CL.ANY (CASSANDRA-2990)
 * switch back to only logging recent dropped messages (CASSANDRA-3004)
 * always deserialize RowMutation for counters (CASSANDRA-3006)
 * ignore saved replication_factor strategy_option for NTS (CASSANDRA-3011)
 * make sure pre-truncate CL segments are discarded (CASSANDRA-2950)


0.8.3
 * add ability to drop local reads/writes that are going to timeout
   (CASSANDRA-2943)
 * revamp token removal process, keep gossip states for 3 days (CASSANDRA-2496)
 * don't accept extra args for 0-arg nodetool commands (CASSANDRA-2740)
 * log unavailableexception details at debug level (CASSANDRA-2856)
 * expose data_dir though jmx (CASSANDRA-2770)
 * don't include tmp files as sstable when create cfs (CASSANDRA-2929)
 * log Java classpath on startup (CASSANDRA-2895)
 * keep gossipped version in sync with actual on migration coordinator
   (CASSANDRA-2946)
 * use lazy initialization instead of class initialization in NodeId
   (CASSANDRA-2953)
 * check column family validity in nodetool repair (CASSANDRA-2933)
 * speedup bytes to hex conversions dramatically (CASSANDRA-2850)
 * Flush memtables on shutdown when durable writes are disabled
   (CASSANDRA-2958)
 * improved POSIX compatibility of start scripts (CASsANDRA-2965)
 * add counter support to Hadoop InputFormat (CASSANDRA-2981)
 * fix bug where dirty commitlog segments were removed (and avoid keeping
   segments with no post-flush activity permanently dirty) (CASSANDRA-2829)
 * fix throwing exception with batch mutation of counter super columns
   (CASSANDRA-2949)
 * ignore system tables during repair (CASSANDRA-2979)
 * throw exception when NTS is given replication_factor as an option
   (CASSANDRA-2960)
 * fix assertion error during compaction of counter CFs (CASSANDRA-2968)
 * avoid trying to create index names, when no index exists (CASSANDRA-2867)
 * don't sample the system table when choosing a bootstrap token
   (CASSANDRA-2825)
 * gossiper notifies of local state changes (CASSANDRA-2948)
 * add asynchronous and half-sync/half-async (hsha) thrift servers
   (CASSANDRA-1405)
 * fix potential use of free'd native memory in SerializingCache
   (CASSANDRA-2951)
 * prune index scan resultset back to original request for lazy
   resultset expansion case (CASSANDRA-2964)
 * (Hadoop) fail jobs when Cassandra node has failed but TaskTracker
    has not (CASSANDRA-2388)


0.8.2
 * CQL:
   - include only one row per unique key for IN queries (CASSANDRA-2717)
   - respect client timestamp on full row deletions (CASSANDRA-2912)
 * improve thread-safety in StreamOutSession (CASSANDRA-2792)
 * allow deleting a row and updating indexed columns in it in the
   same mutation (CASSANDRA-2773)
 * Expose number of threads blocked on submitting memtable to flush
   in JMX (CASSANDRA-2817)
 * add ability to return "endpoints" to nodetool (CASSANDRA-2776)
 * Add support for multiple (comma-delimited) coordinator addresses
   to ColumnFamilyInputFormat (CASSANDRA-2807)
 * fix potential NPE while scheduling read repair for range slice
   (CASSANDRA-2823)
 * Fix race in SystemTable.getCurrentLocalNodeId (CASSANDRA-2824)
 * Correctly set default for replicate_on_write (CASSANDRA-2835)
 * improve nodetool compactionstats formatting (CASSANDRA-2844)
 * fix index-building status display (CASSANDRA-2853)
 * fix CLI perpetuating obsolete KsDef.replication_factor (CASSANDRA-2846)
 * improve cli treatment of multiline comments (CASSANDRA-2852)
 * handle row tombstones correctly in EchoedRow (CASSANDRA-2786)
 * add MessagingService.get[Recently]DroppedMessages and
   StorageService.getExceptionCount (CASSANDRA-2804)
 * fix possibility of spurious UnavailableException for LOCAL_QUORUM
   reads with dynamic snitch + read repair disabled (CASSANDRA-2870)
 * add ant-optional as dependence for the debian package (CASSANDRA-2164)
 * add option to specify limit for get_slice in the CLI (CASSANDRA-2646)
 * decrease HH page size (CASSANDRA-2832)
 * reset cli keyspace after dropping the current one (CASSANDRA-2763)
 * add KeyRange option to Hadoop inputformat (CASSANDRA-1125)
 * fix protocol versioning (CASSANDRA-2818, 2860)
 * support spaces in path to log4j configuration (CASSANDRA-2383)
 * avoid including inferred types in CF update (CASSANDRA-2809)
 * fix JMX bulkload call (CASSANDRA-2908)
 * fix updating KS with durable_writes=false (CASSANDRA-2907)
 * add simplified facade to SSTableWriter for bulk loading use
   (CASSANDRA-2911)
 * fix re-using index CF sstable names after drop/recreate (CASSANDRA-2872)
 * prepend CF to default index names (CASSANDRA-2903)
 * fix hint replay (CASSANDRA-2928)
 * Properly synchronize repair's merkle tree computation (CASSANDRA-2816)


0.8.1
 * CQL:
   - support for insert, delete in BATCH (CASSANDRA-2537)
   - support for IN to SELECT, UPDATE (CASSANDRA-2553)
   - timestamp support for INSERT, UPDATE, and BATCH (CASSANDRA-2555)
   - TTL support (CASSANDRA-2476)
   - counter support (CASSANDRA-2473)
   - ALTER COLUMNFAMILY (CASSANDRA-1709)
   - DROP INDEX (CASSANDRA-2617)
   - add SCHEMA/TABLE as aliases for KS/CF (CASSANDRA-2743)
   - server handles wait-for-schema-agreement (CASSANDRA-2756)
   - key alias support (CASSANDRA-2480)
 * add support for comparator parameters and a generic ReverseType
   (CASSANDRA-2355)
 * add CompositeType and DynamicCompositeType (CASSANDRA-2231)
 * optimize batches containing multiple updates to the same row
   (CASSANDRA-2583)
 * adjust hinted handoff page size to avoid OOM with large columns
   (CASSANDRA-2652)
 * mark BRAF buffer invalid post-flush so we don't re-flush partial
   buffers again, especially on CL writes (CASSANDRA-2660)
 * add DROP INDEX support to CLI (CASSANDRA-2616)
 * don't perform HH to client-mode [storageproxy] nodes (CASSANDRA-2668)
 * Improve forceDeserialize/getCompactedRow encapsulation (CASSANDRA-2659)
 * Don't write CounterUpdateColumn to disk in tests (CASSANDRA-2650)
 * Add sstable bulk loading utility (CASSANDRA-1278)
 * avoid replaying hints to dropped columnfamilies (CASSANDRA-2685)
 * add placeholders for missing rows in range query pseudo-RR (CASSANDRA-2680)
 * remove no-op HHOM.renameHints (CASSANDRA-2693)
 * clone super columns to avoid modifying them during flush (CASSANDRA-2675)
 * allow writes to bypass the commitlog for certain keyspaces (CASSANDRA-2683)
 * avoid NPE when bypassing commitlog during memtable flush (CASSANDRA-2781)
 * Added support for making bootstrap retry if nodes flap (CASSANDRA-2644)
 * Added statusthrift to nodetool to report if thrift server is running (CASSANDRA-2722)
 * Fixed rows being cached if they do not exist (CASSANDRA-2723)
 * Support passing tableName and cfName to RowCacheProviders (CASSANDRA-2702)
 * close scrub file handles (CASSANDRA-2669)
 * throttle migration replay (CASSANDRA-2714)
 * optimize column serializer creation (CASSANDRA-2716)
 * Added support for making bootstrap retry if nodes flap (CASSANDRA-2644)
 * Added statusthrift to nodetool to report if thrift server is running
   (CASSANDRA-2722)
 * Fixed rows being cached if they do not exist (CASSANDRA-2723)
 * fix truncate/compaction race (CASSANDRA-2673)
 * workaround large resultsets causing large allocation retention
   by nio sockets (CASSANDRA-2654)
 * fix nodetool ring use with Ec2Snitch (CASSANDRA-2733)
 * fix removing columns and subcolumns that are supressed by a row or
   supercolumn tombstone during replica resolution (CASSANDRA-2590)
 * support sstable2json against snapshot sstables (CASSANDRA-2386)
 * remove active-pull schema requests (CASSANDRA-2715)
 * avoid marking entire list of sstables as actively being compacted
   in multithreaded compaction (CASSANDRA-2765)
 * seek back after deserializing a row to update cache with (CASSANDRA-2752)
 * avoid skipping rows in scrub for counter column family (CASSANDRA-2759)
 * fix ConcurrentModificationException in repair when dealing with 0.7 node
   (CASSANDRA-2767)
 * use threadsafe collections for StreamInSession (CASSANDRA-2766)
 * avoid infinite loop when creating merkle tree (CASSANDRA-2758)
 * avoids unmarking compacting sstable prematurely in cleanup (CASSANDRA-2769)
 * fix NPE when the commit log is bypassed (CASSANDRA-2718)
 * don't throw an exception in SS.isRPCServerRunning (CASSANDRA-2721)
 * make stress.jar executable (CASSANDRA-2744)
 * add daemon mode to java stress (CASSANDRA-2267)
 * expose the DC and rack of a node through JMX and nodetool ring (CASSANDRA-2531)
 * fix cache mbean getSize (CASSANDRA-2781)
 * Add Date, Float, Double, and Boolean types (CASSANDRA-2530)
 * Add startup flag to renew counter node id (CASSANDRA-2788)
 * add jamm agent to cassandra.bat (CASSANDRA-2787)
 * fix repair hanging if a neighbor has nothing to send (CASSANDRA-2797)
 * purge tombstone even if row is in only one sstable (CASSANDRA-2801)
 * Fix wrong purge of deleted cf during compaction (CASSANDRA-2786)
 * fix race that could result in Hadoop writer failing to throw an
   exception encountered after close() (CASSANDRA-2755)
 * fix scan wrongly throwing assertion error (CASSANDRA-2653)
 * Always use even distribution for merkle tree with RandomPartitionner
   (CASSANDRA-2841)
 * fix describeOwnership for OPP (CASSANDRA-2800)
 * ensure that string tokens do not contain commas (CASSANDRA-2762)


0.8.0-final
 * fix CQL grammar warning and cqlsh regression from CASSANDRA-2622
 * add ant generate-cql-html target (CASSANDRA-2526)
 * update CQL consistency levels (CASSANDRA-2566)
 * debian packaging fixes (CASSANDRA-2481, 2647)
 * fix UUIDType, IntegerType for direct buffers (CASSANDRA-2682, 2684)
 * switch to native Thrift for Hadoop map/reduce (CASSANDRA-2667)
 * fix StackOverflowError when building from eclipse (CASSANDRA-2687)
 * only provide replication_factor to strategy_options "help" for
   SimpleStrategy, OldNetworkTopologyStrategy (CASSANDRA-2678, 2713)
 * fix exception adding validators to non-string columns (CASSANDRA-2696)
 * avoid instantiating DatabaseDescriptor in JDBC (CASSANDRA-2694)
 * fix potential stack overflow during compaction (CASSANDRA-2626)
 * clone super columns to avoid modifying them during flush (CASSANDRA-2675)
 * reset underlying iterator in EchoedRow constructor (CASSANDRA-2653)


0.8.0-rc1
 * faster flushes and compaction from fixing excessively pessimistic
   rebuffering in BRAF (CASSANDRA-2581)
 * fix returning null column values in the python cql driver (CASSANDRA-2593)
 * fix merkle tree splitting exiting early (CASSANDRA-2605)
 * snapshot_before_compaction directory name fix (CASSANDRA-2598)
 * Disable compaction throttling during bootstrap (CASSANDRA-2612)
 * fix CQL treatment of > and < operators in range slices (CASSANDRA-2592)
 * fix potential double-application of counter updates on commitlog replay
   by moving replay position from header to sstable metadata (CASSANDRA-2419)
 * JDBC CQL driver exposes getColumn for access to timestamp
 * JDBC ResultSetMetadata properties added to AbstractType
 * r/m clustertool (CASSANDRA-2607)
 * add support for presenting row key as a column in CQL result sets
   (CASSANDRA-2622)
 * Don't allow {LOCAL|EACH}_QUORUM unless strategy is NTS (CASSANDRA-2627)
 * validate keyspace strategy_options during CQL create (CASSANDRA-2624)
 * fix empty Result with secondary index when limit=1 (CASSANDRA-2628)
 * Fix regression where bootstrapping a node with no schema fails
   (CASSANDRA-2625)
 * Allow removing LocationInfo sstables (CASSANDRA-2632)
 * avoid attempting to replay mutations from dropped keyspaces (CASSANDRA-2631)
 * avoid using cached position of a key when GT is requested (CASSANDRA-2633)
 * fix counting bloom filter true positives (CASSANDRA-2637)
 * initialize local ep state prior to gossip startup if needed (CASSANDRA-2638)
 * fix counter increment lost after restart (CASSANDRA-2642)
 * add quote-escaping via backslash to CLI (CASSANDRA-2623)
 * fix pig example script (CASSANDRA-2487)
 * fix dynamic snitch race in adding latencies (CASSANDRA-2618)
 * Start/stop cassandra after more important services such as mdadm in
   debian packaging (CASSANDRA-2481)


0.8.0-beta2
 * fix NPE compacting index CFs (CASSANDRA-2528)
 * Remove checking all column families on startup for compaction candidates
   (CASSANDRA-2444)
 * validate CQL create keyspace options (CASSANDRA-2525)
 * fix nodetool setcompactionthroughput (CASSANDRA-2550)
 * move	gossip heartbeat back to its own thread (CASSANDRA-2554)
 * validate cql TRUNCATE columnfamily before truncating (CASSANDRA-2570)
 * fix batch_mutate for mixed standard-counter mutations (CASSANDRA-2457)
 * disallow making schema changes to system keyspace (CASSANDRA-2563)
 * fix sending mutation messages multiple times (CASSANDRA-2557)
 * fix incorrect use of NBHM.size in ReadCallback that could cause
   reads to time out even when responses were received (CASSANDRA-2552)
 * trigger read repair correctly for LOCAL_QUORUM reads (CASSANDRA-2556)
 * Allow configuring the number of compaction thread (CASSANDRA-2558)
 * forceUserDefinedCompaction will attempt to compact what it is given
   even if the pessimistic estimate is that there is not enough disk space;
   automatic compactions will only compact 2 or more sstables (CASSANDRA-2575)
 * refuse to apply migrations with older timestamps than the current
   schema (CASSANDRA-2536)
 * remove unframed Thrift transport option
 * include indexes in snapshots (CASSANDRA-2596)
 * improve ignoring of obsolete mutations in index maintenance (CASSANDRA-2401)
 * recognize attempt to drop just the index while leaving the column
   definition alone (CASSANDRA-2619)


0.8.0-beta1
 * remove Avro RPC support (CASSANDRA-926)
 * support for columns that act as incr/decr counters
   (CASSANDRA-1072, 1937, 1944, 1936, 2101, 2093, 2288, 2105, 2384, 2236, 2342,
   2454)
 * CQL (CASSANDRA-1703, 1704, 1705, 1706, 1707, 1708, 1710, 1711, 1940,
   2124, 2302, 2277, 2493)
 * avoid double RowMutation serialization on write path (CASSANDRA-1800)
 * make NetworkTopologyStrategy the default (CASSANDRA-1960)
 * configurable internode encryption (CASSANDRA-1567, 2152)
 * human readable column names in sstable2json output (CASSANDRA-1933)
 * change default JMX port to 7199 (CASSANDRA-2027)
 * backwards compatible internal messaging (CASSANDRA-1015)
 * atomic switch of memtables and sstables (CASSANDRA-2284)
 * add pluggable SeedProvider (CASSANDRA-1669)
 * Fix clustertool to not throw exception when calling get_endpoints (CASSANDRA-2437)
 * upgrade to thrift 0.6 (CASSANDRA-2412)
 * repair works on a token range instead of full ring (CASSANDRA-2324)
 * purge tombstones from row cache (CASSANDRA-2305)
 * push replication_factor into strategy_options (CASSANDRA-1263)
 * give snapshots the same name on each node (CASSANDRA-1791)
 * remove "nodetool loadbalance" (CASSANDRA-2448)
 * multithreaded compaction (CASSANDRA-2191)
 * compaction throttling (CASSANDRA-2156)
 * add key type information and alias (CASSANDRA-2311, 2396)
 * cli no longer divides read_repair_chance by 100 (CASSANDRA-2458)
 * made CompactionInfo.getTaskType return an enum (CASSANDRA-2482)
 * add a server-wide cap on measured memtable memory usage and aggressively
   flush to keep under that threshold (CASSANDRA-2006)
 * add unified UUIDType (CASSANDRA-2233)
 * add off-heap row cache support (CASSANDRA-1969)


0.7.5
 * improvements/fixes to PIG driver (CASSANDRA-1618, CASSANDRA-2387,
   CASSANDRA-2465, CASSANDRA-2484)
 * validate index names (CASSANDRA-1761)
 * reduce contention on Table.flusherLock (CASSANDRA-1954)
 * try harder to detect failures during streaming, cleaning up temporary
   files more reliably (CASSANDRA-2088)
 * shut down server for OOM on a Thrift thread (CASSANDRA-2269)
 * fix tombstone handling in repair and sstable2json (CASSANDRA-2279)
 * preserve version when streaming data from old sstables (CASSANDRA-2283)
 * don't start repair if a neighboring node is marked as dead (CASSANDRA-2290)
 * purge tombstones from row cache (CASSANDRA-2305)
 * Avoid seeking when sstable2json exports the entire file (CASSANDRA-2318)
 * clear Built flag in system table when dropping an index (CASSANDRA-2320)
 * don't allow arbitrary argument for stress.java (CASSANDRA-2323)
 * validate values for index predicates in get_indexed_slice (CASSANDRA-2328)
 * queue secondary indexes for flush before the parent (CASSANDRA-2330)
 * allow job configuration to set the CL used in Hadoop jobs (CASSANDRA-2331)
 * add memtable_flush_queue_size defaulting to 4 (CASSANDRA-2333)
 * Allow overriding of initial_token, storage_port and rpc_port from system
   properties (CASSANDRA-2343)
 * fix comparator used for non-indexed secondary expressions in index scan
   (CASSANDRA-2347)
 * ensure size calculation and write phase of large-row compaction use
   the same threshold for TTL expiration (CASSANDRA-2349)
 * fix race when iterating CFs during add/drop (CASSANDRA-2350)
 * add ConsistencyLevel command to CLI (CASSANDRA-2354)
 * allow negative numbers in the cli (CASSANDRA-2358)
 * hard code serialVersionUID for tokens class (CASSANDRA-2361)
 * fix potential infinite loop in ByteBufferUtil.inputStream (CASSANDRA-2365)
 * fix encoding bugs in HintedHandoffManager, SystemTable when default
   charset is not UTF8 (CASSANDRA-2367)
 * avoids having removed node reappearing in Gossip (CASSANDRA-2371)
 * fix incorrect truncation of long to int when reading columns via block
   index (CASSANDRA-2376)
 * fix NPE during stream session (CASSANDRA-2377)
 * fix race condition that could leave orphaned data files when dropping CF or
   KS (CASSANDRA-2381)
 * fsync statistics component on write (CASSANDRA-2382)
 * fix duplicate results from CFS.scan (CASSANDRA-2406)
 * add IntegerType to CLI help (CASSANDRA-2414)
 * avoid caching token-only decoratedkeys (CASSANDRA-2416)
 * convert mmap assertion to if/throw so scrub can catch it (CASSANDRA-2417)
 * don't overwrite gc log (CASSANDR-2418)
 * invalidate row cache for streamed row to avoid inconsitencies
   (CASSANDRA-2420)
 * avoid copies in range/index scans (CASSANDRA-2425)
 * make sure we don't wipe data during cleanup if the node has not join
   the ring (CASSANDRA-2428)
 * Try harder to close files after compaction (CASSANDRA-2431)
 * re-set bootstrapped flag after move finishes (CASSANDRA-2435)
 * display validation_class in CLI 'describe keyspace' (CASSANDRA-2442)
 * make cleanup compactions cleanup the row cache (CASSANDRA-2451)
 * add column fields validation to scrub (CASSANDRA-2460)
 * use 64KB flush buffer instead of in_memory_compaction_limit (CASSANDRA-2463)
 * fix backslash substitutions in CLI (CASSANDRA-2492)
 * disable cache saving for system CFS (CASSANDRA-2502)
 * fixes for verifying destination availability under hinted conditions
   so UE can be thrown intead of timing out (CASSANDRA-2514)
 * fix update of validation class in column metadata (CASSANDRA-2512)
 * support LOCAL_QUORUM, EACH_QUORUM CLs outside of NTS (CASSANDRA-2516)
 * preserve version when streaming data from old sstables (CASSANDRA-2283)
 * fix backslash substitutions in CLI (CASSANDRA-2492)
 * count a row deletion as one operation towards memtable threshold
   (CASSANDRA-2519)
 * support LOCAL_QUORUM, EACH_QUORUM CLs outside of NTS (CASSANDRA-2516)


0.7.4
 * add nodetool join command (CASSANDRA-2160)
 * fix secondary indexes on pre-existing or streamed data (CASSANDRA-2244)
 * initialize endpoint in gossiper earlier (CASSANDRA-2228)
 * add ability to write to Cassandra from Pig (CASSANDRA-1828)
 * add rpc_[min|max]_threads (CASSANDRA-2176)
 * add CL.TWO, CL.THREE (CASSANDRA-2013)
 * avoid exporting an un-requested row in sstable2json, when exporting
   a key that does not exist (CASSANDRA-2168)
 * add incremental_backups option (CASSANDRA-1872)
 * add configurable row limit to Pig loadfunc (CASSANDRA-2276)
 * validate column values in batches as well as single-Column inserts
   (CASSANDRA-2259)
 * move sample schema from cassandra.yaml to schema-sample.txt,
   a cli scripts (CASSANDRA-2007)
 * avoid writing empty rows when scrubbing tombstoned rows (CASSANDRA-2296)
 * fix assertion error in range and index scans for CL < ALL
   (CASSANDRA-2282)
 * fix commitlog replay when flush position refers to data that didn't
   get synced before server died (CASSANDRA-2285)
 * fix fd leak in sstable2json with non-mmap'd i/o (CASSANDRA-2304)
 * reduce memory use during streaming of multiple sstables (CASSANDRA-2301)
 * purge tombstoned rows from cache after GCGraceSeconds (CASSANDRA-2305)
 * allow zero replicas in a NTS datacenter (CASSANDRA-1924)
 * make range queries respect snitch for local replicas (CASSANDRA-2286)
 * fix HH delivery when column index is larger than 2GB (CASSANDRA-2297)
 * make 2ary indexes use parent CF flush thresholds during initial build
   (CASSANDRA-2294)
 * update memtable_throughput to be a long (CASSANDRA-2158)


0.7.3
 * Keep endpoint state until aVeryLongTime (CASSANDRA-2115)
 * lower-latency read repair (CASSANDRA-2069)
 * add hinted_handoff_throttle_delay_in_ms option (CASSANDRA-2161)
 * fixes for cache save/load (CASSANDRA-2172, -2174)
 * Handle whole-row deletions in CFOutputFormat (CASSANDRA-2014)
 * Make memtable_flush_writers flush in parallel (CASSANDRA-2178)
 * Add compaction_preheat_key_cache option (CASSANDRA-2175)
 * refactor stress.py to have only one copy of the format string
   used for creating row keys (CASSANDRA-2108)
 * validate index names for \w+ (CASSANDRA-2196)
 * Fix Cassandra cli to respect timeout if schema does not settle
   (CASSANDRA-2187)
 * fix for compaction and cleanup writing old-format data into new-version
   sstable (CASSANDRA-2211, -2216)
 * add nodetool scrub (CASSANDRA-2217, -2240)
 * fix sstable2json large-row pagination (CASSANDRA-2188)
 * fix EOFing on requests for the last bytes in a file (CASSANDRA-2213)
 * fix BufferedRandomAccessFile bugs (CASSANDRA-2218, -2241)
 * check for memtable flush_after_mins exceeded every 10s (CASSANDRA-2183)
 * fix cache saving on Windows (CASSANDRA-2207)
 * add validateSchemaAgreement call + synchronization to schema
   modification operations (CASSANDRA-2222)
 * fix for reversed slice queries on large rows (CASSANDRA-2212)
 * fat clients were writing local data (CASSANDRA-2223)
 * set DEFAULT_MEMTABLE_LIFETIME_IN_MINS to 24h
 * improve detection and cleanup of partially-written sstables
   (CASSANDRA-2206)
 * fix supercolumn de/serialization when subcolumn comparator is different
   from supercolumn's (CASSANDRA-2104)
 * fix starting up on Windows when CASSANDRA_HOME contains whitespace
   (CASSANDRA-2237)
 * add [get|set][row|key]cacheSavePeriod to JMX (CASSANDRA-2100)
 * fix Hadoop ColumnFamilyOutputFormat dropping of mutations
   when batch fills up (CASSANDRA-2255)
 * move file deletions off of scheduledtasks executor (CASSANDRA-2253)


0.7.2
 * copy DecoratedKey.key when inserting into caches to avoid retaining
   a reference to the underlying buffer (CASSANDRA-2102)
 * format subcolumn names with subcomparator (CASSANDRA-2136)
 * fix column bloom filter deserialization (CASSANDRA-2165)


0.7.1
 * refactor MessageDigest creation code. (CASSANDRA-2107)
 * buffer network stack to avoid inefficient small TCP messages while avoiding
   the nagle/delayed ack problem (CASSANDRA-1896)
 * check log4j configuration for changes every 10s (CASSANDRA-1525, 1907)
 * more-efficient cross-DC replication (CASSANDRA-1530, -2051, -2138)
 * avoid polluting page cache with commitlog or sstable writes
   and seq scan operations (CASSANDRA-1470)
 * add RMI authentication options to nodetool (CASSANDRA-1921)
 * make snitches configurable at runtime (CASSANDRA-1374)
 * retry hadoop split requests on connection failure (CASSANDRA-1927)
 * implement describeOwnership for BOP, COPP (CASSANDRA-1928)
 * make read repair behave as expected for ConsistencyLevel > ONE
   (CASSANDRA-982, 2038)
 * distributed test harness (CASSANDRA-1859, 1964)
 * reduce flush lock contention (CASSANDRA-1930)
 * optimize supercolumn deserialization (CASSANDRA-1891)
 * fix CFMetaData.apply to only compare objects of the same class
   (CASSANDRA-1962)
 * allow specifying specific SSTables to compact from JMX (CASSANDRA-1963)
 * fix race condition in MessagingService.targets (CASSANDRA-1959, 2094, 2081)
 * refuse to open sstables from a future version (CASSANDRA-1935)
 * zero-copy reads (CASSANDRA-1714)
 * fix copy bounds for word Text in wordcount demo (CASSANDRA-1993)
 * fixes for contrib/javautils (CASSANDRA-1979)
 * check more frequently for memtable expiration (CASSANDRA-2000)
 * fix writing SSTable column count statistics (CASSANDRA-1976)
 * fix streaming of multiple CFs during bootstrap (CASSANDRA-1992)
 * explicitly set JVM GC new generation size with -Xmn (CASSANDRA-1968)
 * add short options for CLI flags (CASSANDRA-1565)
 * make keyspace argument to "describe keyspace" in CLI optional
   when authenticated to keyspace already (CASSANDRA-2029)
 * added option to specify -Dcassandra.join_ring=false on startup
   to allow "warm spare" nodes or performing JMX maintenance before
   joining the ring (CASSANDRA-526)
 * log migrations at INFO (CASSANDRA-2028)
 * add CLI verbose option in file mode (CASSANDRA-2030)
 * add single-line "--" comments to CLI (CASSANDRA-2032)
 * message serialization tests (CASSANDRA-1923)
 * switch from ivy to maven-ant-tasks (CASSANDRA-2017)
 * CLI attempts to block for new schema to propagate (CASSANDRA-2044)
 * fix potential overflow in nodetool cfstats (CASSANDRA-2057)
 * add JVM shutdownhook to sync commitlog (CASSANDRA-1919)
 * allow nodes to be up without being part of  normal traffic (CASSANDRA-1951)
 * fix CLI "show keyspaces" with null options on NTS (CASSANDRA-2049)
 * fix possible ByteBuffer race conditions (CASSANDRA-2066)
 * reduce garbage generated by MessagingService to prevent load spikes
   (CASSANDRA-2058)
 * fix math in RandomPartitioner.describeOwnership (CASSANDRA-2071)
 * fix deletion of sstable non-data components (CASSANDRA-2059)
 * avoid blocking gossip while deleting handoff hints (CASSANDRA-2073)
 * ignore messages from newer versions, keep track of nodes in gossip
   regardless of version (CASSANDRA-1970)
 * cache writing moved to CompactionManager to reduce i/o contention and
   updated to use non-cache-polluting writes (CASSANDRA-2053)
 * page through large rows when exporting to JSON (CASSANDRA-2041)
 * add flush_largest_memtables_at and reduce_cache_sizes_at options
   (CASSANDRA-2142)
 * add cli 'describe cluster' command (CASSANDRA-2127)
 * add cli support for setting username/password at 'connect' command
   (CASSANDRA-2111)
 * add -D option to Stress.java to allow reading hosts from a file
   (CASSANDRA-2149)
 * bound hints CF throughput between 32M and 256M (CASSANDRA-2148)
 * continue starting when invalid saved cache entries are encountered
   (CASSANDRA-2076)
 * add max_hint_window_in_ms option (CASSANDRA-1459)


0.7.0-final
 * fix offsets to ByteBuffer.get (CASSANDRA-1939)


0.7.0-rc4
 * fix cli crash after backgrounding (CASSANDRA-1875)
 * count timeouts in storageproxy latencies, and include latency
   histograms in StorageProxyMBean (CASSANDRA-1893)
 * fix CLI get recognition of supercolumns (CASSANDRA-1899)
 * enable keepalive on intra-cluster sockets (CASSANDRA-1766)
 * count timeouts towards dynamicsnitch latencies (CASSANDRA-1905)
 * Expose index-building status in JMX + cli schema description
   (CASSANDRA-1871)
 * allow [LOCAL|EACH]_QUORUM to be used with non-NetworkTopology
   replication Strategies
 * increased amount of index locks for faster commitlog replay
 * collect secondary index tombstones immediately (CASSANDRA-1914)
 * revert commitlog changes from #1780 (CASSANDRA-1917)
 * change RandomPartitioner min token to -1 to avoid collision w/
   tokens on actual nodes (CASSANDRA-1901)
 * examine the right nibble when validating TimeUUID (CASSANDRA-1910)
 * include secondary indexes in cleanup (CASSANDRA-1916)
 * CFS.scrubDataDirectories should also cleanup invalid secondary indexes
   (CASSANDRA-1904)
 * ability to disable/enable gossip on nodes to force them down
   (CASSANDRA-1108)


0.7.0-rc3
 * expose getNaturalEndpoints in StorageServiceMBean taking byte[]
   key; RMI cannot serialize ByteBuffer (CASSANDRA-1833)
 * infer org.apache.cassandra.locator for replication strategy classes
   when not otherwise specified
 * validation that generates less garbage (CASSANDRA-1814)
 * add TTL support to CLI (CASSANDRA-1838)
 * cli defaults to bytestype for subcomparator when creating
   column families (CASSANDRA-1835)
 * unregister index MBeans when index is dropped (CASSANDRA-1843)
 * make ByteBufferUtil.clone thread-safe (CASSANDRA-1847)
 * change exception for read requests during bootstrap from
   InvalidRequest to Unavailable (CASSANDRA-1862)
 * respect row-level tombstones post-flush in range scans
   (CASSANDRA-1837)
 * ReadResponseResolver check digests against each other (CASSANDRA-1830)
 * return InvalidRequest when remove of subcolumn without supercolumn
   is requested (CASSANDRA-1866)
 * flush before repair (CASSANDRA-1748)
 * SSTableExport validates key order (CASSANDRA-1884)
 * large row support for SSTableExport (CASSANDRA-1867)
 * Re-cache hot keys post-compaction without hitting disk (CASSANDRA-1878)
 * manage read repair in coordinator instead of data source, to
   provide latency information to dynamic snitch (CASSANDRA-1873)


0.7.0-rc2
 * fix live-column-count of slice ranges including tombstoned supercolumn
   with live subcolumn (CASSANDRA-1591)
 * rename o.a.c.internal.AntientropyStage -> AntiEntropyStage,
   o.a.c.request.Request_responseStage -> RequestResponseStage,
   o.a.c.internal.Internal_responseStage -> InternalResponseStage
 * add AbstractType.fromString (CASSANDRA-1767)
 * require index_type to be present when specifying index_name
   on ColumnDef (CASSANDRA-1759)
 * fix add/remove index bugs in CFMetadata (CASSANDRA-1768)
 * rebuild Strategy during system_update_keyspace (CASSANDRA-1762)
 * cli updates prompt to ... in continuation lines (CASSANDRA-1770)
 * support multiple Mutations per key in hadoop ColumnFamilyOutputFormat
   (CASSANDRA-1774)
 * improvements to Debian init script (CASSANDRA-1772)
 * use local classloader to check for version.properties (CASSANDRA-1778)
 * Validate that column names in column_metadata are valid for the
   defined comparator, and decode properly in cli (CASSANDRA-1773)
 * use cross-platform newlines in cli (CASSANDRA-1786)
 * add ExpiringColumn support to sstable import/export (CASSANDRA-1754)
 * add flush for each append to periodic commitlog mode; added
   periodic_without_flush option to disable this (CASSANDRA-1780)
 * close file handle used for post-flush truncate (CASSANDRA-1790)
 * various code cleanup (CASSANDRA-1793, -1794, -1795)
 * fix range queries against wrapped range (CASSANDRA-1781)
 * fix consistencylevel calculations for NetworkTopologyStrategy
   (CASSANDRA-1804)
 * cli support index type enum names (CASSANDRA-1810)
 * improved validation of column_metadata (CASSANDRA-1813)
 * reads at ConsistencyLevel > 1 throw UnavailableException
   immediately if insufficient live nodes exist (CASSANDRA-1803)
 * copy bytebuffers for local writes to avoid retaining the entire
   Thrift frame (CASSANDRA-1801)
 * fix NPE adding index to column w/o prior metadata (CASSANDRA-1764)
 * reduce fat client timeout (CASSANDRA-1730)
 * fix botched merge of CASSANDRA-1316


0.7.0-rc1
 * fix compaction and flush races with schema updates (CASSANDRA-1715)
 * add clustertool, config-converter, sstablekeys, and schematool
   Windows .bat files (CASSANDRA-1723)
 * reject range queries received during bootstrap (CASSANDRA-1739)
 * fix wrapping-range queries on non-minimum token (CASSANDRA-1700)
 * add nodetool cfhistogram (CASSANDRA-1698)
 * limit repaired ranges to what the nodes have in common (CASSANDRA-1674)
 * index scan treats missing columns as not matching secondary
   expressions (CASSANDRA-1745)
 * Fix misuse of DataOutputBuffer.getData in AntiEntropyService
   (CASSANDRA-1729)
 * detect and warn when obsolete version of JNA is present (CASSANDRA-1760)
 * reduce fat client timeout (CASSANDRA-1730)
 * cleanup smallest CFs first to increase free temp space for larger ones
   (CASSANDRA-1811)
 * Update windows .bat files to work outside of main Cassandra
   directory (CASSANDRA-1713)
 * fix read repair regression from 0.6.7 (CASSANDRA-1727)
 * more-efficient read repair (CASSANDRA-1719)
 * fix hinted handoff replay (CASSANDRA-1656)
 * log type of dropped messages (CASSANDRA-1677)
 * upgrade to SLF4J 1.6.1
 * fix ByteBuffer bug in ExpiringColumn.updateDigest (CASSANDRA-1679)
 * fix IntegerType.getString (CASSANDRA-1681)
 * make -Djava.net.preferIPv4Stack=true the default (CASSANDRA-628)
 * add INTERNAL_RESPONSE verb to differentiate from responses related
   to client requests (CASSANDRA-1685)
 * log tpstats when dropping messages (CASSANDRA-1660)
 * include unreachable nodes in describeSchemaVersions (CASSANDRA-1678)
 * Avoid dropping messages off the client request path (CASSANDRA-1676)
 * fix jna errno reporting (CASSANDRA-1694)
 * add friendlier error for UnknownHostException on startup (CASSANDRA-1697)
 * include jna dependency in RPM package (CASSANDRA-1690)
 * add --skip-keys option to stress.py (CASSANDRA-1696)
 * improve cli handling of non-string keys and column names
   (CASSANDRA-1701, -1693)
 * r/m extra subcomparator line in cli keyspaces output (CASSANDRA-1712)
 * add read repair chance to cli "show keyspaces"
 * upgrade to ConcurrentLinkedHashMap 1.1 (CASSANDRA-975)
 * fix index scan routing (CASSANDRA-1722)
 * fix tombstoning of supercolumns in range queries (CASSANDRA-1734)
 * clear endpoint cache after updating keyspace metadata (CASSANDRA-1741)
 * fix wrapping-range queries on non-minimum token (CASSANDRA-1700)
 * truncate includes secondary indexes (CASSANDRA-1747)
 * retain reference to PendingFile sstables (CASSANDRA-1749)
 * fix sstableimport regression (CASSANDRA-1753)
 * fix for bootstrap when no non-system tables are defined (CASSANDRA-1732)
 * handle replica unavailability in index scan (CASSANDRA-1755)
 * fix service initialization order deadlock (CASSANDRA-1756)
 * multi-line cli commands (CASSANDRA-1742)
 * fix race between snapshot and compaction (CASSANDRA-1736)
 * add listEndpointsPendingHints, deleteHintsForEndpoint JMX methods
   (CASSANDRA-1551)


0.7.0-beta3
 * add strategy options to describe_keyspace output (CASSANDRA-1560)
 * log warning when using randomly generated token (CASSANDRA-1552)
 * re-organize JMX into .db, .net, .internal, .request (CASSANDRA-1217)
 * allow nodes to change IPs between restarts (CASSANDRA-1518)
 * remember ring state between restarts by default (CASSANDRA-1518)
 * flush index built flag so we can read it before log replay (CASSANDRA-1541)
 * lock row cache updates to prevent race condition (CASSANDRA-1293)
 * remove assertion causing rare (and harmless) error messages in
   commitlog (CASSANDRA-1330)
 * fix moving nodes with no keyspaces defined (CASSANDRA-1574)
 * fix unbootstrap when no data is present in a transfer range (CASSANDRA-1573)
 * take advantage of AVRO-495 to simplify our avro IDL (CASSANDRA-1436)
 * extend authorization hierarchy to column family (CASSANDRA-1554)
 * deletion support in secondary indexes (CASSANDRA-1571)
 * meaningful error message for invalid replication strategy class
   (CASSANDRA-1566)
 * allow keyspace creation with RF > N (CASSANDRA-1428)
 * improve cli error handling (CASSANDRA-1580)
 * add cache save/load ability (CASSANDRA-1417, 1606, 1647)
 * add StorageService.getDrainProgress (CASSANDRA-1588)
 * Disallow bootstrap to an in-use token (CASSANDRA-1561)
 * Allow dynamic secondary index creation and destruction (CASSANDRA-1532)
 * log auto-guessed memtable thresholds (CASSANDRA-1595)
 * add ColumnDef support to cli (CASSANDRA-1583)
 * reduce index sample time by 75% (CASSANDRA-1572)
 * add cli support for column, strategy metadata (CASSANDRA-1578, 1612)
 * add cli support for schema modification (CASSANDRA-1584)
 * delete temp files on failed compactions (CASSANDRA-1596)
 * avoid blocking for dead nodes during removetoken (CASSANDRA-1605)
 * remove ConsistencyLevel.ZERO (CASSANDRA-1607)
 * expose in-progress compaction type in jmx (CASSANDRA-1586)
 * removed IClock & related classes from internals (CASSANDRA-1502)
 * fix removing tokens from SystemTable on decommission and removetoken
   (CASSANDRA-1609)
 * include CF metadata in cli 'show keyspaces' (CASSANDRA-1613)
 * switch from Properties to HashMap in PropertyFileSnitch to
   avoid synchronization bottleneck (CASSANDRA-1481)
 * PropertyFileSnitch configuration file renamed to
   cassandra-topology.properties
 * add cli support for get_range_slices (CASSANDRA-1088, CASSANDRA-1619)
 * Make memtable flush thresholds per-CF instead of global
   (CASSANDRA-1007, 1637)
 * add cli support for binary data without CfDef hints (CASSANDRA-1603)
 * fix building SSTable statistics post-stream (CASSANDRA-1620)
 * fix potential infinite loop in 2ary index queries (CASSANDRA-1623)
 * allow creating NTS keyspaces with no replicas configured (CASSANDRA-1626)
 * add jmx histogram of sstables accessed per read (CASSANDRA-1624)
 * remove system_rename_column_family and system_rename_keyspace from the
   client API until races can be fixed (CASSANDRA-1630, CASSANDRA-1585)
 * add cli sanity tests (CASSANDRA-1582)
 * update GC settings in cassandra.bat (CASSANDRA-1636)
 * cli support for index queries (CASSANDRA-1635)
 * cli support for updating schema memtable settings (CASSANDRA-1634)
 * cli --file option (CASSANDRA-1616)
 * reduce automatically chosen memtable sizes by 50% (CASSANDRA-1641)
 * move endpoint cache from snitch to strategy (CASSANDRA-1643)
 * fix commitlog recovery deleting the newly-created segment as well as
   the old ones (CASSANDRA-1644)
 * upgrade to Thrift 0.5 (CASSANDRA-1367)
 * renamed CL.DCQUORUM to LOCAL_QUORUM and DCQUORUMSYNC to EACH_QUORUM
 * cli truncate support (CASSANDRA-1653)
 * update GC settings in cassandra.bat (CASSANDRA-1636)
 * avoid logging when a node's ip/token is gossipped back to it (CASSANDRA-1666)


0.7-beta2
 * always use UTF-8 for hint keys (CASSANDRA-1439)
 * remove cassandra.yaml dependency from Hadoop and Pig (CASSADRA-1322)
 * expose CfDef metadata in describe_keyspaces (CASSANDRA-1363)
 * restore use of mmap_index_only option (CASSANDRA-1241)
 * dropping a keyspace with no column families generated an error
   (CASSANDRA-1378)
 * rename RackAwareStrategy to OldNetworkTopologyStrategy, RackUnawareStrategy
   to SimpleStrategy, DatacenterShardStrategy to NetworkTopologyStrategy,
   AbstractRackAwareSnitch to AbstractNetworkTopologySnitch (CASSANDRA-1392)
 * merge StorageProxy.mutate, mutateBlocking (CASSANDRA-1396)
 * faster UUIDType, LongType comparisons (CASSANDRA-1386, 1393)
 * fix setting read_repair_chance from CLI addColumnFamily (CASSANDRA-1399)
 * fix updates to indexed columns (CASSANDRA-1373)
 * fix race condition leaving to FileNotFoundException (CASSANDRA-1382)
 * fix sharded lock hash on index write path (CASSANDRA-1402)
 * add support for GT/E, LT/E in subordinate index clauses (CASSANDRA-1401)
 * cfId counter got out of sync when CFs were added (CASSANDRA-1403)
 * less chatty schema updates (CASSANDRA-1389)
 * rename column family mbeans. 'type' will now include either
   'IndexColumnFamilies' or 'ColumnFamilies' depending on the CFS type.
   (CASSANDRA-1385)
 * disallow invalid keyspace and column family names. This includes name that
   matches a '^\w+' regex. (CASSANDRA-1377)
 * use JNA, if present, to take snapshots (CASSANDRA-1371)
 * truncate hints if starting 0.7 for the first time (CASSANDRA-1414)
 * fix FD leak in single-row slicepredicate queries (CASSANDRA-1416)
 * allow index expressions against columns that are not part of the
   SlicePredicate (CASSANDRA-1410)
 * config-converter properly handles snitches and framed support
   (CASSANDRA-1420)
 * remove keyspace argument from multiget_count (CASSANDRA-1422)
 * allow specifying cassandra.yaml location as (local or remote) URL
   (CASSANDRA-1126)
 * fix using DynamicEndpointSnitch with NetworkTopologyStrategy
   (CASSANDRA-1429)
 * Add CfDef.default_validation_class (CASSANDRA-891)
 * fix EstimatedHistogram.max (CASSANDRA-1413)
 * quorum read optimization (CASSANDRA-1622)
 * handle zero-length (or missing) rows during HH paging (CASSANDRA-1432)
 * include secondary indexes during schema migrations (CASSANDRA-1406)
 * fix commitlog header race during schema change (CASSANDRA-1435)
 * fix ColumnFamilyStoreMBeanIterator to use new type name (CASSANDRA-1433)
 * correct filename generated by xml->yaml converter (CASSANDRA-1419)
 * add CMSInitiatingOccupancyFraction=75 and UseCMSInitiatingOccupancyOnly
   to default JVM options
 * decrease jvm heap for cassandra-cli (CASSANDRA-1446)
 * ability to modify keyspaces and column family definitions on a live cluster
   (CASSANDRA-1285)
 * support for Hadoop Streaming [non-jvm map/reduce via stdin/out]
   (CASSANDRA-1368)
 * Move persistent sstable stats from the system table to an sstable component
   (CASSANDRA-1430)
 * remove failed bootstrap attempt from pending ranges when gossip times
   it out after 1h (CASSANDRA-1463)
 * eager-create tcp connections to other cluster members (CASSANDRA-1465)
 * enumerate stages and derive stage from message type instead of
   transmitting separately (CASSANDRA-1465)
 * apply reversed flag during collation from different data sources
   (CASSANDRA-1450)
 * make failure to remove commitlog segment non-fatal (CASSANDRA-1348)
 * correct ordering of drain operations so CL.recover is no longer
   necessary (CASSANDRA-1408)
 * removed keyspace from describe_splits method (CASSANDRA-1425)
 * rename check_schema_agreement to describe_schema_versions
   (CASSANDRA-1478)
 * fix QUORUM calculation for RF > 3 (CASSANDRA-1487)
 * remove tombstones during non-major compactions when bloom filter
   verifies that row does not exist in other sstables (CASSANDRA-1074)
 * nodes that coordinated a loadbalance in the past could not be seen by
   newly added nodes (CASSANDRA-1467)
 * exposed endpoint states (gossip details) via jmx (CASSANDRA-1467)
 * ensure that compacted sstables are not included when new readers are
   instantiated (CASSANDRA-1477)
 * by default, calculate heap size and memtable thresholds at runtime (CASSANDRA-1469)
 * fix races dealing with adding/dropping keyspaces and column families in
   rapid succession (CASSANDRA-1477)
 * clean up of Streaming system (CASSANDRA-1503, 1504, 1506)
 * add options to configure Thrift socket keepalive and buffer sizes (CASSANDRA-1426)
 * make contrib CassandraServiceDataCleaner recursive (CASSANDRA-1509)
 * min, max compaction threshold are configurable and persistent
   per-ColumnFamily (CASSANDRA-1468)
 * fix replaying the last mutation in a commitlog unnecessarily
   (CASSANDRA-1512)
 * invoke getDefaultUncaughtExceptionHandler from DTPE with the original
   exception rather than the ExecutionException wrapper (CASSANDRA-1226)
 * remove Clock from the Thrift (and Avro) API (CASSANDRA-1501)
 * Close intra-node sockets when connection is broken (CASSANDRA-1528)
 * RPM packaging spec file (CASSANDRA-786)
 * weighted request scheduler (CASSANDRA-1485)
 * treat expired columns as deleted (CASSANDRA-1539)
 * make IndexInterval configurable (CASSANDRA-1488)
 * add describe_snitch to Thrift API (CASSANDRA-1490)
 * MD5 authenticator compares plain text submitted password with MD5'd
   saved property, instead of vice versa (CASSANDRA-1447)
 * JMX MessagingService pending and completed counts (CASSANDRA-1533)
 * fix race condition processing repair responses (CASSANDRA-1511)
 * make repair blocking (CASSANDRA-1511)
 * create EndpointSnitchInfo and MBean to expose rack and DC (CASSANDRA-1491)
 * added option to contrib/word_count to output results back to Cassandra
   (CASSANDRA-1342)
 * rewrite Hadoop ColumnFamilyRecordWriter to pool connections, retry to
   multiple Cassandra nodes, and smooth impact on the Cassandra cluster
   by using smaller batch sizes (CASSANDRA-1434)
 * fix setting gc_grace_seconds via CLI (CASSANDRA-1549)
 * support TTL'd index values (CASSANDRA-1536)
 * make removetoken work like decommission (CASSANDRA-1216)
 * make cli comparator-aware and improve quote rules (CASSANDRA-1523,-1524)
 * make nodetool compact and cleanup blocking (CASSANDRA-1449)
 * add memtable, cache information to GCInspector logs (CASSANDRA-1558)
 * enable/disable HintedHandoff via JMX (CASSANDRA-1550)
 * Ignore stray files in the commit log directory (CASSANDRA-1547)
 * Disallow bootstrap to an in-use token (CASSANDRA-1561)


0.7-beta1
 * sstable versioning (CASSANDRA-389)
 * switched to slf4j logging (CASSANDRA-625)
 * add (optional) expiration time for column (CASSANDRA-699)
 * access levels for authentication/authorization (CASSANDRA-900)
 * add ReadRepairChance to CF definition (CASSANDRA-930)
 * fix heisenbug in system tests, especially common on OS X (CASSANDRA-944)
 * convert to byte[] keys internally and all public APIs (CASSANDRA-767)
 * ability to alter schema definitions on a live cluster (CASSANDRA-44)
 * renamed configuration file to cassandra.xml, and log4j.properties to
   log4j-server.properties, which must now be loaded from
   the classpath (which is how our scripts in bin/ have always done it)
   (CASSANDRA-971)
 * change get_count to require a SlicePredicate. create multi_get_count
   (CASSANDRA-744)
 * re-organized endpointsnitch implementations and added SimpleSnitch
   (CASSANDRA-994)
 * Added preload_row_cache option (CASSANDRA-946)
 * add CRC to commitlog header (CASSANDRA-999)
 * removed deprecated batch_insert and get_range_slice methods (CASSANDRA-1065)
 * add truncate thrift method (CASSANDRA-531)
 * http mini-interface using mx4j (CASSANDRA-1068)
 * optimize away copy of sliced row on memtable read path (CASSANDRA-1046)
 * replace constant-size 2GB mmaped segments and special casing for index
   entries spanning segment boundaries, with SegmentedFile that computes
   segments that always contain entire entries/rows (CASSANDRA-1117)
 * avoid reading large rows into memory during compaction (CASSANDRA-16)
 * added hadoop OutputFormat (CASSANDRA-1101)
 * efficient Streaming (no more anticompaction) (CASSANDRA-579)
 * split commitlog header into separate file and add size checksum to
   mutations (CASSANDRA-1179)
 * avoid allocating a new byte[] for each mutation on replay (CASSANDRA-1219)
 * revise HH schema to be per-endpoint (CASSANDRA-1142)
 * add joining/leaving status to nodetool ring (CASSANDRA-1115)
 * allow multiple repair sessions per node (CASSANDRA-1190)
 * optimize away MessagingService for local range queries (CASSANDRA-1261)
 * make framed transport the default so malformed requests can't OOM the
   server (CASSANDRA-475)
 * significantly faster reads from row cache (CASSANDRA-1267)
 * take advantage of row cache during range queries (CASSANDRA-1302)
 * make GCGraceSeconds a per-ColumnFamily value (CASSANDRA-1276)
 * keep persistent row size and column count statistics (CASSANDRA-1155)
 * add IntegerType (CASSANDRA-1282)
 * page within a single row during hinted handoff (CASSANDRA-1327)
 * push DatacenterShardStrategy configuration into keyspace definition,
   eliminating datacenter.properties. (CASSANDRA-1066)
 * optimize forward slices starting with '' and single-index-block name
   queries by skipping the column index (CASSANDRA-1338)
 * streaming refactor (CASSANDRA-1189)
 * faster comparison for UUID types (CASSANDRA-1043)
 * secondary index support (CASSANDRA-749 and subtasks)
 * make compaction buckets deterministic (CASSANDRA-1265)


0.6.6
 * Allow using DynamicEndpointSnitch with RackAwareStrategy (CASSANDRA-1429)
 * remove the remaining vestiges of the unfinished DatacenterShardStrategy
   (replaced by NetworkTopologyStrategy in 0.7)


0.6.5
 * fix key ordering in range query results with RandomPartitioner
   and ConsistencyLevel > ONE (CASSANDRA-1145)
 * fix for range query starting with the wrong token range (CASSANDRA-1042)
 * page within a single row during hinted handoff (CASSANDRA-1327)
 * fix compilation on non-sun JDKs (CASSANDRA-1061)
 * remove String.trim() call on row keys in batch mutations (CASSANDRA-1235)
 * Log summary of dropped messages instead of spamming log (CASSANDRA-1284)
 * add dynamic endpoint snitch (CASSANDRA-981)
 * fix streaming for keyspaces with hyphens in their name (CASSANDRA-1377)
 * fix errors in hard-coded bloom filter optKPerBucket by computing it
   algorithmically (CASSANDRA-1220
 * remove message deserialization stage, and uncap read/write stages
   so slow reads/writes don't block gossip processing (CASSANDRA-1358)
 * add jmx port configuration to Debian package (CASSANDRA-1202)
 * use mlockall via JNA, if present, to prevent Linux from swapping
   out parts of the JVM (CASSANDRA-1214)


0.6.4
 * avoid queuing multiple hint deliveries for the same endpoint
   (CASSANDRA-1229)
 * better performance for and stricter checking of UTF8 column names
   (CASSANDRA-1232)
 * extend option to lower compaction priority to hinted handoff
   as well (CASSANDRA-1260)
 * log errors in gossip instead of re-throwing (CASSANDRA-1289)
 * avoid aborting commitlog replay prematurely if a flushed-but-
   not-removed commitlog segment is encountered (CASSANDRA-1297)
 * fix duplicate rows being read during mapreduce (CASSANDRA-1142)
 * failure detection wasn't closing command sockets (CASSANDRA-1221)
 * cassandra-cli.bat works on windows (CASSANDRA-1236)
 * pre-emptively drop requests that cannot be processed within RPCTimeout
   (CASSANDRA-685)
 * add ack to Binary write verb and update CassandraBulkLoader
   to wait for acks for each row (CASSANDRA-1093)
 * added describe_partitioner Thrift method (CASSANDRA-1047)
 * Hadoop jobs no longer require the Cassandra storage-conf.xml
   (CASSANDRA-1280, CASSANDRA-1047)
 * log thread pool stats when GC is excessive (CASSANDRA-1275)
 * remove gossip message size limit (CASSANDRA-1138)
 * parallelize local and remote reads during multiget, and respect snitch
   when determining whether to do local read for CL.ONE (CASSANDRA-1317)
 * fix read repair to use requested consistency level on digest mismatch,
   rather than assuming QUORUM (CASSANDRA-1316)
 * process digest mismatch re-reads in parallel (CASSANDRA-1323)
 * switch hints CF comparator to BytesType (CASSANDRA-1274)


0.6.3
 * retry to make streaming connections up to 8 times. (CASSANDRA-1019)
 * reject describe_ring() calls on invalid keyspaces (CASSANDRA-1111)
 * fix cache size calculation for size of 100% (CASSANDRA-1129)
 * fix cache capacity only being recalculated once (CASSANDRA-1129)
 * remove hourly scan of all hints on the off chance that the gossiper
   missed a status change; instead, expose deliverHintsToEndpoint to JMX
   so it can be done manually, if necessary (CASSANDRA-1141)
 * don't reject reads at CL.ALL (CASSANDRA-1152)
 * reject deletions to supercolumns in CFs containing only standard
   columns (CASSANDRA-1139)
 * avoid preserving login information after client disconnects
   (CASSANDRA-1057)
 * prefer sun jdk to openjdk in debian init script (CASSANDRA-1174)
 * detect partioner config changes between restarts and fail fast
   (CASSANDRA-1146)
 * use generation time to resolve node token reassignment disagreements
   (CASSANDRA-1118)
 * restructure the startup ordering of Gossiper and MessageService to avoid
   timing anomalies (CASSANDRA-1160)
 * detect incomplete commit log hearders (CASSANDRA-1119)
 * force anti-entropy service to stream files on the stream stage to avoid
   sending streams out of order (CASSANDRA-1169)
 * remove inactive stream managers after AES streams files (CASSANDRA-1169)
 * allow removing entire row through batch_mutate Deletion (CASSANDRA-1027)
 * add JMX metrics for row-level bloom filter false positives (CASSANDRA-1212)
 * added a redhat init script to contrib (CASSANDRA-1201)
 * use midpoint when bootstrapping a new machine into range with not
   much data yet instead of random token (CASSANDRA-1112)
 * kill server on OOM in executor stage as well as Thrift (CASSANDRA-1226)
 * remove opportunistic repairs, when two machines with overlapping replica
   responsibilities happen to finish major compactions of the same CF near
   the same time.  repairs are now fully manual (CASSANDRA-1190)
 * add ability to lower compaction priority (default is no change from 0.6.2)
   (CASSANDRA-1181)


0.6.2
 * fix contrib/word_count build. (CASSANDRA-992)
 * split CommitLogExecutorService into BatchCommitLogExecutorService and
   PeriodicCommitLogExecutorService (CASSANDRA-1014)
 * add latency histograms to CFSMBean (CASSANDRA-1024)
 * make resolving timestamp ties deterministic by using value bytes
   as a tiebreaker (CASSANDRA-1039)
 * Add option to turn off Hinted Handoff (CASSANDRA-894)
 * fix windows startup (CASSANDRA-948)
 * make concurrent_reads, concurrent_writes configurable at runtime via JMX
   (CASSANDRA-1060)
 * disable GCInspector on non-Sun JVMs (CASSANDRA-1061)
 * fix tombstone handling in sstable rows with no other data (CASSANDRA-1063)
 * fix size of row in spanned index entries (CASSANDRA-1056)
 * install json2sstable, sstable2json, and sstablekeys to Debian package
 * StreamingService.StreamDestinations wouldn't empty itself after streaming
   finished (CASSANDRA-1076)
 * added Collections.shuffle(splits) before returning the splits in
   ColumnFamilyInputFormat (CASSANDRA-1096)
 * do not recalculate cache capacity post-compaction if it's been manually
   modified (CASSANDRA-1079)
 * better defaults for flush sorter + writer executor queue sizes
   (CASSANDRA-1100)
 * windows scripts for SSTableImport/Export (CASSANDRA-1051)
 * windows script for nodetool (CASSANDRA-1113)
 * expose PhiConvictThreshold (CASSANDRA-1053)
 * make repair of RF==1 a no-op (CASSANDRA-1090)
 * improve default JVM GC options (CASSANDRA-1014)
 * fix SlicePredicate serialization inside Hadoop jobs (CASSANDRA-1049)
 * close Thrift sockets in Hadoop ColumnFamilyRecordReader (CASSANDRA-1081)


0.6.1
 * fix NPE in sstable2json when no excluded keys are given (CASSANDRA-934)
 * keep the replica set constant throughout the read repair process
   (CASSANDRA-937)
 * allow querying getAllRanges with empty token list (CASSANDRA-933)
 * fix command line arguments inversion in clustertool (CASSANDRA-942)
 * fix race condition that could trigger a false-positive assertion
   during post-flush discard of old commitlog segments (CASSANDRA-936)
 * fix neighbor calculation for anti-entropy repair (CASSANDRA-924)
 * perform repair even for small entropy differences (CASSANDRA-924)
 * Use hostnames in CFInputFormat to allow Hadoop's naive string-based
   locality comparisons to work (CASSANDRA-955)
 * cache read-only BufferedRandomAccessFile length to avoid
   3 system calls per invocation (CASSANDRA-950)
 * nodes with IPv6 (and no IPv4) addresses could not join cluster
   (CASSANDRA-969)
 * Retrieve the correct number of undeleted columns, if any, from
   a supercolumn in a row that had been deleted previously (CASSANDRA-920)
 * fix index scans that cross the 2GB mmap boundaries for both mmap
   and standard i/o modes (CASSANDRA-866)
 * expose drain via nodetool (CASSANDRA-978)


0.6.0-RC1
 * JMX drain to flush memtables and run through commit log (CASSANDRA-880)
 * Bootstrapping can skip ranges under the right conditions (CASSANDRA-902)
 * fix merging row versions in range_slice for CL > ONE (CASSANDRA-884)
 * default write ConsistencyLeven chaned from ZERO to ONE
 * fix for index entries spanning mmap buffer boundaries (CASSANDRA-857)
 * use lexical comparison if time part of TimeUUIDs are the same
   (CASSANDRA-907)
 * bound read, mutation, and response stages to fix possible OOM
   during log replay (CASSANDRA-885)
 * Use microseconds-since-epoch (UTC) in cli, instead of milliseconds
 * Treat batch_mutate Deletion with null supercolumn as "apply this predicate
   to top level supercolumns" (CASSANDRA-834)
 * Streaming destination nodes do not update their JMX status (CASSANDRA-916)
 * Fix internal RPC timeout calculation (CASSANDRA-911)
 * Added Pig loadfunc to contrib/pig (CASSANDRA-910)


0.6.0-beta3
 * fix compaction bucketing bug (CASSANDRA-814)
 * update windows batch file (CASSANDRA-824)
 * deprecate KeysCachedFraction configuration directive in favor
   of KeysCached; move to unified-per-CF key cache (CASSANDRA-801)
 * add invalidateRowCache to ColumnFamilyStoreMBean (CASSANDRA-761)
 * send Handoff hints to natural locations to reduce load on
   remaining nodes in a failure scenario (CASSANDRA-822)
 * Add RowWarningThresholdInMB configuration option to warn before very
   large rows get big enough to threaten node stability, and -x option to
   be able to remove them with sstable2json if the warning is unheeded
   until it's too late (CASSANDRA-843)
 * Add logging of GC activity (CASSANDRA-813)
 * fix ConcurrentModificationException in commitlog discard (CASSANDRA-853)
 * Fix hardcoded row count in Hadoop RecordReader (CASSANDRA-837)
 * Add a jmx status to the streaming service and change several DEBUG
   messages to INFO (CASSANDRA-845)
 * fix classpath in cassandra-cli.bat for Windows (CASSANDRA-858)
 * allow re-specifying host, port to cassandra-cli if invalid ones
   are first tried (CASSANDRA-867)
 * fix race condition handling rpc timeout in the coordinator
   (CASSANDRA-864)
 * Remove CalloutLocation and StagingFileDirectory from storage-conf files
   since those settings are no longer used (CASSANDRA-878)
 * Parse a long from RowWarningThresholdInMB instead of an int (CASSANDRA-882)
 * Remove obsolete ControlPort code from DatabaseDescriptor (CASSANDRA-886)
 * move skipBytes side effect out of assert (CASSANDRA-899)
 * add "double getLoad" to StorageServiceMBean (CASSANDRA-898)
 * track row stats per CF at compaction time (CASSANDRA-870)
 * disallow CommitLogDirectory matching a DataFileDirectory (CASSANDRA-888)
 * default key cache size is 200k entries, changed from 10% (CASSANDRA-863)
 * add -Dcassandra-foreground=yes to cassandra.bat
 * exit if cluster name is changed unexpectedly (CASSANDRA-769)


0.6.0-beta1/beta2
 * add batch_mutate thrift command, deprecating batch_insert (CASSANDRA-336)
 * remove get_key_range Thrift API, deprecated in 0.5 (CASSANDRA-710)
 * add optional login() Thrift call for authentication (CASSANDRA-547)
 * support fat clients using gossiper and StorageProxy to perform
   replication in-process [jvm-only] (CASSANDRA-535)
 * support mmapped I/O for reads, on by default on 64bit JVMs
   (CASSANDRA-408, CASSANDRA-669)
 * improve insert concurrency, particularly during Hinted Handoff
   (CASSANDRA-658)
 * faster network code (CASSANDRA-675)
 * stress.py moved to contrib (CASSANDRA-635)
 * row caching [must be explicitly enabled per-CF in config] (CASSANDRA-678)
 * present a useful measure of compaction progress in JMX (CASSANDRA-599)
 * add bin/sstablekeys (CASSNADRA-679)
 * add ConsistencyLevel.ANY (CASSANDRA-687)
 * make removetoken remove nodes from gossip entirely (CASSANDRA-644)
 * add ability to set cache sizes at runtime (CASSANDRA-708)
 * report latency and cache hit rate statistics with lifetime totals
   instead of average over the last minute (CASSANDRA-702)
 * support get_range_slice for RandomPartitioner (CASSANDRA-745)
 * per-keyspace replication factory and replication strategy (CASSANDRA-620)
 * track latency in microseconds (CASSANDRA-733)
 * add describe_ Thrift methods, deprecating get_string_property and
   get_string_list_property
 * jmx interface for tracking operation mode and streams in general.
   (CASSANDRA-709)
 * keep memtables in sorted order to improve range query performance
   (CASSANDRA-799)
 * use while loop instead of recursion when trimming sstables compaction list
   to avoid blowing stack in pathological cases (CASSANDRA-804)
 * basic Hadoop map/reduce support (CASSANDRA-342)


0.5.1
 * ensure all files for an sstable are streamed to the same directory.
   (CASSANDRA-716)
 * more accurate load estimate for bootstrapping (CASSANDRA-762)
 * tolerate dead or unavailable bootstrap target on write (CASSANDRA-731)
 * allow larger numbers of keys (> 140M) in a sstable bloom filter
   (CASSANDRA-790)
 * include jvm argument improvements from CASSANDRA-504 in debian package
 * change streaming chunk size to 32MB to accomodate Windows XP limitations
   (was 64MB) (CASSANDRA-795)
 * fix get_range_slice returning results in the wrong order (CASSANDRA-781)


0.5.0 final
 * avoid attempting to delete temporary bootstrap files twice (CASSANDRA-681)
 * fix bogus NaN in nodeprobe cfstats output (CASSANDRA-646)
 * provide a policy for dealing with single thread executors w/ a full queue
   (CASSANDRA-694)
 * optimize inner read in MessagingService, vastly improving multiple-node
   performance (CASSANDRA-675)
 * wait for table flush before streaming data back to a bootstrapping node.
   (CASSANDRA-696)
 * keep track of bootstrapping sources by table so that bootstrapping doesn't
   give the indication of finishing early (CASSANDRA-673)


0.5.0 RC3
 * commit the correct version of the patch for CASSANDRA-663


0.5.0 RC2 (unreleased)
 * fix bugs in converting get_range_slice results to Thrift
   (CASSANDRA-647, CASSANDRA-649)
 * expose java.util.concurrent.TimeoutException in StorageProxy methods
   (CASSANDRA-600)
 * TcpConnectionManager was holding on to disconnected connections,
   giving the false indication they were being used. (CASSANDRA-651)
 * Remove duplicated write. (CASSANDRA-662)
 * Abort bootstrap if IP is already in the token ring (CASSANDRA-663)
 * increase default commitlog sync period, and wait for last sync to
   finish before submitting another (CASSANDRA-668)


0.5.0 RC1
 * Fix potential NPE in get_range_slice (CASSANDRA-623)
 * add CRC32 to commitlog entries (CASSANDRA-605)
 * fix data streaming on windows (CASSANDRA-630)
 * GC compacted sstables after cleanup and compaction (CASSANDRA-621)
 * Speed up anti-entropy validation (CASSANDRA-629)
 * Fix anti-entropy assertion error (CASSANDRA-639)
 * Fix pending range conflicts when bootstapping or moving
   multiple nodes at once (CASSANDRA-603)
 * Handle obsolete gossip related to node movement in the case where
   one or more nodes is down when the movement occurs (CASSANDRA-572)
 * Include dead nodes in gossip to avoid a variety of problems
   and fix HH to removed nodes (CASSANDRA-634)
 * return an InvalidRequestException for mal-formed SlicePredicates
   (CASSANDRA-643)
 * fix bug determining closest neighbor for use in multiple datacenters
   (CASSANDRA-648)
 * Vast improvements in anticompaction speed (CASSANDRA-607)
 * Speed up log replay and writes by avoiding redundant serializations
   (CASSANDRA-652)


0.5.0 beta 2
 * Bootstrap improvements (several tickets)
 * add nodeprobe repair anti-entropy feature (CASSANDRA-193, CASSANDRA-520)
 * fix possibility of partition when many nodes restart at once
   in clusters with multiple seeds (CASSANDRA-150)
 * fix NPE in get_range_slice when no data is found (CASSANDRA-578)
 * fix potential NPE in hinted handoff (CASSANDRA-585)
 * fix cleanup of local "system" keyspace (CASSANDRA-576)
 * improve computation of cluster load balance (CASSANDRA-554)
 * added super column read/write, column count, and column/row delete to
   cassandra-cli (CASSANDRA-567, CASSANDRA-594)
 * fix returning live subcolumns of deleted supercolumns (CASSANDRA-583)
 * respect JAVA_HOME in bin/ scripts (several tickets)
 * add StorageService.initClient for fat clients on the JVM (CASSANDRA-535)
   (see contrib/client_only for an example of use)
 * make consistency_level functional in get_range_slice (CASSANDRA-568)
 * optimize key deserialization for RandomPartitioner (CASSANDRA-581)
 * avoid GCing tombstones except on major compaction (CASSANDRA-604)
 * increase failure conviction threshold, resulting in less nodes
   incorrectly (and temporarily) marked as down (CASSANDRA-610)
 * respect memtable thresholds during log replay (CASSANDRA-609)
 * support ConsistencyLevel.ALL on read (CASSANDRA-584)
 * add nodeprobe removetoken command (CASSANDRA-564)


0.5.0 beta
 * Allow multiple simultaneous flushes, improving flush throughput
   on multicore systems (CASSANDRA-401)
 * Split up locks to improve write and read throughput on multicore systems
   (CASSANDRA-444, CASSANDRA-414)
 * More efficient use of memory during compaction (CASSANDRA-436)
 * autobootstrap option: when enabled, all non-seed nodes will attempt
   to bootstrap when started, until bootstrap successfully
   completes. -b option is removed.  (CASSANDRA-438)
 * Unless a token is manually specified in the configuration xml,
   a bootstraping node will use a token that gives it half the
   keys from the most-heavily-loaded node in the cluster,
   instead of generating a random token.
   (CASSANDRA-385, CASSANDRA-517)
 * Miscellaneous bootstrap fixes (several tickets)
 * Ability to change a node's token even after it has data on it
   (CASSANDRA-541)
 * Ability to decommission a live node from the ring (CASSANDRA-435)
 * Semi-automatic loadbalancing via nodeprobe (CASSANDRA-192)
 * Add ability to set compaction thresholds at runtime via
   JMX / nodeprobe.  (CASSANDRA-465)
 * Add "comment" field to ColumnFamily definition. (CASSANDRA-481)
 * Additional JMX metrics (CASSANDRA-482)
 * JSON based export and import tools (several tickets)
 * Hinted Handoff fixes (several tickets)
 * Add key cache to improve read performance (CASSANDRA-423)
 * Simplified construction of custom ReplicationStrategy classes
   (CASSANDRA-497)
 * Graphical application (Swing) for ring integrity verification and
   visualization was added to contrib (CASSANDRA-252)
 * Add DCQUORUM, DCQUORUMSYNC consistency levels and corresponding
   ReplicationStrategy / EndpointSnitch classes.  Experimental.
   (CASSANDRA-492)
 * Web client interface added to contrib (CASSANDRA-457)
 * More-efficient flush for Random, CollatedOPP partitioners
   for normal writes (CASSANDRA-446) and bulk load (CASSANDRA-420)
 * Add MemtableFlushAfterMinutes, a global replacement for the old
   per-CF FlushPeriodInMinutes setting (CASSANDRA-463)
 * optimizations to slice reading (CASSANDRA-350) and supercolumn
   queries (CASSANDRA-510)
 * force binding to given listenaddress for nodes with multiple
   interfaces (CASSANDRA-546)
 * stress.py benchmarking tool improvements (several tickets)
 * optimized replica placement code (CASSANDRA-525)
 * faster log replay on restart (CASSANDRA-539, CASSANDRA-540)
 * optimized local-node writes (CASSANDRA-558)
 * added get_range_slice, deprecating get_key_range (CASSANDRA-344)
 * expose TimedOutException to thrift (CASSANDRA-563)


0.4.2
 * Add validation disallowing null keys (CASSANDRA-486)
 * Fix race conditions in TCPConnectionManager (CASSANDRA-487)
 * Fix using non-utf8-aware comparison as a sanity check.
   (CASSANDRA-493)
 * Improve default garbage collector options (CASSANDRA-504)
 * Add "nodeprobe flush" (CASSANDRA-505)
 * remove NotFoundException from get_slice throws list (CASSANDRA-518)
 * fix get (not get_slice) of entire supercolumn (CASSANDRA-508)
 * fix null token during bootstrap (CASSANDRA-501)


0.4.1
 * Fix FlushPeriod columnfamily configuration regression
   (CASSANDRA-455)
 * Fix long column name support (CASSANDRA-460)
 * Fix for serializing a row that only contains tombstones
   (CASSANDRA-458)
 * Fix for discarding unneeded commitlog segments (CASSANDRA-459)
 * Add SnapshotBeforeCompaction configuration option (CASSANDRA-426)
 * Fix compaction abort under insufficient disk space (CASSANDRA-473)
 * Fix reading subcolumn slice from tombstoned CF (CASSANDRA-484)
 * Fix race condition in RVH causing occasional NPE (CASSANDRA-478)


0.4.0
 * fix get_key_range problems when a node is down (CASSANDRA-440)
   and add UnavailableException to more Thrift methods
 * Add example EndPointSnitch contrib code (several tickets)


0.4.0 RC2
 * fix SSTable generation clash during compaction (CASSANDRA-418)
 * reject method calls with null parameters (CASSANDRA-308)
 * properly order ranges in nodeprobe output (CASSANDRA-421)
 * fix logging of certain errors on executor threads (CASSANDRA-425)


0.4.0 RC1
 * Bootstrap feature is live; use -b on startup (several tickets)
 * Added multiget api (CASSANDRA-70)
 * fix Deadlock with SelectorManager.doProcess and TcpConnection.write
   (CASSANDRA-392)
 * remove key cache b/c of concurrency bugs in third-party
   CLHM library (CASSANDRA-405)
 * update non-major compaction logic to use two threshold values
   (CASSANDRA-407)
 * add periodic / batch commitlog sync modes (several tickets)
 * inline BatchMutation into batch_insert params (CASSANDRA-403)
 * allow setting the logging level at runtime via mbean (CASSANDRA-402)
 * change default comparator to BytesType (CASSANDRA-400)
 * add forwards-compatible ConsistencyLevel parameter to get_key_range
   (CASSANDRA-322)
 * r/m special case of blocking for local destination when writing with
   ConsistencyLevel.ZERO (CASSANDRA-399)
 * Fixes to make BinaryMemtable [bulk load interface] useful (CASSANDRA-337);
   see contrib/bmt_example for an example of using it.
 * More JMX properties added (several tickets)
 * Thrift changes (several tickets)
    - Merged _super get methods with the normal ones; return values
      are now of ColumnOrSuperColumn.
    - Similarly, merged batch_insert_super into batch_insert.



0.4.0 beta
 * On-disk data format has changed to allow billions of keys/rows per
   node instead of only millions
 * Multi-keyspace support
 * Scan all sstables for all queries to avoid situations where
   different types of operation on the same ColumnFamily could
   disagree on what data was present
 * Snapshot support via JMX
 * Thrift API has changed a _lot_:
    - removed time-sorted CFs; instead, user-defined comparators
      may be defined on the column names, which are now byte arrays.
      Default comparators are provided for UTF8, Bytes, Ascii, Long (i64),
      and UUID types.
    - removed colon-delimited strings in thrift api in favor of explicit
      structs such as ColumnPath, ColumnParent, etc.  Also normalized
      thrift struct and argument naming.
    - Added columnFamily argument to get_key_range.
    - Change signature of get_slice to accept starting and ending
      columns as well as an offset.  (This allows use of indexes.)
      Added "ascending" flag to allow reasonably-efficient reverse
      scans as well.  Removed get_slice_by_range as redundant.
    - get_key_range operates on one CF at a time
    - changed `block` boolean on insert methods to ConsistencyLevel enum,
      with options of NONE, ONE, QUORUM, and ALL.
    - added similar consistency_level parameter to read methods
    - column-name-set slice with no names given now returns zero columns
      instead of all of them.  ("all" can run your server out of memory.
      use a range-based slice with a high max column count instead.)
 * Removed the web interface. Node information can now be obtained by
   using the newly introduced nodeprobe utility.
 * More JMX stats
 * Remove magic values from internals (e.g. special key to indicate
   when to flush memtables)
 * Rename configuration "table" to "keyspace"
 * Moved to crash-only design; no more shutdown (just kill the process)
 * Lots of bug fixes

Full list of issues resolved in 0.4 is at https://issues.apache.org/jira/secure/IssueNavigator.jspa?reset=true&&pid=12310865&fixfor=12313862&resolution=1&sorter/field=issuekey&sorter/order=DESC


0.3.0 RC3
 * Fix potential deadlock under load in TCPConnection.
   (CASSANDRA-220)


0.3.0 RC2
 * Fix possible data loss when server is stopped after replaying
   log but before new inserts force memtable flush.
   (CASSANDRA-204)
 * Added BUGS file


0.3.0 RC1
 * Range queries on keys, including user-defined key collation
 * Remove support
 * Workarounds for a weird bug in JDK select/register that seems
   particularly common on VM environments. Cassandra should deploy
   fine on EC2 now
 * Much improved infrastructure: the beginnings of a decent test suite
   ("ant test" for unit tests; "nosetests" for system tests), code
   coverage reporting, etc.
 * Expanded node status reporting via JMX
 * Improved error reporting/logging on both server and client
 * Reduced memory footprint in default configuration
 * Combined blocking and non-blocking versions of insert APIs
 * Added FlushPeriodInMinutes configuration parameter to force
   flushing of infrequently-updated ColumnFamilies<|MERGE_RESOLUTION|>--- conflicted
+++ resolved
@@ -1,4 +1,3 @@
-<<<<<<< HEAD
 3.11.3
  * Remove string formatting lines from BufferPool hot path (CASSANDRA-14416)
  * Update metrics to 3.1.5 (CASSANDRA-12924)
@@ -15,10 +14,7 @@
  * RateBasedBackPressure unnecessarily invokes a lock on the Guava RateLimiter (CASSANDRA-14163)
  * Fix wildcard GROUP BY queries (CASSANDRA-14209)
 Merged from 3.0:
-=======
-3.0.17
  * Fix deprecated repair error notifications from 3.x clusters to legacy JMX clients (CASSANDRA-13121)
->>>>>>> 6efa99c7
  * Cassandra not starting when using enhanced startup scripts in windows (CASSANDRA-14418)
  * Fix progress stats and units in compactionstats (CASSANDRA-12244)
  * Better handle missing partition columns in system_schema.columns (CASSANDRA-14379)
