--- conflicted
+++ resolved
@@ -18,41 +18,24 @@
 # i.e., stuff that's not necessarily cqlsh-specific
 
 import traceback
-<<<<<<< HEAD
-
+
+import cassandra
 from cqlshlib import pylexotron, util
-
-Hint = pylexotron.Hint
-
-# CASSANDRA-16659 - to keep things compact cql_keywords_reserved will not be imported from the drivers anymore
-cql_reserved_keywords = set((
-    'authorize', 'rename', 'set', 'revoke', 'into', 'describe', 'primary', 'columnfamily', 'apply',
-    'table', 'null', 'select', 'if', 'index', 'use', 'from', 'and', 'unlogged', 'create', 'nan', 'to', 'add',
-    'alter', 'schema', 'begin', 'full', 'infinity', 'grant', 'truncate', 'on', 'modify', 'update',
-    'asc', 'entries', 'not', 'using', 'with', 'by', 'is', 'desc', 'insert', 'execute', 'in',
-    'materialized', 'drop', 'batch', 'order', 'keyspace', 'token', 'limit', 'allow', 'of', 'norecursive', 'delete',
-    'where', 'or', 'view'
-))
-=======
-import cassandra
-from . import pylexotron, util
 
 Hint = pylexotron.Hint
 
 cql_keywords_reserved = set((
     'add', 'allow', 'alter', 'and', 'apply', 'asc', 'authorize', 'batch', 'begin', 'by', 'columnfamily', 'create',
-    'default', 'delete', 'desc', 'describe', 'drop', 'entries', 'execute', 'from', 'full', 'grant', 'if', 'in', 'index',
-    'infinity', 'insert', 'into', 'is', 'keyspace', 'limit', 'materialized', 'mbean', 'mbeans', 'modify', 'nan',
-    'norecursive', 'not', 'null', 'of', 'on', 'or', 'order', 'primary', 'rename', 'replace', 'revoke', 'schema',
-    'select', 'set', 'table', 'to', 'token', 'truncate', 'unlogged', 'unset', 'update', 'use', 'using', 'view', 'where',
-    'with'
+    'delete', 'desc', 'describe', 'drop', 'entries', 'execute', 'from', 'full', 'grant', 'if', 'in', 'index',
+    'infinity', 'insert', 'into', 'is', 'keyspace', 'limit', 'materialized', 'modify', 'nan', 'norecursive', 'not',
+    'null', 'of', 'on', 'or', 'order', 'primary', 'rename', 'revoke', 'schema', 'select', 'set', 'table', 'to', 'token',
+    'truncate', 'unlogged', 'update', 'use', 'using', 'view', 'where', 'with'
 ))
 """
 Set of reserved keywords in CQL.
 
 Derived from .../cassandra/src/java/org/apache/cassandra/cql3/ReservedKeywords.java
 """
->>>>>>> 2a8e0185
 
 
 class CqlParsingRuleSet(pylexotron.ParsingRuleSet):
@@ -88,12 +71,8 @@
         We cannot let reserved cql keywords be simple 'identifier' since this caused
         problems with completion, see CASSANDRA-10415
         """
-<<<<<<< HEAD
-        syntax = '<reserved_identifier> ::= /(' + '|'.join(r'\b{}\b'.format(k) for k in cql_reserved_keywords) + ')/ ;'
-=======
         cassandra.metadata.cql_keywords_reserved = cql_keywords_reserved
         syntax = '<reserved_identifier> ::= /(' + '|'.join(r'\b{}\b'.format(k) for k in cql_keywords_reserved) + ')/ ;'
->>>>>>> 2a8e0185
         self.append_rules(syntax)
 
     def completer_for(self, rulename, symname):
