--- conflicted
+++ resolved
@@ -19,11 +19,8 @@
 
 import java.net.InetAddress;
 import java.net.InetSocketAddress;
-<<<<<<< HEAD
-=======
 import java.util.ArrayList;
 import java.util.Collections;
->>>>>>> e1e88e5b
 import java.util.List;
 import java.util.concurrent.ConcurrentHashMap;
 import java.util.concurrent.ConcurrentMap;
@@ -32,7 +29,6 @@
 
 import com.google.common.net.HostAndPort;
 
-import com.google.common.net.HostAndPort;
 import com.datastax.driver.core.*;
 import com.datastax.driver.core.policies.DCAwareRoundRobinPolicy;
 import com.datastax.driver.core.policies.LoadBalancingPolicy;
@@ -71,17 +67,15 @@
 
     public JavaDriverClient(StressSettings settings, String host, int port)
     {
-<<<<<<< HEAD
-        this(settings, host, port, new EncryptionOptions());
-    }
-
-    public JavaDriverClient(StressSettings settings, String host, int port, EncryptionOptions encryptionOptions)
-=======
-        this(settings, Collections.singletonList(host), port, new EncryptionOptions.ClientEncryptionOptions());
-    }
-
-    public JavaDriverClient(StressSettings settings, List<String> hosts, int port, EncryptionOptions.ClientEncryptionOptions encryptionOptions)
->>>>>>> e1e88e5b
+        this(settings, Collections.singletonList(host), port, new EncryptionOptions());
+    }
+
+    public JavaDriverClient(StressSettings settings, List<String> hosts, int port)
+    {
+        this(settings, hosts, port, new EncryptionOptions());
+    }
+
+    public JavaDriverClient(StressSettings settings, List<String> hosts, int port, EncryptionOptions encryptionOptions)
     {
         this.protocolVersion = settings.mode.protocolVersion;
         this.hosts = hosts;
@@ -146,23 +140,16 @@
                                      .setMaxRequestsPerConnection(HostDistance.LOCAL, maxPendingPerConnection)
                                      .setNewConnectionThreshold(HostDistance.LOCAL, 100);
 
-<<<<<<< HEAD
-        HostAndPort hap = HostAndPort.fromString(host).withDefaultPort(port);
-        InetSocketAddress contact = new InetSocketAddress(InetAddress.getByName(hap.getHost()), hap.getPort());
-        Cluster.Builder clusterBuilder = Cluster.builder()
-                                                .addContactPointsWithPorts(contact)
-=======
         List<InetSocketAddress> contacts = new ArrayList<>();
         for (String host : hosts)
         {
             HostAndPort hap = HostAndPort.fromString(host).withDefaultPort(port);
-            InetSocketAddress contact = new InetSocketAddress(InetAddress.getByName(hap.getHostText()), hap.getPort());
+            InetSocketAddress contact = new InetSocketAddress(InetAddress.getByName(hap.getHost()), hap.getPort());
             contacts.add(contact);
         }
 
         Cluster.Builder clusterBuilder = Cluster.builder()
                                                 .addContactPointsWithPorts(contacts)
->>>>>>> e1e88e5b
                                                 .withPoolingOptions(poolingOpts)
                                                 .withoutJMXReporting()
                                                 .withProtocolVersion(protocolVersion)
