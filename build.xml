--- conflicted
+++ resolved
@@ -841,43 +841,6 @@
         <echo message="${base.version}" />
     </target>
 
-<<<<<<< HEAD
-=======
-    <!--
-       Generate thrift code.  We have targets to build java because
-       Cassandra depends on it, and python because that is what the system
-       tests run.
-    -->
-    <target name="check-gen-thrift-java">
-      <uptodate property="thriftUpToDate" srcfile="${interface.dir}/cassandra.thrift"
-            targetfile="${interface.thrift.gen-java}/org/apache/cassandra/thrift/Cassandra.java" />
-    </target>
-    <target name="gen-thrift-java" unless="thriftUpToDate" depends="check-gen-thrift-java"
-            description="Generate Thrift Java artifacts">
-      <echo>Generating Thrift Java code from ${basedir}/interface/cassandra.thrift...</echo>
-      <exec executable="thrift" dir="${basedir}/interface" failonerror="true">
-        <arg line="--gen java:hashcode" />
-        <arg line="-o ${interface.thrift.dir}" />
-        <arg line="cassandra.thrift" />
-      </exec>
-      <antcall target="write-java-license-headers" />
-    </target>
-
-    <target name="gen-thrift-py" description="Generate Thrift Python artifacts">
-      <echo>Generating Thrift Python code from ${basedir}/interface/cassandra.thrift...</echo>
-      <exec executable="thrift" dir="${basedir}/interface" failonerror="true">
-        <arg line="--gen py" />
-        <arg line="-o ${interface.thrift.dir}" />
-        <arg line="cassandra.thrift" />
-      </exec>
-      <exec executable="thrift" dir="${basedir}/interface" failonerror="true">
-        <arg line="--gen py:twisted" />
-        <arg line="-o ${interface.thrift.dir}" />
-        <arg line="cassandra.thrift" />
-      </exec>
-    </target>
-
->>>>>>> 2ec96ae6
     <!-- create properties file with C version -->
     <target name="createVersionPropFile">
       <taskdef name="propertyfile" classname="org.apache.tools.ant.taskdefs.optional.PropertyFile"/>
@@ -907,19 +870,11 @@
     <target name="build" depends="resolver-retrieve-build,build-project" description="Compile Cassandra classes"/>
     <target name="codecoverage" depends="jacoco-run,jacoco-report" description="Create code coverage report"/>
 
-<<<<<<< HEAD
     <target name="_build_java">
         <!-- Note: we cannot use javac's 'release' option, as that does not allow accessing sun.misc.Unsafe nor
         Nashorn's ClassFilter class as any javac modules option is invalid for relase 8. -->
         <echo message="Compiling for Java ${target.version}..."/>
         <javac
-=======
-    <target depends="init,gen-cql3-grammar,generate-cql-html,generate-jflex-java,rat-check"
-            name="build-project">
-        <echo message="${ant.project.name}: ${ant.file}"/>
-        <!-- Order matters! -->
-        <javac fork="true"
->>>>>>> 2ec96ae6
                debug="true" debuglevel="${debuglevel}" encoding="utf-8"
                destdir="${build.classes.main}" includeantruntime="false" source="${source.version}" target="${target.version}">
             <src path="${build.src.java}"/>
@@ -932,7 +887,7 @@
         </javac>
     </target>
 
-    <target depends="init,gen-cql3-grammar,generate-cql-html,generate-jflex-java,rat-report"
+    <target depends="init,gen-cql3-grammar,generate-cql-html,generate-jflex-java,rat-check"
             name="build-project">
         <echo message="${ant.project.name}: ${ant.file}"/>
         <!-- Order matters! -->
@@ -1261,48 +1216,7 @@
       </checksum>
     </target>
 
-<<<<<<< HEAD
-    <target name="rat" depends="rat-init" description="License checks on artifacts">
-      <rat:report xmlns:rat="antlib:org.apache.rat.anttasks"
-                  reportFile="${build.dir}/${final.name}-bin.rat.txt">
-        <tarfileset>
-          <gzipresource>
-            <file file="${build.dir}/${final.name}-bin.tar.gz" />
-          </gzipresource>
-        </tarfileset>
-      </rat:report>
-      <rat:report xmlns:rat="antlib:org.apache.rat.anttasks"
-                  reportFile="${build.dir}/${final.name}-src.rat.txt">
-        <tarfileset>
-          <gzipresource>
-            <file file="${build.dir}/${final.name}-src.tar.gz" />
-          </gzipresource>
-        </tarfileset>
-      </rat:report>
-    </target>
-
-    <target name="rat-report" depends="rat-init" description="License checks on source" >
-      <rat:report xmlns:rat="antlib:org.apache.rat.anttasks"
-                  reportFile="${build.dir}/src.rat.txt">
-        <fileset dir="src/java"/>
-        <fileset dir="test/unit"/>
-        <fileset dir="test/distributed"/>
-      </rat:report>
-      <fail message="Some files have missing or incorrect license information. Check RAT report in ${build.dir}/src.rat.txt for more details!">
-        <condition>
-          <and>
-            <not>
-              <resourcecontains resource="${build.dir}/src.rat.txt" substring="0 Unknown Licenses" casesensitive="false" />
-            </not>
-          </and>
-        </condition>
-      </fail>
-    </target>
-
   <target name="build-jmh" depends="build-test, jar" description="Create JMH uber jar">
-=======
-  <target name="build-jmh" depends="build-test" description="Create JMH uber jar">
->>>>>>> 2ec96ae6
       <jar jarfile="${build.test.dir}/deps.jar">
           <zipgroupfileset dir="${build.dir.lib}/jars">
               <include name="*jmh*.jar"/>
@@ -1807,42 +1721,7 @@
     <delete dir="${jacoco.export.dir}"/>
   </target>
 
-<<<<<<< HEAD
-  <!--
-    License audit tool
-  -->
-  <target name="rat-init" depends="resolver-init">
-    <typedef uri="antlib:org.apache.rat.anttasks" classpathref="rat.classpath"/>
-  </target>
-
-  <target name="rat-check" depends="rat-init">
-    <rat:report xmlns:rat="antlib:org.apache.rat.anttasks"
-                reportFile="${build.dir}/rat-report.log">
-      <fileset dir="."  excludesfile=".rat-excludes" />
-    </rat:report>
-    <condition property="rat.passed">
-      <isfileselected file="${build.dir}/rat-report.log">
-        <containsregexp expression="^0 Unknown Licenses"/>
-      </isfileselected>
-    </condition>
-    <fail unless="rat.passed">Unknown licenses: See build/rat-report.log.</fail>
-  </target>
-
-  <target name="rat-write" depends="rat-init">
-    <echo>RAT: invoking addLicense to write missing headers</echo>
-    <java classname="org.apache.rat.Report" fork="true"
-          output="${build.dir}/rat-report.log">
-      <classpath refid="rat.classpath" />
-      <arg value="-a" />
-      <arg value="--force" />
-      <arg value="." />
-    </java>
-  </target>
-
   <target name="javadoc" depends="build" description="Create javadoc" unless="no-javadoc">
-=======
-  <target name="javadoc" depends="init" description="Create javadoc" unless="no-javadoc">
->>>>>>> 2ec96ae6
     <create-javadoc destdir="${javadoc.dir}">
       <filesets>
         <fileset dir="${build.src.java}" defaultexcludes="yes">
@@ -2260,9 +2139,6 @@
 
   </target>
 
-<<<<<<< HEAD
   <import file="${basedir}/.build/build-resolver.xml"/>
-=======
   <import file="${basedir}/.build/build-rat.xml"/>
->>>>>>> 2ec96ae6
 </project>