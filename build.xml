<!--
  Licensed to the Apache Software Foundation (ASF) under one or more
  contributor license agreements.  See the NOTICE file distributed with
  this work for additional information regarding copyright ownership.
  The ASF licenses this file to You under the Apache License, Version 2.0
  (the "License"); you may not use this file except in compliance with
  the License.  You may obtain a copy of the License at

      http://www.apache.org/licenses/LICENSE-2.0

  Unless required by applicable law or agreed to in writing, software
  distributed under the License is distributed on an "AS IS" BASIS,
  WITHOUT WARRANTIES OR CONDITIONS OF ANY KIND, either express or implied.
  See the License for the specific language governing permissions and
  limitations under the License.
-->
<project basedir="." default="jar" name="apache-cassandra"
         xmlns:artifact="antlib:org.apache.maven.artifact.ant"
         xmlns:if="ant:if"
         xmlns:unless="ant:unless">

    <fail message="You need to use Ant of version at least 1.10 to continue.">
      <condition>
        <not>
          <antversion atleast="1.10"/>
        </not>
      </condition>
    </fail>

    <property environment="env"/>
    <property file="build.properties" />
    <property file="build.properties.default" />
    <property name="debuglevel" value="source,lines,vars"/>

    <!-- default version and SCM information -->
    <property name="base.version" value="4.0.12"/>
    <property name="scm.connection" value="scm:https://gitbox.apache.org/repos/asf/cassandra.git"/>
    <property name="scm.developerConnection" value="scm:https://gitbox.apache.org/repos/asf/cassandra.git"/>
    <property name="scm.url" value="https://gitbox.apache.org/repos/asf?p=cassandra.git;a=tree"/>

    <!-- directory details -->
    <property name="basedir" value="."/>
    <property name="build.src" value="${basedir}/src"/>
    <property name="build.src.java" value="${basedir}/src/java"/>
    <property name="build.src.antlr" value="${basedir}/src/antlr"/>
    <property name="build.src.resources" value="${basedir}/src/resources"/>
    <property name="build.src.gen-java" value="${basedir}/src/gen-java"/>
    <property name="build.lib" value="${basedir}/lib"/>
    <property name="build.dir" value="${basedir}/build"/>
    <property name="build.dir.lib" value="${basedir}/build/lib"/>
    <property name="build.test.dir" value="${build.dir}/test"/>
    <property name="build.classes" value="${build.dir}/classes"/>
    <property name="build.classes.main" value="${build.classes}/main" />
    <property name="javadoc.dir" value="${build.dir}/javadoc"/>
    <property name="interface.dir" value="${basedir}/interface"/>
    <property name="test.dir" value="${basedir}/test"/>
    <property name="test.resources" value="${test.dir}/resources"/>
    <property name="test.lib" value="${build.dir}/test/lib"/>
    <property name="test.classes" value="${build.dir}/test/classes"/>
    <property name="test.conf" value="${test.dir}/conf"/>
    <property name="test.data" value="${test.dir}/data"/>
    <property name="test.name" value="*Test"/>
    <property name="test.classlistfile" value="testlist.txt"/>
    <property name="test.classlistprefix" value="unit"/>
    <property name="benchmark.name" value=""/>
    <property name="jmh.args" value=""/>
    <property name="test.anttasks.src" value="${test.dir}/anttasks"/>
    <property name="test.methods" value=""/>
    <property name="test.unit.src" value="${test.dir}/unit"/>
    <property name="test.long.src" value="${test.dir}/long"/>
    <property name="test.burn.src" value="${test.dir}/burn"/>
    <property name="test.memory.src" value="${test.dir}/memory"/>
    <property name="test.microbench.src" value="${test.dir}/microbench"/>
    <property name="test.distributed.src" value="${test.dir}/distributed"/>
    <property name="test.compression.algo" value="LZ4"/>
    <property name="test.driver.connection_timeout_ms" value="5000"/>
    <property name="test.driver.read_timeout_ms" value="12000"/>
    <property name="dist.dir" value="${build.dir}/dist"/>
    <property name="tmp.dir" value="${java.io.tmpdir}"/>

    <property name="doc.dir" value="${basedir}/doc"/>

    <condition property="version" value="${base.version}">
      <isset property="release"/>
    </condition>
    <property name="version" value="${base.version}-SNAPSHOT"/>
    <property name="version.properties.dir"
              value="${build.src.resources}/org/apache/cassandra/config/" />
    <property name="final.name" value="${ant.project.name}-${version}"/>

    <property name="local.repository" value="${user.home}/.m2/repository" />

    <!-- details of what version of Maven ANT Tasks to fetch -->
    <property name="maven-ant-tasks.version" value="2.1.3" />
    <property name="maven-ant-tasks.local" value="${local.repository}/org/apache/maven/maven-ant-tasks"/>
    <property name="maven-ant-tasks.url"
              value="https://repo.maven.apache.org/maven2/org/apache/maven/maven-ant-tasks" />
    <!-- details of how and which Maven repository we publish to -->
    <property name="maven.version" value="3.0.3" />
    <condition property="maven-repository-url" value="https://repository.apache.org/service/local/staging/deploy/maven2">
      <isset property="release"/>
    </condition>
    <condition property="maven-repository-id" value="apache.releases.https">
      <isset property="release"/>
    </condition>
    <property name="maven-repository-url" value="https://repository.apache.org/content/repositories/snapshots"/>
    <property name="maven-repository-id" value="apache.snapshots.https"/>

    <property name="test.timeout" value="240000" />
    <property name="test.memory.timeout" value="480000" />
    <property name="test.long.timeout" value="600000" />
    <property name="test.burn.timeout" value="60000000" />
    <property name="test.distributed.timeout" value="900000" />

    <!-- default for cql tests. Can be overridden by -Dcassandra.test.use_prepared=false -->
    <property name="cassandra.test.use_prepared" value="true" />

    <!-- The number of active processors seen by JVM -->
    <property name="cassandra.test.processorCount" value="4"/>

    <!-- skip flushing schema tables during tests -->
    <property name="cassandra.test.flush_local_schema_changes" value="false" />

    <!-- fast shutdown of messaging service -->
    <property name="cassandra.test.messagingService.nonGracefulShutdown" value="true"/>

    <!-- https://www.eclemma.org/jacoco/ -->
    <property name="jacoco.export.dir" value="${build.dir}/jacoco/" />
    <property name="jacoco.partials.dir" value="${jacoco.export.dir}/partials" />
    <property name="jacoco.partialexecfile" value="${jacoco.partials.dir}/partial.exec" />
    <property name="jacoco.finalexecfile" value="${jacoco.export.dir}/jacoco.exec" />
    <property name="jacoco.version" value="0.8.6"/>

    <condition property="isMac" value="true">
        <os family="mac"/>
    </condition>
    <condition property="isLinux" value="true">
        <and>
            <os family="unix"/>
            <not>
                <os family="mac"/>
            </not>
        </and>
    </condition>

    <property name="byteman.version" value="4.0.6"/>
    <property name="jamm.version" value="0.3.2"/>
    <property name="ecj.version" value="4.6.1"/>
    <property name="ohc.version" value="0.5.1"/>
    <property name="asm.version" value="7.1"/>
    <property name="allocation-instrumenter.version" value="3.1.0"/>
    <property name="bytebuddy.version" value="1.10.10"/>
    <property name="jflex.version" value="1.8.2"/>

    <!-- https://mvnrepository.com/artifact/net.openhft/chronicle-bom/1.16.23 -->
    <property name="chronicle-queue.version" value="5.20.123" />
    <property name="chronicle-core.version" value="2.20.126" />
    <property name="chronicle-bytes.version" value="2.20.111" />
    <property name="chronicle-wire.version" value="2.20.117" />
    <property name="chronicle-threads.version" value="2.20.111" />

    <condition property="maven-ant-tasks.jar.exists">
      <available file="${build.dir}/maven-ant-tasks-${maven-ant-tasks.version}.jar" />
    </condition>

    <condition property="maven-ant-tasks.jar.local">
      <available file="${maven-ant-tasks.local}/${maven-ant-tasks.version}/maven-ant-tasks-${maven-ant-tasks.version}.jar" />
    </condition>

    <condition property="is.source.artifact">
      <available file="${build.src.java}" type="dir" />
    </condition>

    <condition property="cassandra.use_nix_recursive_delete" value="false" else="true">
        <os family="windows" />
    </condition>

    <!-- Check if all tests are being run or just one. If it's all tests don't spam the console with test output.
         If it's an individual test print the output from the test under the assumption someone is debugging the test
         and wants to know what is going on without having to context switch to the log file that is generated.
         Debug level output still needs to be retrieved from the log file.  -->
    <script language="javascript">
        if (project.getProperty("cassandra.keepBriefBrief") == null)
        {
            if (project.getProperty("test.name").equals("*Test"))
                project.setProperty("cassandra.keepBriefBrief", "true");
            else
                project.setProperty("cassandra.keepBriefBrief", "false");
        }
    </script>

    <condition property="java.version.8">
        <equals arg1="${ant.java.version}" arg2="1.8"/>
    </condition>
    <condition property="java.version.11">
        <not><isset property="java.version.8"/></not>
    </condition>
    <fail><condition><not><or>
        <isset property="java.version.8"/>
        <isset property="java.version.11"/>
    </or></not></condition></fail>

    <resources id="_jvm11_arg_items">
        <string>-Djdk.attach.allowAttachSelf=true</string>

        <string>-XX:+UseConcMarkSweepGC</string>
        <string>-XX:+CMSParallelRemarkEnabled</string>
        <string>-XX:SurvivorRatio=8</string>
        <string>-XX:MaxTenuringThreshold=1</string>
        <string>-XX:CMSInitiatingOccupancyFraction=75</string>
        <string>-XX:+UseCMSInitiatingOccupancyOnly</string>
        <string>-XX:CMSWaitDuration=10000</string>
        <string>-XX:+CMSParallelInitialMarkEnabled</string>
        <string>-XX:+CMSEdenChunksRecordAlways</string>

        <string>--add-exports java.base/jdk.internal.misc=ALL-UNNAMED</string>
        <string>--add-exports java.base/jdk.internal.ref=ALL-UNNAMED</string>
        <string>--add-exports java.base/sun.nio.ch=ALL-UNNAMED</string>
        <string>--add-exports java.management.rmi/com.sun.jmx.remote.internal.rmi=ALL-UNNAMED</string>
        <string>--add-exports java.rmi/sun.rmi.registry=ALL-UNNAMED</string>
        <string>--add-exports java.rmi/sun.rmi.server=ALL-UNNAMED</string>
        <string>--add-exports java.rmi/sun.rmi.transport=ALL-UNNAMED</string>
        <string>--add-exports java.rmi/sun.rmi.transport.tcp=ALL-UNNAMED</string>
        <string>--add-exports java.sql/java.sql=ALL-UNNAMED</string>

        <string>--add-opens java.base/java.lang.module=ALL-UNNAMED</string>
        <string>--add-opens java.base/java.net=ALL-UNNAMED</string>
        <string>--add-opens java.base/jdk.internal.loader=ALL-UNNAMED</string>
        <string>--add-opens java.base/jdk.internal.ref=ALL-UNNAMED</string>
        <string>--add-opens java.base/jdk.internal.reflect=ALL-UNNAMED</string>
        <string>--add-opens java.base/jdk.internal.math=ALL-UNNAMED</string>
        <string>--add-opens java.base/jdk.internal.module=ALL-UNNAMED</string>
        <string>--add-opens java.base/jdk.internal.util.jar=ALL-UNNAMED</string>
        <string>--add-opens jdk.management/com.sun.management.internal=ALL-UNNAMED</string>

    </resources>
    <pathconvert property="_jvm_args_concat" refid="_jvm11_arg_items" pathsep=" "/>
    <condition property="java11-jvmargs" value="${_jvm_args_concat}" else="">
        <not>
            <equals arg1="${ant.java.version}" arg2="1.8"/>
        </not>
    </condition>

    <!--
      JVM arguments for tests.

      There is a race condition bug in java 11 (see CASSANDRA-15981) which causes a crash of the
      JVM; this race is between CMS and class unloading.  In java 8 we can cap the metaspace to
      make tests stable on low resource environments, but in java 11 we need to make it unlimited
      (don't define MaxMetaspaceSize) and disable class unloading in CMS outside of a
      stop-the-world pause.

      In java 11 we also need to set a system property to enable netty to use Unsafe direct byte
      buffer construction (see CASSANDRA-16493)
    -->
    <resources id="_jvm8_test_arg_items">
      <!-- TODO see CASSANDRA-16212 - we seem to OOM non stop now after CASSANDRA-16212, so to have clean CI while this gets looked into, disabling limiting metaspace
        <string>-XX:MaxMetaspaceExpansion=64M</string>
        <string>-XX:MaxMetaspaceSize=512M</string>
        <string>-XX:MetaspaceSize=128M</string>
      -->
    </resources>
    <pathconvert property="_jvm8_test_arg_items_concat" refid="_jvm8_test_arg_items" pathsep=" "/>
    <resources id="_jvm11_test_arg_items">
        <string>-XX:-CMSClassUnloadingEnabled</string>
        <string>-Dio.netty.tryReflectionSetAccessible=true</string>
    </resources>
    <pathconvert property="_jvm11_test_arg_items_concat" refid="_jvm11_test_arg_items" pathsep=" "/>
    <condition property="test-jvmargs" value="${_jvm11_test_arg_items_concat}" else="${_jvm8_test_arg_items_concat}">
        <not>
            <equals arg1="${ant.java.version}" arg2="1.8"/>
        </not>
    </condition>

    <!-- needed to compile org.apache.cassandra.utils.JMXServerUtils -->
    <condition property="jdk11-javac-exports" value="--add-exports java.rmi/sun.rmi.registry=ALL-UNNAMED --add-exports java.rmi/sun.rmi.transport.tcp=ALL-UNNAMED" else="">
        <not>
            <equals arg1="${ant.java.version}" arg2="1.8"/>
        </not>
    </condition>
    <condition property="jdk11-javadoc-exports" value="${jdk11-javac-exports} --frames" else="">
        <not>
            <equals arg1="${ant.java.version}" arg2="1.8"/>
        </not>
    </condition>

    <condition property="build.java.11">
        <istrue value="${use.jdk11}"/>
    </condition>

    <condition property="source.version" value="8" else="11">
        <equals arg1="${java.version.8}" arg2="true"/>
    </condition>
    <condition property="target.version" value="8" else="11">
        <equals arg1="${java.version.8}" arg2="true"/>
    </condition>

    <!--
         Add all the dependencies.
    -->
    <path id="maven-ant-tasks.classpath" path="${build.dir}/maven-ant-tasks-${maven-ant-tasks.version}.jar" />
    <path id="cassandra.classpath">
        <pathelement location="${build.classes.main}" />
        <fileset dir="${build.dir.lib}">
            <include name="**/*.jar" />
        </fileset>
    </path>
    <path id="cassandra.classpath.test">
        <file file="${build.dir}/${final.name}.jar"/> <!-- we need the jar for tests and benchmarks (multi-version jar) -->
        <fileset dir="${build.dir.lib}">
            <include name="**/*.jar" />
        </fileset>
        <fileset dir="${test.lib}/jars">
            <include name="**/*.jar" />
            <exclude name="**/ant-*.jar"/>
        </fileset>
    </path>

  <macrodef name="create-javadoc">
    <attribute name="destdir"/>
    <element name="filesets"/>
    <sequential>
      <javadoc destdir="@{destdir}" author="true" version="true" use="true"
        windowtitle="${ant.project.name} API" classpathref="cassandra.classpath"
        bottom="Copyright &amp;copy; 2009- The Apache Software Foundation"
        useexternalfile="yes" encoding="UTF-8" failonerror="false"
        maxmemory="256m" additionalparam="${jdk11-javadoc-exports}">
        <filesets/>
      </javadoc>
      <fail message="javadoc failed">
        <condition>
            <not>
                <available file="@{destdir}/index-all.html" />
            </not>
        </condition>
      </fail>
    </sequential>
  </macrodef>

    <target name="validate-build-conf">
        <condition property="use-jdk11">
            <or>
                <isset property="build.java.11"/>
                <istrue value="${env.CASSANDRA_USE_JDK11}"/>
            </or>
        </condition>
        <fail message="Inconsistent JDK11 options set">
            <condition>
                    <and>
                        <istrue value="${env.CASSANDRA_USE_JDK11}"/>
                        <isset property="use.jdk11"/>
                        <not>
                            <istrue value="${use.jdk11}"/>
                        </not>
                    </and>
            </condition>
                </fail>
        <fail message="Inconsistent JDK11 options set">
            <condition>
                    <and>
                        <isset property="env.CASSANDRA_USE_JDK11"/>
                        <not>
                            <istrue value="${env.CASSANDRA_USE_JDK11}"/>
                        </not>
                        <istrue value="${use.jdk11}"/>
                    </and>
            </condition>
        </fail>
        <fail message="-Duse.jdk11=true or $CASSANDRA_USE_JDK11=true cannot be set when building from java 8">
            <condition>
                <not><or>
                    <not><isset property="java.version.8"/></not>
                    <not><isset property="use-jdk11"/></not>
                </or></not>
            </condition>
        </fail>
        <fail message="-Duse.jdk11=true or $CASSANDRA_USE_JDK11=true must be set when building from java 11">
            <condition>
                <not><or>
                    <isset property="java.version.8"/>
                    <isset property="use-jdk11"/>
                </or></not>
            </condition>
        </fail>
    </target>

    <!--
        Setup the output directories.
    -->
    <target name="init" depends="validate-build-conf">
        <fail unless="is.source.artifact"
            message="Not a source artifact, stopping here." />
        <mkdir dir="${build.classes.main}"/>
        <mkdir dir="${test.lib}"/>
        <mkdir dir="${test.classes}"/>
        <mkdir dir="${stress.test.classes}"/>
        <mkdir dir="${fqltool.test.classes}"/>
        <mkdir dir="${build.src.gen-java}"/>
        <mkdir dir="${build.dir.lib}"/>
        <mkdir dir="${jacoco.export.dir}"/>
        <mkdir dir="${jacoco.partials.dir}"/>
    </target>

    <target name="clean" description="Remove all locally created artifacts">
        <delete dir="${build.test.dir}" />
        <delete dir="${build.classes}" />
        <delete dir="${build.src.gen-java}" />
        <delete dir="${version.properties.dir}" />
        <delete dir="${jacoco.export.dir}" />
        <delete dir="${jacoco.partials.dir}"/>
    </target>
    <target depends="clean" name="cleanall"/>

    <target name="realclean" depends="clean" description="Remove the entire build directory and all downloaded artifacts">
        <delete>
          <fileset dir="${build.lib}" excludes="cassandra-driver-internal-only-*"/>
        </delete>
        <delete dir="${build.dir}" />
        <delete dir="${doc.dir}/build" />
        <delete dir="${doc.dir}/source/tools/nodetool" />
    </target>

    <!--
       This generates the CQL grammar files from Cql.g
    -->
    <target name="check-gen-cql3-grammar">
        <uptodate property="cql3current"
                targetfile="${build.src.gen-java}/org/apache/cassandra/cql3/Cql.tokens">
            <srcfiles dir="${build.src.antlr}">
                <include name="*.g"/>
            </srcfiles>
        </uptodate>
    </target>

    <target name="gen-cql3-grammar" depends="check-gen-cql3-grammar" unless="cql3current">
      <echo>Building Grammar ${build.src.antlr}/Cql.g  ...</echo>
      <java classname="org.antlr.Tool"
            classpathref="cql3-grammar.classpath"
            failonerror="true">
         <arg value="-Xconversiontimeout" />
         <arg value="10000" />
         <arg value="${build.src.antlr}/Cql.g" />
         <arg value="-fo" />
         <arg value="${build.src.gen-java}/org/apache/cassandra/cql3/" />
         <arg value="-Xmaxinlinedfastates"/>
         <arg value="10"/> <!-- default is 60 -->
      </java>
    </target>

    <target name="generate-cql-html" depends="resolver-init" description="Generate HTML from textile source">
        <taskdef classpathref="wikitext.classpath" resource="wikitexttasks.properties" />
        <wikitext-to-html markupLanguage="Textile">
            <fileset dir="${basedir}">
                <include name="doc/cql3/*.textile"/>
            </fileset>
        </wikitext-to-html>
    </target>

    <target name="gen-asciidoc" description="Generate dynamic asciidoc pages" depends="jar" unless="ant.gen-doc.skip">
        <exec executable="make" osfamily="unix" dir="${doc.dir}">
            <arg value="gen-asciidoc"/>
        </exec>
    </target>

    <target name="gen-doc" description="Generate documentation" depends="gen-asciidoc,generate-cql-html" unless="ant.gen-doc.skip">
        <exec executable="make" osfamily="unix" dir="${doc.dir}">
            <arg value="html"/>
        </exec>
    </target>

    <!--
        Generates Java sources for tokenization support from jflex
        grammar files
    -->
    <target name="generate-jflex-java" description="Generate Java from jflex grammar">
        <taskdef classname="jflex.anttask.JFlexTask" classpathref="jflex.classpath" name="jflex" />
        <jflex file="${build.src.java}/org/apache/cassandra/index/sasi/analyzer/StandardTokenizerImpl.jflex" destdir="${build.src.gen-java}/" />
    </target>

    <!--
       Fetch Maven Ant Tasks and Cassandra's dependencies
       These targets are intentionally free of dependencies so that they
       can be run stand-alone from a binary release artifact.
    -->
    <target name="maven-ant-tasks-localrepo" unless="maven-ant-tasks.jar.exists" if="maven-ant-tasks.jar.local"
            depends="init" description="Fetch Maven ANT Tasks from Maven Local Repository">
      <copy file="${maven-ant-tasks.local}/${maven-ant-tasks.version}/maven-ant-tasks-${maven-ant-tasks.version}.jar"
           tofile="${build.dir}/maven-ant-tasks-${maven-ant-tasks.version}.jar"/>
      <property name="maven-ant-tasks.jar.exists" value="true"/>
    </target>

    <target name="maven-ant-tasks-download" depends="init,maven-ant-tasks-localrepo" unless="maven-ant-tasks.jar.exists"
            description="Fetch Maven ANT Tasks from Maven Central Repositroy">
      <echo>Downloading Maven ANT Tasks...</echo>
      <get src="${maven-ant-tasks.url}/${maven-ant-tasks.version}/maven-ant-tasks-${maven-ant-tasks.version}.jar"
           dest="${build.dir}/maven-ant-tasks-${maven-ant-tasks.version}.jar" usetimestamp="true" />
      <copy file="${build.dir}/maven-ant-tasks-${maven-ant-tasks.version}.jar"
            tofile="${maven-ant-tasks.local}/${maven-ant-tasks.version}/maven-ant-tasks-${maven-ant-tasks.version}.jar"/>
    </target>

    <target name="maven-ant-tasks-init" depends="maven-ant-tasks-download,resolver-init" unless="maven-ant-tasks.initialized"
            description="Initialize Maven ANT Tasks">
      <typedef uri="antlib:org.apache.maven.artifact.ant" classpathref="maven-ant-tasks.classpath" />
      <property name="maven-ant-tasks.initialized" value="true"/>
    </target>

    <!-- this task defines the dependencies that will be fetched by Maven ANT Tasks
         the dependencies are re-used for publishing artifacts to Maven Central
         in order to keep everything consistent -->
    <target name="maven-declare-dependencies" depends="maven-ant-tasks-init"
            description="Define dependencies and dependency versions">
      <!-- The parent pom defines the versions of all dependencies -->
      <artifact:pom id="parent-pom"
                    groupId="org.apache.cassandra"
                    artifactId="cassandra-parent"
                    packaging="pom"
                    version="${version}"
                    url="https://cassandra.apache.org"
                    name="Apache Cassandra"
                    inceptionYear="2009"
                    description="The Apache Cassandra Project develops a highly scalable second-generation distributed database, bringing together Dynamo's fully distributed design and Bigtable's ColumnFamily-based data model.">

        <!-- Inherit from the ASF template pom file, ref http://maven.apache.org/pom/asf/ -->
        <parent groupId="org.apache" artifactId="apache" version="22"/>
        <license name="The Apache Software License, Version 2.0" url="https://www.apache.org/licenses/LICENSE-2.0.txt"/>
        <scm connection="${scm.connection}" developerConnection="${scm.developerConnection}" url="${scm.url}"/>
        <dependencyManagement>
<<<<<<< HEAD
          <dependency groupId="org.xerial.snappy" artifactId="snappy-java" version="1.1.10.1"/>
          <dependency groupId="org.lz4" artifactId="lz4-java" version="1.8.0"/>
          <dependency groupId="com.ning" artifactId="compress-lzf" version="0.8.4" scope="provided"/>
          <dependency groupId="com.github.luben" artifactId="zstd-jni" version="1.5.5-1"/>
          <dependency groupId="com.google.guava" artifactId="guava" version="27.0-jre">
=======
          <dependency groupId="org.xerial.snappy" artifactId="snappy-java" version="1.1.10.4"/>
          <dependency groupId="net.jpountz.lz4" artifactId="lz4" version="1.3.0"/>
          <dependency groupId="com.ning" artifactId="compress-lzf" version="0.8.4"/>
          <dependency groupId="com.google.guava" artifactId="guava" version="18.0">
>>>>>>> 058621a4
            <exclusion groupId="com.google.code.findbugs" artifactId="jsr305" />
            <exclusion groupId="org.codehaus.mojo" artifactId="animal-sniffer-annotations" />
            <exclusion groupId="com.google.guava" artifactId="listenablefuture" />
            <exclusion groupId="com.google.guava" artifactId="failureaccess" />
            <exclusion groupId="org.checkerframework" artifactId="checker-qual" />
            <exclusion groupId="com.google.errorprone" artifactId="error_prone_annotations" />
          </dependency>
          <dependency groupId="org.hdrhistogram" artifactId="HdrHistogram" version="2.1.9"/>
          <dependency groupId="commons-cli" artifactId="commons-cli" version="1.1"/>
          <dependency groupId="commons-codec" artifactId="commons-codec" version="1.9"/>
          <dependency groupId="commons-io" artifactId="commons-io" version="2.6" scope="test"/>
          <dependency groupId="org.apache.commons" artifactId="commons-lang3" version="3.11"/>
          <dependency groupId="org.apache.commons" artifactId="commons-math3" version="3.2"/>
          <dependency groupId="org.antlr" artifactId="antlr" version="3.5.2" scope="provided">
            <exclusion groupId="org.antlr" artifactId="stringtemplate"/>
          </dependency>
          <dependency groupId="org.antlr" artifactId="ST4" version="4.0.8"/>
          <dependency groupId="org.antlr" artifactId="antlr-runtime" version="3.5.2">
            <exclusion groupId="org.antlr" artifactId="stringtemplate"/>
          </dependency>
          <dependency groupId="org.slf4j" artifactId="slf4j-api" version="1.7.25"/>
          <dependency groupId="org.slf4j" artifactId="log4j-over-slf4j" version="1.7.25"/>
          <dependency groupId="org.slf4j" artifactId="jcl-over-slf4j" version="1.7.25" />
          <dependency groupId="ch.qos.logback" artifactId="logback-core" version="1.2.9"/>
          <dependency groupId="ch.qos.logback" artifactId="logback-classic" version="1.2.9"/>
          <dependency groupId="com.fasterxml.jackson.core" artifactId="jackson-core" version="2.13.2"/>
          <dependency groupId="com.fasterxml.jackson.core" artifactId="jackson-databind" version="2.13.2.2"/>
          <dependency groupId="com.fasterxml.jackson.core" artifactId="jackson-annotations" version="2.13.2"/>
          <dependency groupId="com.googlecode.json-simple" artifactId="json-simple" version="1.1"/>
          <dependency groupId="com.boundary" artifactId="high-scale-lib" version="1.0.6"/>
          <dependency groupId="com.github.jbellis" artifactId="jamm" version="${jamm.version}"/>
          <dependency groupId="org.yaml" artifactId="snakeyaml" version="1.26"/>
          <dependency groupId="junit" artifactId="junit" version="4.12" scope="test">
            <exclusion groupId="org.hamcrest" artifactId="hamcrest-core"/>
          </dependency>
          <dependency groupId="org.mockito" artifactId="mockito-core" version="3.2.4" scope="test"/>
          <dependency groupId="org.quicktheories" artifactId="quicktheories" version="0.26" scope="test"/>
          <dependency groupId="com.google.code.java-allocation-instrumenter" artifactId="java-allocation-instrumenter" version="${allocation-instrumenter.version}" scope="test">
            <exclusion groupId="com.google.guava" artifactId="guava"/>
          </dependency>
          <dependency groupId="org.apache.cassandra" artifactId="dtest-api" version="0.0.16" scope="test"/>
          <dependency groupId="org.reflections" artifactId="reflections" version="0.10.2" scope="test"/>
          <dependency groupId="org.apache.hadoop" artifactId="hadoop-core" version="1.0.3" scope="provided">
            <exclusion groupId="org.mortbay.jetty" artifactId="servlet-api"/>
            <exclusion groupId="commons-logging" artifactId="commons-logging"/>
            <exclusion groupId="org.eclipse.jdt" artifactId="core"/>
            <exclusion groupId="ant" artifactId="ant"/>
            <exclusion groupId="junit" artifactId="junit"/>
            <exclusion groupId="org.codehaus.jackson" artifactId="jackson-mapper-asl"/>
            <exclusion groupId="org.slf4j" artifactId="slf4j-api"/>
          </dependency>
          <dependency groupId="org.apache.hadoop" artifactId="hadoop-minicluster" version="1.0.3" scope="provided">
            <exclusion groupId="asm" artifactId="asm"/> <!-- this is the outdated version 3.1 -->
            <exclusion groupId="org.slf4j" artifactId="slf4j-api"/>
            <exclusion groupId="org.codehaus.jackson" artifactId="jackson-mapper-asl"/>
          </dependency>
          <dependency groupId="net.java.dev.jna" artifactId="jna" version="5.6.0"/>

          <dependency groupId="org.jacoco" artifactId="org.jacoco.agent" version="${jacoco.version}" scope="test"/>
          <dependency groupId="org.jacoco" artifactId="org.jacoco.ant" version="${jacoco.version}" scope="test"/>

          <dependency groupId="org.jboss.byteman" artifactId="byteman-install" version="${byteman.version}" scope="provided"/>
          <dependency groupId="org.jboss.byteman" artifactId="byteman" version="${byteman.version}" scope="provided"/>
          <dependency groupId="org.jboss.byteman" artifactId="byteman-submit" version="${byteman.version}" scope="provided"/>
          <dependency groupId="org.jboss.byteman" artifactId="byteman-bmunit" version="${byteman.version}" scope="provided"/>

          <dependency groupId="net.bytebuddy" artifactId="byte-buddy" version="${bytebuddy.version}" />
          <dependency groupId="net.bytebuddy" artifactId="byte-buddy-agent" version="${bytebuddy.version}" />

          <dependency groupId="org.openjdk.jmh" artifactId="jmh-core" version="1.37" scope="test"/>
          <dependency groupId="org.openjdk.jmh" artifactId="jmh-generator-annprocess" version="1.37" scope="test"/>

          <dependency groupId="org.apache.ant" artifactId="ant-junit" version="1.10.12" scope="test"/>

          <dependency groupId="org.apache.cassandra" artifactId="cassandra-all" version="${version}" />
          <dependency groupId="io.dropwizard.metrics" artifactId="metrics-core" version="3.1.5" />
          <dependency groupId="io.dropwizard.metrics" artifactId="metrics-jvm" version="3.1.5" />
          <dependency groupId="io.dropwizard.metrics" artifactId="metrics-logback" version="3.1.5" />
          <dependency groupId="com.addthis.metrics" artifactId="reporter-config3" version="3.0.3">
            <exclusion groupId="org.hibernate" artifactId="hibernate-validator" />
           </dependency>
          <dependency groupId="org.mindrot" artifactId="jbcrypt" version="0.4" />
          <dependency groupId="io.airlift" artifactId="airline" version="0.8">
            <exclusion groupId="com.google.code.findbugs" artifactId="jsr305" />
           </dependency>
          <dependency groupId="io.netty" artifactId="netty-bom" version="4.1.58.Final" type="pom" scope="provided"/>
          <dependency groupId="io.netty" artifactId="netty-all" version="4.1.58.Final" />
          <dependency groupId="io.netty" artifactId="netty-tcnative-boringssl-static" version="2.0.36.Final"/>
          <dependency groupId="net.openhft" artifactId="chronicle-queue" version="${chronicle-queue.version}">
            <exclusion groupId="com.sun" artifactId="tools" />
          </dependency>
          <dependency groupId="net.openhft" artifactId="chronicle-core" version="${chronicle-core.version}">
            <exclusion groupId="net.openhft" artifactId="chronicle-analytics" />
            <exclusion groupId="org.jetbrains" artifactId="annotations" />
          </dependency>
          <dependency groupId="net.openhft" artifactId="chronicle-bytes" version="${chronicle-bytes.version}">
            <exclusion groupId="org.jetbrains" artifactId="annotations" />
          </dependency>
          <dependency groupId="net.openhft" artifactId="chronicle-wire" version="${chronicle-wire.version}">
            <exclusion groupId="net.openhft" artifactId="compiler" />
          </dependency>
          <dependency groupId="net.openhft" artifactId="chronicle-threads" version="${chronicle-threads.version}">
            <exclusion groupId="net.openhft" artifactId="affinity" />
            <!-- Exclude JNA here, as we want to avoid breaking consumers of the cassandra-all jar -->
            <exclusion groupId="net.java.dev.jna" artifactId="jna" />
            <exclusion groupId="net.java.dev.jna" artifactId="jna-platform" />
          </dependency>
          <dependency groupId="com.google.code.findbugs" artifactId="jsr305" version="2.0.2" scope="provided"/>
          <dependency groupId="com.clearspring.analytics" artifactId="stream" version="2.5.2">
            <exclusion groupId="it.unimi.dsi" artifactId="fastutil" />
          </dependency>
          <dependency groupId="com.datastax.cassandra" artifactId="cassandra-driver-core" version="3.11.0" classifier="shaded">
            <exclusion groupId="io.netty" artifactId="netty-buffer"/>
            <exclusion groupId="io.netty" artifactId="netty-codec"/>
            <exclusion groupId="io.netty" artifactId="netty-handler"/>
            <exclusion groupId="io.netty" artifactId="netty-transport"/>
            <exclusion groupId="org.slf4j" artifactId="slf4j-api"/>
            <exclusion groupId="com.github.jnr" artifactId="jnr-ffi"/>
            <exclusion groupId="com.github.jnr" artifactId="jnr-posix"/>
          </dependency>
          <dependency groupId="org.eclipse.jdt.core.compiler" artifactId="ecj" version="${ecj.version}" />
          <dependency groupId="org.caffinitas.ohc" artifactId="ohc-core" version="${ohc.version}">
            <exclusion groupId="org.slf4j" artifactId="slf4j-api"/>
          </dependency>
          <dependency groupId="org.caffinitas.ohc" artifactId="ohc-core-j8" version="${ohc.version}" />
          <dependency groupId="net.ju-n.compile-command-annotations" artifactId="compile-command-annotations" version="1.2.0" scope="provided"/>
          <dependency groupId="org.fusesource" artifactId="sigar" version="1.6.4">
            <exclusion groupId="log4j" artifactId="log4j"/>
          </dependency>
          <dependency groupId="com.carrotsearch" artifactId="hppc" version="0.8.1" />
          <dependency groupId="de.jflex" artifactId="jflex" version="${jflex.version}">
            <exclusion groupId="org.apache.ant" artifactId="ant"/>
          </dependency>
          <dependency groupId="com.github.rholder" artifactId="snowball-stemmer" version="1.3.0.581.1" />
          <dependency groupId="com.googlecode.concurrent-trees" artifactId="concurrent-trees" version="2.4.0" />
          <dependency groupId="com.github.ben-manes.caffeine" artifactId="caffeine" version="2.5.6" />
          <dependency groupId="org.jctools" artifactId="jctools-core" version="3.1.0"/>
          <dependency groupId="org.ow2.asm" artifactId="asm" version="${asm.version}"/>
          <dependency groupId="org.ow2.asm" artifactId="asm-tree" version="${asm.version}" scope="test"/>
          <dependency groupId="org.ow2.asm" artifactId="asm-commons" version="${asm.version}" scope="test"/>
          <dependency groupId="org.gridkit.jvmtool" artifactId="sjk-cli" version="0.14"/>
          <dependency groupId="org.gridkit.jvmtool" artifactId="sjk-core" version="0.14">
            <exclusion groupId="org.gridkit.jvmtool" artifactId="sjk-hflame"/>
            <exclusion groupId="org.perfkit.sjk.parsers" artifactId="sjk-hflame"/>
            <exclusion groupId="org.perfkit.sjk.parsers" artifactId="sjk-jfr-standalone"/>
            <exclusion groupId="org.perfkit.sjk.parsers" artifactId="sjk-nps"/>
            <exclusion groupId="org.perfkit.sjk.parsers" artifactId="sjk-jfr5"/>
            <exclusion groupId="org.perfkit.sjk.parsers" artifactId="sjk-jfr6"/>
          </dependency>
          <dependency groupId="org.gridkit.jvmtool" artifactId="sjk-stacktrace" version="0.14"/>
          <dependency groupId="org.gridkit.jvmtool" artifactId="mxdump" version="0.14"/>
          <dependency groupId="org.gridkit.lab" artifactId="jvm-attach-api" version="1.5"/>
          <dependency groupId="org.gridkit.jvmtool" artifactId="sjk-json" version="0.14"/>
          <dependency groupId="com.beust" artifactId="jcommander" version="1.30"/>
          <dependency groupId="org.psjava" artifactId="psjava" version="0.1.19"/>
          <dependency groupId="javax.inject" artifactId="javax.inject" version="1"/>
          <dependency groupId="com.google.j2objc" artifactId="j2objc-annotations" version="1.3"/>
          <!-- adding this dependency is necessary for assertj. When updating assertj, need to also update the version of
             this that the new assertj's `assertj-parent-pom` depends on. -->
          <dependency groupId="org.junit" artifactId="junit-bom" version="5.6.0" type="pom" scope="test"/>
          <!-- when updating assertj, make sure to also update the corresponding junit-bom dependency -->
          <dependency groupId="org.assertj" artifactId="assertj-core" version="3.15.0" scope="test"/>
          <dependency groupId="org.awaitility" artifactId="awaitility" version="4.0.3"  scope="test">
            <exclusion groupId="org.hamcrest" artifactId="hamcrest"/>
          </dependency>
          <dependency groupId="org.hamcrest" artifactId="hamcrest" version="2.2" scope="test"/>
        </dependencyManagement>
        <developer id="adelapena" name="Andres de la Peña"/>
        <developer id="alakshman" name="Avinash Lakshman"/>
        <developer id="aleksey" name="Aleksey Yeschenko"/>
        <developer id="amorton" name="Aaron Morton"/>
        <developer id="aweisberg" name="Ariel Weisberg"/>
        <developer id="bdeggleston" name="Blake Eggleston"/>
        <developer id="benedict" name="Benedict Elliott Smith"/>
        <developer id="benjamin" name="Benjamin Lerer"/>
        <developer id="blambov" name="Branimir Lambov"/>
        <developer id="brandonwilliams" name="Brandon Williams"/>
        <developer id="carl" name="Carl Yeksigian"/>
        <developer id="dbrosius" name="David Brosiusd"/>
        <developer id="dikang" name="Dikang Gu"/>
        <developer id="eevans" name="Eric Evans"/>
        <developer id="edimitrova" name="Ekaterina Dimitrova"/>
        <developer id="gdusbabek" name="Gary Dusbabek"/>
        <developer id="goffinet" name="Chris Goffinet"/>
        <developer id="ifesdjeen" name="Alex Petrov"/>
        <developer id="jaakko" name="Laine Jaakko Olavi"/>
        <developer id="jake" name="T Jake Luciani"/>
        <developer id="jasonbrown" name="Jason Brown"/>
        <developer id="jbellis" name="Jonathan Ellis"/>
        <developer id="jfarrell" name="Jake Farrell"/>
        <developer id="jjirsa" name="Jeff Jirsa"/>
        <developer id="jkni" name="Joel Knighton"/>
        <developer id="jmckenzie" name="Josh McKenzie"/>
        <developer id="johan" name="Johan Oskarsson"/>
        <developer id="junrao" name="Jun Rao"/>
        <developer id="jzhuang" name="Jay Zhuang"/>
        <developer id="kohlisankalp" name="Sankalp Kohli"/>
        <developer id="marcuse" name="Marcus Eriksson"/>
        <developer id="mck" name="Michael Semb Wever"/>
        <developer id="mishail" name="Mikhail Stepura"/>
        <developer id="mshuler" name="Michael Shuler"/>
        <developer id="paulo" name="Paulo Motta"/>
        <developer id="pmalik" name="Prashant Malik"/>
        <developer id="rstupp" name="Robert Stupp"/>
        <developer id="scode" name="Peter Schuller"/>
        <developer id="beobal" name="Sam Tunnicliffe"/>
        <developer id="slebresne" name="Sylvain Lebresne"/>
        <developer id="stefania" name="Stefania Alborghetti"/>
        <developer id="tylerhobbs" name="Tyler Hobbs"/>
        <developer id="vijay" name="Vijay Parthasarathy"/>
        <developer id="xedin" name="Pavel Yaskevich"/>
        <developer id="yukim" name="Yuki Morishita"/>
        <developer id="zznate" name="Nate McCall"/>
      </artifact:pom>

      <!-- each dependency set then defines the subset of the dependencies for that dependency set -->
      <artifact:pom id="build-deps-pom"
                    artifactId="cassandra-build-deps">
        <parent groupId="org.apache.cassandra"
                artifactId="cassandra-parent"
                version="${version}"
                relativePath="${final.name}-parent.pom"/>
        <dependency groupId="junit" artifactId="junit"/>
        <dependency groupId="org.assertj" artifactId="assertj-core"/>
        <dependency groupId="commons-io" artifactId="commons-io"/>
        <dependency groupId="org.mockito" artifactId="mockito-core"/>
        <dependency groupId="org.quicktheories" artifactId="quicktheories"/>
        <dependency groupId="org.reflections" artifactId="reflections"/>
        <dependency groupId="com.google.code.java-allocation-instrumenter" artifactId="java-allocation-instrumenter" version="${allocation-instrumenter.version}"/>
        <dependency groupId="org.apache.cassandra" artifactId="dtest-api"/>
        <dependency groupId="org.openjdk.jmh" artifactId="jmh-core"/>
        <dependency groupId="org.openjdk.jmh" artifactId="jmh-generator-annprocess"/>
        <dependency groupId="org.apache.ant" artifactId="ant-junit"/>
        <!-- adding this dependency is necessary for assertj. When updating assertj, need to also update the version of
             this that the new assertj's `assertj-parent-pom` depends on. -->
        <dependency groupId="org.junit" artifactId="junit-bom" type="pom"/>
        <dependency groupId="org.awaitility" artifactId="awaitility"/>
        <dependency groupId="org.hamcrest" artifactId="hamcrest"/>
        <!-- coverage debs -->
        <dependency groupId="org.jacoco" artifactId="org.jacoco.agent"/>
        <dependency groupId="org.jacoco" artifactId="org.jacoco.ant"/>
      </artifact:pom>

      <!-- now the pom's for artifacts being deployed to Maven Central -->
      <artifact:pom id="all-pom"
                    artifactId="cassandra-all"
                    url="https://cassandra.apache.org"
                    name="Apache Cassandra">
        <parent groupId="org.apache.cassandra"
                artifactId="cassandra-parent"
                version="${version}"
                relativePath="${final.name}-parent.pom"/>
        <scm connection="${scm.connection}" developerConnection="${scm.developerConnection}" url="${scm.url}"/>
        <dependency groupId="org.xerial.snappy" artifactId="snappy-java"/>
        <dependency groupId="org.lz4" artifactId="lz4-java"/>
        <dependency groupId="com.ning" artifactId="compress-lzf"/>
        <dependency groupId="com.google.guava" artifactId="guava"/>
        <dependency groupId="commons-cli" artifactId="commons-cli"/>
        <dependency groupId="commons-codec" artifactId="commons-codec"/>
        <dependency groupId="org.apache.commons" artifactId="commons-lang3"/>
        <dependency groupId="org.apache.commons" artifactId="commons-math3"/>
        <dependency groupId="org.antlr" artifactId="antlr" scope="provided"/>
        <dependency groupId="org.antlr" artifactId="ST4"/>
        <dependency groupId="org.antlr" artifactId="antlr-runtime"/>
        <dependency groupId="org.slf4j" artifactId="slf4j-api"/>
        <dependency groupId="org.slf4j" artifactId="log4j-over-slf4j"/>
        <dependency groupId="org.slf4j" artifactId="jcl-over-slf4j"/>
        <dependency groupId="com.fasterxml.jackson.core" artifactId="jackson-core"/>
        <dependency groupId="com.fasterxml.jackson.core" artifactId="jackson-databind"/>
        <dependency groupId="com.fasterxml.jackson.core" artifactId="jackson-annotations"/>
        <dependency groupId="com.googlecode.json-simple" artifactId="json-simple"/>
        <dependency groupId="com.boundary" artifactId="high-scale-lib"/>
        <dependency groupId="org.yaml" artifactId="snakeyaml"/>
        <dependency groupId="org.mindrot" artifactId="jbcrypt"/>
        <dependency groupId="io.airlift" artifactId="airline"/>
        <dependency groupId="io.dropwizard.metrics" artifactId="metrics-core"/>
        <dependency groupId="io.dropwizard.metrics" artifactId="metrics-jvm"/>
        <dependency groupId="io.dropwizard.metrics" artifactId="metrics-logback"/>
        <dependency groupId="com.addthis.metrics" artifactId="reporter-config3"/>
        <dependency groupId="com.clearspring.analytics" artifactId="stream"/>

        <dependency groupId="ch.qos.logback" artifactId="logback-core"/>
        <dependency groupId="ch.qos.logback" artifactId="logback-classic"/>

        <!-- don't need hadoop classes to run, but if you use the hadoop stuff -->
        <dependency groupId="org.apache.hadoop" artifactId="hadoop-core" optional="true"/>
        <dependency groupId="org.apache.hadoop" artifactId="hadoop-minicluster" optional="true"/>

        <!-- don't need the Java Driver to run, but if you use the hadoop stuff or UDFs -->
        <dependency groupId="com.datastax.cassandra" artifactId="cassandra-driver-core" classifier="shaded" optional="true"/>
          <!-- don't need jna to run, but nice to have -->
        <dependency groupId="net.java.dev.jna" artifactId="jna"/>

        <!-- don't need jamm unless running a server in which case it needs to be a -javagent to be used anyway -->
        <dependency groupId="com.github.jbellis" artifactId="jamm"/>

        <dependency groupId="io.netty" artifactId="netty-bom"  type="pom"  />
        <dependency groupId="io.netty" artifactId="netty-all"/>
        <dependency groupId="net.openhft" artifactId="chronicle-queue"/>
        <dependency groupId="net.openhft" artifactId="chronicle-core"/>
        <dependency groupId="net.openhft" artifactId="chronicle-bytes"/>
        <dependency groupId="net.openhft" artifactId="chronicle-wire"/>
        <dependency groupId="net.openhft" artifactId="chronicle-threads"/>
        <dependency groupId="org.fusesource" artifactId="sigar"/>
        <dependency groupId="org.eclipse.jdt.core.compiler" artifactId="ecj"/>
        <dependency groupId="org.caffinitas.ohc" artifactId="ohc-core"/>
        <dependency groupId="org.caffinitas.ohc" artifactId="ohc-core-j8"/>
        <dependency groupId="com.github.ben-manes.caffeine" artifactId="caffeine" />
        <dependency groupId="org.jctools" artifactId="jctools-core"/>
        <dependency groupId="org.ow2.asm" artifactId="asm" />
        <dependency groupId="com.carrotsearch" artifactId="hppc" />
        <dependency groupId="org.gridkit.jvmtool" artifactId="sjk-cli" />
        <dependency groupId="org.gridkit.jvmtool" artifactId="sjk-core" />
        <dependency groupId="org.gridkit.jvmtool" artifactId="sjk-stacktrace" />
        <dependency groupId="org.gridkit.jvmtool" artifactId="mxdump" />
        <dependency groupId="org.gridkit.lab" artifactId="jvm-attach-api" />
        <dependency groupId="com.beust" artifactId="jcommander" />
        <dependency groupId="org.gridkit.jvmtool" artifactId="sjk-json"/>
        <dependency groupId="com.github.luben" artifactId="zstd-jni"/>
        <dependency groupId="org.psjava" artifactId="psjava"/>
        <dependency groupId="io.netty" artifactId="netty-tcnative-boringssl-static"/>
        <dependency groupId="javax.inject" artifactId="javax.inject"/>
        <dependency groupId="com.google.j2objc" artifactId="j2objc-annotations"/>
        <dependency groupId="org.hdrhistogram" artifactId="HdrHistogram"/>

        <!-- sasi deps -->
        <dependency groupId="com.github.rholder" artifactId="snowball-stemmer" />
        <dependency groupId="com.googlecode.concurrent-trees" artifactId="concurrent-trees" />

        <!-- compile tools -->
        <dependency groupId="com.google.code.findbugs" artifactId="jsr305"/>
        <dependency groupId="net.ju-n.compile-command-annotations" artifactId="compile-command-annotations"/>
        <dependency groupId="org.assertj" artifactId="assertj-core"/>
        <dependency groupId="org.jboss.byteman" artifactId="byteman-install"/>
        <dependency groupId="org.jboss.byteman" artifactId="byteman"/>
        <dependency groupId="org.jboss.byteman" artifactId="byteman-submit"/>
        <dependency groupId="org.jboss.byteman" artifactId="byteman-bmunit"/>
      </artifact:pom>
    </target>

    <!-- deprecated: legacy compatibility for build scripts in other repositories -->
    <target name="maven-ant-tasks-retrieve-build" depends="resolver-retrieve-build"/>

    <target name="echo-base-version">
        <echo message="${base.version}" />
    </target>

    <!-- create properties file with C version -->
    <target name="createVersionPropFile" depends="set-cqlsh-version">
      <taskdef name="propertyfile" classname="org.apache.tools.ant.taskdefs.optional.PropertyFile"/>
      <mkdir dir="${version.properties.dir}"/>
      <propertyfile file="${version.properties.dir}/version.properties">
        <entry key="CassandraVersion" value="${version}"/>
      </propertyfile>
    </target>

    <target name="test-run" depends="jar"
            description="Run in test mode.  Not for production use!">
      <java classname="org.apache.cassandra.service.CassandraDaemon" fork="true">
        <classpath>
          <path refid="cassandra.classpath.test"/>
          <pathelement location="${test.conf}"/>
        </classpath>
        <jvmarg value="-Dstorage-config=${test.conf}"/>
        <jvmarg value="-javaagent:${build.lib}/jamm-${jamm.version}.jar" />
        <jvmarg value="-ea"/>
        <jvmarg line="${java11-jvmargs}"/>
      </java>
    </target>

    <!--
        The build target builds all the .class files
    -->
    <target name="build" depends="resolver-retrieve-build,build-project" description="Compile Cassandra classes"/>
    <target name="codecoverage" depends="jacoco-run,jacoco-report" description="Create code coverage report"/>

    <target name="_build_java">
        <!-- Note: we cannot use javac's 'release' option, as that does not allow accessing sun.misc.Unsafe nor
        Nashorn's ClassFilter class as any javac modules option is invalid for relase 8. -->
        <echo message="Compiling for Java ${target.version}..."/>
        <javac
               debug="true" debuglevel="${debuglevel}" encoding="utf-8"
               destdir="${build.classes.main}" includeantruntime="false" source="${source.version}" target="${target.version}">
            <src path="${build.src.java}"/>
            <src path="${build.src.gen-java}"/>
            <compilerarg value="-XDignore.symbol.file"/>
            <compilerarg line="${jdk11-javac-exports}"/>
            <classpath>
                <path refid="cassandra.classpath"/>
            </classpath>
        </javac>
    </target>

    <target depends="init,gen-cql3-grammar,generate-cql-html,generate-jflex-java,rat-check"
            name="build-project">
        <echo message="${ant.project.name}: ${ant.file}"/>
        <!-- Order matters! -->
        <antcall target="_build_java"/>
        <antcall target="createVersionPropFile"/>
        <copy todir="${build.classes.main}">
            <fileset dir="${build.src.resources}" />
        </copy>
        <copy todir="${basedir}/conf" file="${build.classes.main}/META-INF/hotspot_compiler"/>
    </target>

    <!-- Stress build file -->
    <property name="stress.build.src" value="${basedir}/tools/stress/src" />
    <property name="stress.test.src" value="${basedir}/tools/stress/test/unit" />
    <property name="stress.build.classes" value="${build.classes}/stress" />
    <property name="stress.test.classes" value="${build.dir}/test/stress-classes" />
	<property name="stress.manifest" value="${stress.build.classes}/MANIFEST.MF" />

    <target name="stress-build-test" depends="stress-build" description="Compile stress tests">
        <javac debug="true" debuglevel="${debuglevel}" destdir="${stress.test.classes}"
               source="${source.version}" target="${target.version}"
               includeantruntime="false" encoding="utf-8">
            <classpath>
                <path refid="cassandra.classpath.test"/>
                <pathelement location="${stress.build.classes}" />
            </classpath>
            <src path="${stress.test.src}"/>
        </javac>
    </target>

    <target name="stress-build" depends="build" description="build stress tool">
        <antcall target="_stress_build"/>
    </target>

    <target name="_stress_build">
    	<mkdir dir="${stress.build.classes}" />
        <javac compiler="modern" debug="true" debuglevel="${debuglevel}"
               source="${source.version}" target="${target.version}"
               encoding="utf-8" destdir="${stress.build.classes}" includeantruntime="true">
            <src path="${stress.build.src}" />
            <classpath>
                <path refid="cassandra.classpath" />
            </classpath>
        </javac>
        <copy todir="${stress.build.classes}">
            <fileset dir="${stress.build.src}/resources" />
        </copy>
    </target>

    <target name="stress-test" depends="maybe-build-test" description="Runs stress tests">
        <testmacro inputdir="${stress.test.src}"
                       timeout="${test.timeout}">
        </testmacro>
    </target>

    <!-- Use this with an FQDN for test class, and an optional csv list of methods like this:
      ant stress-test-some -Dtest.name=org.apache.cassandra.stress.generate.DistributionGaussianTest
      ant stress-test-some -Dtest.name=org.apache.cassandra.stress.generate.DistributionGaussianTest -Dtest.methods=simpleGaussian
    -->
    <target name="stress-test-some" depends="maybe-build-test" description="Runs stress tests">
        <testmacro inputdir="${stress.test.src}"
                       timeout="${test.timeout}">
          <test unless:blank="${test.methods}" name="${test.name}" methods="${test.methods}" outfile="build/test/output/TEST-${test.name}-${test.methods}"/>
          <test if:blank="${test.methods}" name="${test.name}" outfile="build/test/output/TEST-${test.name}"/>
        </testmacro>
    </target>

    <!--
        fqltool build file
        -->
    <property name="fqltool.build.src" value="${basedir}/tools/fqltool/src" />
    <property name="fqltool.test.src" value="${basedir}/tools/fqltool/test/unit" />
    <property name="fqltool.build.classes" value="${build.classes}/fqltool" />
    <property name="fqltool.test.classes" value="${build.dir}/test/fqltool-classes" />
    <property name="fqltool.manifest" value="${fqltool.build.classes}/MANIFEST.MF" />

    <target name="fqltool-build-test" depends="fqltool-build" description="Compile fqltool tests">
        <javac debug="true" debuglevel="${debuglevel}" destdir="${fqltool.test.classes}"
               source="${source.version}" target="${target.version}"
               includeantruntime="false" encoding="utf-8">
            <classpath>
                <path refid="cassandra.classpath.test"/>
                <pathelement location="${fqltool.build.classes}" />
            </classpath>
            <src path="${fqltool.test.src}"/>
        </javac>
    </target>

    <target name="fqltool-build" depends="build" description="build fqltool">
        <antcall target="_fqltool_build"/>
    </target>

    <target name="_fqltool_build">
    	<mkdir dir="${fqltool.build.classes}" />
        <javac compiler="modern" debug="true" debuglevel="${debuglevel}"
               source="${source.version}" target="${target.version}"
               encoding="utf-8" destdir="${fqltool.build.classes}" includeantruntime="true">
            <src path="${fqltool.build.src}" />
            <classpath>
                <path refid="cassandra.classpath" />
            </classpath>
        </javac>
    </target>

    <target name="fqltool-test" depends="fqltool-build-test, maybe-build-test" description="Runs fqltool tests">
        <testmacro inputdir="${fqltool.test.src}"
                       timeout="${test.timeout}">
        </testmacro>
    </target>

	<target name="_write-poms" depends="maven-declare-dependencies">
	    <artifact:writepom pomRefId="parent-pom" file="${build.dir}/${final.name}-parent.pom"/>
	    <artifact:writepom pomRefId="all-pom" file="${build.dir}/${final.name}.pom"/>
	    <artifact:writepom pomRefId="build-deps-pom" file="${build.dir}/tmp-${final.name}-deps.pom"/>
	</target>

	<target name="write-poms" unless="without.maven">
	    <antcall target="_write-poms" />
	</target>

    <!--
        The jar target makes cassandra.jar output.
    -->
    <target name="_main-jar"
            depends="build"
            description="Assemble Cassandra JAR files">
      <mkdir dir="${build.classes.main}/META-INF" />
      <copy file="LICENSE.txt"
            tofile="${build.classes.main}/META-INF/LICENSE.txt"/>
      <copy file="NOTICE.txt"
            tofile="${build.classes.main}/META-INF/NOTICE.txt"/>

      <!-- Main Jar -->
      <jar jarfile="${build.dir}/${final.name}.jar">
        <fileset dir="${build.classes.main}">
        </fileset>
        <manifest>
        <!-- <section name="org/apache/cassandra/infrastructure"> -->
          <attribute name="Multi-Release" value="true"/>
          <attribute name="Implementation-Title" value="Cassandra"/>
          <attribute name="Implementation-Version" value="${version}"/>
          <attribute name="Implementation-Vendor" value="Apache"/>
        <!-- </section> -->
        </manifest>
      </jar>
    </target>
    <target name="jar"
            depends="_main-jar,build-test,stress-build,fqltool-build,write-poms"
            description="Assemble Cassandra JAR files">
      <!-- Stress jar -->
      <manifest file="${stress.manifest}">
        <attribute name="Built-By" value="Pavel Yaskevich"/>
        <attribute name="Main-Class" value="org.apache.cassandra.stress.Stress"/>
      </manifest>
      <mkdir dir="${stress.build.classes}/META-INF" />
      <mkdir dir="${build.dir}/tools/lib/" />
      <jar destfile="${build.dir}/tools/lib/stress.jar" manifest="${stress.manifest}">
        <fileset dir="${stress.build.classes}"/>
      </jar>
      <!-- fqltool jar -->
      <manifest file="${fqltool.manifest}">
        <attribute name="Built-By" value="Marcus Eriksson"/>
        <attribute name="Main-Class" value="org.apache.cassandra.fqltool.FullQueryLogTool"/>
      </manifest>
      <mkdir dir="${fqltool.build.classes}/META-INF" />
      <mkdir dir="${build.dir}/tools/lib/" />
      <jar destfile="${build.dir}/tools/lib/fqltool.jar" manifest="${fqltool.manifest}">
        <fileset dir="${fqltool.build.classes}"/>
      </jar>
    </target>

    <!--
        The javadoc-jar target makes cassandra-javadoc.jar output required for publishing to Maven central repository.
    -->
    <target name="javadoc-jar" depends="javadoc" unless="no-javadoc" description="Assemble Cassandra JavaDoc JAR file">
      <jar jarfile="${build.dir}/${final.name}-javadoc.jar" basedir="${javadoc.dir}"/>
      <!-- javadoc task always rebuilds so might as well remove the generated docs to prevent
           being pulled into the distribution by accident -->
      <delete quiet="true" dir="${javadoc.dir}"/>
    </target>

    <!--
        The sources-jar target makes cassandra-sources.jar output required for publishing to Maven central repository.
    -->
    <target name="sources-jar" depends="init" description="Assemble Cassandra Sources JAR file">
      <jar jarfile="${build.dir}/${final.name}-sources.jar">
        <fileset dir="${build.src.java}" defaultexcludes="yes">
          <include name="org/apache/**/*.java"/>
        </fileset>
        <fileset dir="${build.src.gen-java}" defaultexcludes="yes">
          <include name="org/apache/**/*.java"/>
        </fileset>
      </jar>
    </target>

    <target name="_artifacts-init" depends="jar">
      <mkdir dir="${dist.dir}"/>
      <!-- fix the control linefeed so that builds on windows works on linux -->
      <fixcrlf srcdir="bin" includes="**/*" eol="lf" eof="remove" />
      <fixcrlf srcdir="conf" includes="**/*" eol="lf" eof="remove" />
      <fixcrlf srcdir="tools/bin" includes="**/*" eol="lf" eof="remove" />
      <copy todir="${dist.dir}/lib">
        <fileset dir="${build.lib}"/>
        <fileset dir="${build.dir}">
          <include name="${final.name}.jar" />
        </fileset>
      </copy>
      <copy todir="${dist.dir}/doc" failonerror="false">
        <fileset dir="doc">
          <include name="cql3/CQL.html" />
          <include name="cql3/CQL.css" />
          <include name="SASI.md" />
        </fileset>
      </copy>
      <copy todir="${dist.dir}/doc/html" failonerror="false">
        <fileset dir="doc" />
        <globmapper from="build/html/*" to="*"/>
      </copy>
      <copy todir="${dist.dir}/bin">
        <fileset dir="bin"/>
      </copy>
      <copy todir="${dist.dir}/conf">
        <fileset dir="conf"/>
      </copy>
      <copy todir="${dist.dir}/pylib">
        <fileset dir="pylib">
          <include name="**" />
          <exclude name="**/*.pyc" />
        </fileset>
      </copy>
      <copy todir="${dist.dir}/">
        <fileset dir="${basedir}">
          <include name="*.txt" />
        </fileset>
      </copy>
      <copy todir="${dist.dir}/tools/bin">
        <fileset dir="${basedir}/tools/bin"/>
      </copy>
      <copy todir="${dist.dir}/tools/">
        <fileset dir="${basedir}/tools/">
            <include name="*.yaml"/>
	</fileset>
      </copy>
      <copy todir="${dist.dir}/tools/lib">
        <fileset dir="${build.dir}/tools/lib/">
            <include name="*.jar" />
        </fileset>
      </copy>
    </target>

    <!-- creates release tarballs -->
    <target name="artifacts" depends="_artifacts-init,gen-doc,sources-jar"
            description="Create Cassandra release artifacts">
      <tar compression="gzip" longfile="gnu"
        destfile="${build.dir}/${final.name}-bin.tar.gz">

        <!-- Everything but bin/ (default mode) -->
        <tarfileset dir="${dist.dir}" prefix="${final.name}">
          <include name="**"/>
          <exclude name="bin/*" />
          <exclude name="tools/bin/*"/>
        </tarfileset>
        <!-- Shell includes in bin/ (default mode) -->
        <tarfileset dir="${dist.dir}" prefix="${final.name}">
          <include name="bin/*.in.sh" />
          <include name="tools/bin/*.in.sh" />
        </tarfileset>
        <!-- Executable scripts in bin/ -->
        <tarfileset dir="${dist.dir}" prefix="${final.name}" mode="755">
          <include name="bin/*"/>
          <include name="tools/bin/*"/>
          <exclude name="bin/*.in.sh" />
          <exclude name="tools/bin/*.in.sh" />
        </tarfileset>
      </tar>

      <tar compression="gzip" longfile="gnu"
           destfile="${build.dir}/${final.name}-src.tar.gz">

        <tarfileset dir="${basedir}"
                    prefix="${final.name}-src">
          <include name="**"/>
          <exclude name="build/**" />
          <exclude name="lib/**" />
          <exclude name="src/gen-java/**" />
          <exclude name=".git/**" />
          <exclude name="venv/**" />
          <exclude name="src/resources/org/apache/cassandra/config/version.properties" />
          <exclude name="conf/hotspot_compiler" />
          <exclude name="doc/cql3/CQL.html" />
          <exclude name="doc/build/**" />
          <exclude name="bin/*" /> <!-- handled separately below -->
          <exclude name="tools/bin/*" /> <!-- handled separately below -->
          <!-- exclude python generated files -->
          <exclude name="**/__pycache__/**" />
          <!-- exclude Eclipse files -->
          <exclude name=".project" />
          <exclude name=".classpath" />
          <exclude name=".settings/**" />
          <exclude name=".externalToolBuilders/**" />
          <!-- exclude NetBeans files -->
          <exclude name="ide/nbproject/private/**" />
        </tarfileset>

        <!-- python driver -->
        <tarfileset dir="${basedir}" prefix="${final.name}-src">
          <include name="lib/cassandra-driver-internal-only-**" />
        </tarfileset>

        <!-- Shell includes in bin/ and tools/bin/ -->
        <tarfileset dir="${basedir}" prefix="${final.name}-src">
          <include name="bin/*.in.sh" />
          <include name="tools/bin/*.in.sh" />
        </tarfileset>
        <!-- Everything else (assumed to be scripts), is executable -->
        <tarfileset dir="${basedir}" prefix="${final.name}-src" mode="755">
          <include name="bin/*"/>
          <exclude name="bin/*.in.sh" />
          <include name="tools/bin/*"/>
          <exclude name="tools/bin/*.in.sh" />
        </tarfileset>
      </tar>

      <checksum forceOverwrite="yes" todir="${build.dir}" fileext=".sha256" algorithm="SHA-256">
        <fileset dir="${build.dir}">
          <include name="${final.name}-bin.tar.gz" />
          <include name="${final.name}-src.tar.gz" />
        </fileset>
      </checksum>
      <checksum forceOverwrite="yes" todir="${build.dir}" fileext=".sha512" algorithm="SHA-512">
        <fileset dir="${build.dir}">
          <include name="${final.name}-bin.tar.gz" />
          <include name="${final.name}-src.tar.gz" />
        </fileset>
      </checksum>
    </target>

  <!-- Wrapper of build-test without dependencies, so both that target and its dependencies are skipped if the property
    no-build-test is true. This is meant to be used to run tests without actually building them, provided that they have
    been built before. All test targets depend on this, so one can run them using the no-build-test property.
    For example:

    ant test -Dno-build-test=true
    ant test -Dtest.name=StorageServiceServerTest -Dno-build-test=true
    ant testsome -Dtest.name=org.apache.cassandra.service.StorageServiceServerTest -Dno-build-test=true

    The property is false by default, so if it's not specified the tests would be built with all their dependencies.
    See CASSANDRA-16625 and CASSANDRA-18000 for further details.
     -->
  <target name="maybe-build-test" unless="no-build-test">
    <antcall target="build-test" inheritRefs="true"/>
  </target>

  <target name="build-test" depends="_main-jar,stress-build-test,fqltool-build,resolver-dist-lib"
          description="Compile test classes">
    <antcall target="_build-test"/>
  </target>

  <target name="_build-test">
    <javac
     compiler="modern"
     debug="true"
     debuglevel="${debuglevel}"
     destdir="${test.classes}"
     includeantruntime="true"
     source="${source.version}"
     target="${target.version}"
     encoding="utf-8">
     <classpath>
        <path refid="cassandra.classpath.test"/>
        <pathelement location="${fqltool.build.classes}"/>
     </classpath>
     <compilerarg value="-XDignore.symbol.file"/>
     <compilerarg line="${jdk11-javac-exports}"/>
     <src path="${test.anttasks.src}"/>
     <src path="${test.unit.src}"/>
     <src path="${test.long.src}"/>
     <src path="${test.burn.src}"/>
     <src path="${test.memory.src}"/>
     <src path="${test.microbench.src}"/>
     <src path="${test.distributed.src}"/>
    </javac>

    <antcall target="_check-test-names" inheritRefs="true"/>

    <!-- Non-java resources needed by the test suite -->
    <copy todir="${test.classes}">
      <fileset dir="${test.resources}"/>
    </copy>
  </target>

    <macrodef name="check-test-names">
        <attribute name="annotationName"/>
        <attribute name="regex"/>
        <attribute name="scanClassPath" default="${test.classes}:${fqltool.test.classes}:${stress.test.classes}"/>
        <attribute name="packageName" default="org.apache.cassandra"/>
        <attribute name="expand" default="true"/>
        <attribute name="normalize" default="true"/>
        <attribute name="verbose" default="false"/>

        <sequential>
            <java taskname="check-test-names" fork="true" failonerror="yes" classname="org.apache.cassandra.anttasks.TestNameCheckTask">
                <classpath>
                    <path refid="cassandra.classpath.test"/>
                    <pathelement location="${fqltool.build.classes}"/>
                    <pathelement location="${stress.build.classes}"/>
                    <pathelement location="${test.classes}"/>
                    <pathelement location="${fqltool.test.classes}"/>
                    <pathelement location="${stress.test.classes}"/>
                </classpath>
                <jvmarg line="${java11-jvmargs}"/>
                <jvmarg value="-DscanClassPath=@{scanClassPath}"/>
                <jvmarg value="-DpackageName=@{packageName}"/>
                <jvmarg value="-DannotationName=@{annotationName}"/>
                <jvmarg value="-Dexpand=@{expand}"/>
                <jvmarg value="-Dnormalize=@{normalize}"/>
                <jvmarg value="-Dverbose=@{verbose}"/>
                <jvmarg value="-Dregex=@{regex}"/>
            </java>
        </sequential>
    </macrodef>

  <target name="_check-test-names">
      <check-test-names annotationName="org.junit.Test" regex=".*Test$"/>
      <check-test-names annotationName="org.openjdk.jmh.annotations.Benchmark" regex=".*(Bench|_jmhType.*)$"/>
  </target>

  <!-- Run tests separately and report errors after and generate a junit report -->
  <macrodef name="testhelper">
    <attribute name="testdelegate"/>
    <sequential>
      <testhelper_ testdelegate="@{testdelegate}"/>
      <fail message="Some test(s) failed.">
        <condition>
            <and>
            <isset property="testfailed"/>
            <not>
              <isset property="ant.test.failure.ignore"/>
            </not>
          </and>
        </condition>
      </fail>
    </sequential>
  </macrodef>

  <!-- Run a list of junit tasks but don't track errors or generate a report after
       If a test fails the testfailed property will be set. All the tests are run using the testdelegate
       macro that is specified as an attribute and they will be run sequentially in this ant process -->
  <scriptdef name="testhelper_" language="javascript">
    <attribute name="testdelegate"/>
    <![CDATA[
        sep = project.getProperty("path.separator");
        all = project.getProperty("all-test-classes").split(sep);
        var p = project.createTask('sequential');
        for (i = 0; i < all.length; i++) {
            if (all[i] == undefined) continue;
            task = project.createTask( attributes.get("testdelegate") );
            task.setDynamicAttribute( "test.file.list", "" + all[i]);
            p.addTask(task);
        }
        p.perform();
    ]]>
  </scriptdef>

  <!-- Defines how to run a set of tests. If you change the defaults for attributes
       you should also update them in testmacro.,
       The two are split because the helper doesn't generate
       a junit report or fail on errors -->
  <macrodef name="testmacrohelper">
    <attribute name="inputdir" />
    <attribute name="timeout" default="${test.timeout}" />
    <attribute name="forkmode" default="perTest"/>
    <element name="optjvmargs" implicit="true" optional="true" />
    <attribute name="filter" default="**/${test.name}.java"/>
    <attribute name="exclude" default="" />
    <attribute name="filelist" default="" />
    <attribute name="testtag" default=""/>
    <attribute name="usejacoco" default="no"/>
    <attribute name="showoutput" default="false"/>

    <sequential>
      <condition property="additionalagent"
                 value="-javaagent:${build.dir.lib}/jars/jacocoagent.jar=destfile=${jacoco.partialexecfile}"
                 else="">
        <istrue value="${usejacoco}"/>
      </condition>
      <taskdef name="junit-timeout" classname="org.apache.cassandra.JStackJUnitTask">
        <classpath>
          <pathelement location="${test.classes}"/>
        </classpath>
      </taskdef>
      <mkdir dir="${build.test.dir}/cassandra"/>
      <mkdir dir="${build.test.dir}/output"/>
      <mkdir dir="${build.test.dir}/output/@{testtag}"/>
      <junit-timeout fork="on" forkmode="@{forkmode}" failureproperty="testfailed" maxmemory="1024m" timeout="@{timeout}" showoutput="@{showoutput}">
        <formatter classname="org.apache.cassandra.CassandraXMLJUnitResultFormatter" extension=".xml" usefile="true"/>
        <formatter classname="org.apache.cassandra.CassandraBriefJUnitResultFormatter" usefile="false"/>
        <jvmarg value="-Dstorage-config=${test.conf}"/>
        <jvmarg value="-Djava.awt.headless=true"/>
        <!-- Cassandra 3.0+ needs <jvmarg line="... ${additionalagent}" /> here! (not value=) -->
        <jvmarg line="-javaagent:${build.lib}/jamm-${jamm.version}.jar ${additionalagent}" />
        <jvmarg value="-ea"/>
        <jvmarg value="-Djava.io.tmpdir=${tmp.dir}"/>
        <jvmarg value="-Dcassandra.debugrefcount=true"/>
        <jvmarg value="-Xss256k"/>
        <!-- When we do classloader manipulation SoftReferences can cause memory leaks
             that can OOM our test runs. The next two settings informs our GC
             algorithm to limit the metaspace size and clean up SoftReferences
             more aggressively rather than waiting. See CASSANDRA-14922 for more details.
        -->
        <jvmarg value="-XX:SoftRefLRUPolicyMSPerMB=0" />
        <jvmarg value="-XX:ActiveProcessorCount=${cassandra.test.processorCount}" />
        <jvmarg value="-Dcassandra.test.driver.connection_timeout_ms=${test.driver.connection_timeout_ms}"/>
        <jvmarg value="-Dcassandra.test.driver.read_timeout_ms=${test.driver.read_timeout_ms}"/>
        <jvmarg value="-Dcassandra.memtable_row_overhead_computation_step=100"/>
        <jvmarg value="-Dcassandra.test.use_prepared=${cassandra.test.use_prepared}"/>
        <jvmarg value="-Dcassandra.test.sstableformatdevelopment=true"/>
        <!-- The first time SecureRandom initializes can be slow if it blocks on /dev/random -->
        <jvmarg value="-Djava.security.egd=file:/dev/urandom" />
        <jvmarg value="-Dcassandra.testtag=@{testtag}"/>
        <jvmarg value="-Dcassandra.keepBriefBrief=${cassandra.keepBriefBrief}" />
        <jvmarg value="-Dcassandra.strict.runtime.checks=true" />
        <jvmarg value="-Dcassandra.test.flush_local_schema_changes=${cassandra.test.flush_local_schema_changes}"/>
        <jvmarg value="-Dcassandra.test.messagingService.nonGracefulShutdown=${cassandra.test.messagingService.nonGracefulShutdown}"/>
        <jvmarg value="-Dcassandra.use_nix_recursive_delete=${cassandra.use_nix_recursive_delete}"/>
        <jvmarg line="${java11-jvmargs}"/>
        <!-- disable shrinks in quicktheories CASSANDRA-15554 -->
        <jvmarg value="-DQT_SHRINKS=0"/>
        <jvmarg line="${test-jvmargs}" />
        <optjvmargs/>
        <!-- Uncomment to debug unittest, attach debugger to port 1416 -->
        <!--
        <jvmarg line="-agentlib:jdwp=transport=dt_socket,address=localhost:1416,server=y,suspend=y" />
        -->
        <classpath>
          <pathelement path="${java.class.path}"/>
          <pathelement location="${stress.build.classes}"/>
          <pathelement location="${fqltool.build.classes}"/>
          <path refid="cassandra.classpath.test" />
          <pathelement location="${test.classes}"/>
          <pathelement location="${stress.test.classes}"/>
          <pathelement location="${fqltool.test.classes}"/>
          <pathelement location="${test.conf}"/>
          <fileset dir="${test.lib}">
            <include name="**/*.jar" />
              <exclude name="**/ant-*.jar"/>
          </fileset>
        </classpath>
        <batchtest todir="${build.test.dir}/output/@{testtag}">
            <fileset dir="@{inputdir}" includes="@{filter}" excludes="@{exclude}"/>
            <filelist dir="@{inputdir}" files="@{filelist}"/>
        </batchtest>
      </junit-timeout>

      <delete quiet="true" failonerror="false" dir="${build.test.dir}/cassandra/commitlog"/>
      <delete quiet="true" failonerror="false" dir="${build.test.dir}/cassandra/cdc_raw"/>
      <delete quiet="true" failonerror="false" dir="${build.test.dir}/cassandra/data"/>
      <delete quiet="true" failonerror="false" dir="${build.test.dir}/cassandra/ssl_upload_tables"/>
      <delete quiet="true" failonerror="false" dir="${build.test.dir}/cassandra/system_data"/>
      <delete quiet="true" failonerror="false" dir="${build.test.dir}/cassandra/saved_caches"/>
      <delete quiet="true" failonerror="false" dir="${build.test.dir}/cassandra/hints"/>
    </sequential>
  </macrodef>

  <target name="testold" depends="maybe-build-test" description="Execute unit tests">
    <testmacro inputdir="${test.unit.src}" timeout="${test.timeout}">
      <jvmarg value="-Dlegacy-sstable-root=${test.data}/legacy-sstables"/>
      <jvmarg value="-Dinvalid-legacy-sstable-root=${test.data}/invalid-legacy-sstables"/>
      <jvmarg value="-Dcassandra.ring_delay_ms=1000"/>
      <jvmarg value="-Dcassandra.tolerate_sstable_size=true"/>
      <jvmarg value="-Dcassandra.skip_sync=true" />
    </testmacro>
    <fileset dir="${test.unit.src}" />
  </target>

  <!-- Will not generate a junit report or fail on error  -->
  <macrodef name="testlist">
    <attribute name="test.file.list"/>
    <sequential>
      <testmacrohelper inputdir="${test.dir}/${test.classlistprefix}" filelist="@{test.file.list}" exclude="**/*.java" timeout="${test.timeout}">
        <jvmarg value="-Dlegacy-sstable-root=${test.data}/legacy-sstables"/>
        <jvmarg value="-Dinvalid-legacy-sstable-root=${test.data}/invalid-legacy-sstables"/>
        <jvmarg value="-Dcassandra.ring_delay_ms=1000"/>
        <jvmarg value="-Dcassandra.tolerate_sstable_size=true"/>
        <jvmarg value="-Dcassandra.skip_sync=true" />
      </testmacrohelper>
    </sequential>
  </macrodef>

  <!-- Will not generate a junit report  -->
  <macrodef name="testlist-compression">
    <attribute name="test.file.list" />
    <sequential>
      <property name="compressed_yaml" value="${build.test.dir}/cassandra.compressed.yaml"/>
      <concat destfile="${compressed_yaml}">
          <fileset file="${test.conf}/cassandra.yaml"/>
          <fileset file="${test.conf}/commitlog_compression_${test.compression.algo}.yaml"/>
      </concat>
      <testmacrohelper inputdir="${test.unit.src}" filelist="@{test.file.list}"
                       exclude="**/*.java" timeout="${test.timeout}" testtag="compression">
        <jvmarg value="-Dlegacy-sstable-root=${test.data}/legacy-sstables"/>
        <jvmarg value="-Dinvalid-legacy-sstable-root=${test.data}/invalid-legacy-sstables"/>
        <jvmarg value="-Dcassandra.test.compression=true"/>
        <jvmarg value="-Dcassandra.test.compression.algo=${test.compression.algo}"/>
        <jvmarg value="-Dcassandra.ring_delay_ms=1000"/>
        <jvmarg value="-Dcassandra.tolerate_sstable_size=true"/>
        <jvmarg value="-Dcassandra.config=file:///${compressed_yaml}"/>
        <jvmarg value="-Dcassandra.skip_sync=true" />
      </testmacrohelper>
    </sequential>
  </macrodef>

  <macrodef name="testlist-cdc">
    <attribute name="test.file.list" />
    <sequential>
      <property name="cdc_yaml" value="${build.test.dir}/cassandra.cdc.yaml"/>
      <concat destfile="${cdc_yaml}">
        <fileset file="${test.conf}/cassandra.yaml"/>
        <fileset file="${test.conf}/cdc.yaml"/>
      </concat>
      <testmacrohelper inputdir="${test.unit.src}" filelist="@{test.file.list}"
                       exclude="**/*.java" timeout="${test.timeout}" testtag="cdc">
        <jvmarg value="-Dlegacy-sstable-root=${test.data}/legacy-sstables"/>
        <jvmarg value="-Dinvalid-legacy-sstable-root=${test.data}/invalid-legacy-sstables"/>
        <jvmarg value="-Dcassandra.ring_delay_ms=1000"/>
        <jvmarg value="-Dcassandra.tolerate_sstable_size=true"/>
        <jvmarg value="-Dcassandra.config=file:///${cdc_yaml}"/>
        <jvmarg value="-Dcassandra.skip_sync=true" />
      </testmacrohelper>
    </sequential>
  </macrodef>

  <macrodef name="testlist-system-keyspace-directory">
    <attribute name="test.file.list" />
    <sequential>
      <property name="system_keyspaces_directory_yaml" value="${build.test.dir}/cassandra.system.yaml"/>
      <concat destfile="${system_keyspaces_directory_yaml}">
        <fileset file="${test.conf}/cassandra.yaml"/>
        <fileset file="${test.conf}/system_keyspaces_directory.yaml"/>
      </concat>
      <testmacrohelper inputdir="${test.unit.src}" filelist="@{test.file.list}"
                       exclude="**/*.java" timeout="${test.timeout}" testtag="system_keyspace_directory">
        <jvmarg value="-Dlegacy-sstable-root=${test.data}/legacy-sstables"/>
        <jvmarg value="-Dinvalid-legacy-sstable-root=${test.data}/invalid-legacy-sstables"/>
        <jvmarg value="-Dcassandra.ring_delay_ms=1000"/>
        <jvmarg value="-Dcassandra.tolerate_sstable_size=true"/>
        <jvmarg value="-Dcassandra.config=file:///${system_keyspaces_directory_yaml}"/>
        <jvmarg value="-Dcassandra.skip_sync=true" />
      </testmacrohelper>
    </sequential>
  </macrodef>

  <!--
    Run named ant task with jacoco, such as "ant jacoco-run -Dtaskname=test"
    the target run must enable the jacoco agent if usejacoco is 'yes' -->
  <target name="jacoco-run" description="run named task with jacoco instrumentation">
    <condition property="runtask" value="${taskname}" else="test">
      <isset property="taskname"/>
    </condition>
    <antcall target="${runtask}">
      <param name="usejacoco" value="yes"/>
    </antcall>
  </target>

  <!-- Use this with an FQDN for test class, and an optional csv list of methods like this:
    ant testsome -Dtest.name=org.apache.cassandra.service.StorageServiceServerTest -Dtest.methods=testRegularMode,testGetAllRangesEmpty
  -->
  <target name="testsome" depends="maybe-build-test" description="Execute specific unit tests" >
    <testmacro inputdir="${test.unit.src}" timeout="${test.timeout}">
      <test unless:blank="${test.methods}" name="${test.name}" methods="${test.methods}" outfile="build/test/output/TEST-${test.name}-${test.methods}"/>
      <test if:blank="${test.methods}" name="${test.name}" outfile="build/test/output/TEST-${test.name}"/>
      <jvmarg value="-Dlegacy-sstable-root=${test.data}/legacy-sstables"/>
      <jvmarg value="-Dinvalid-legacy-sstable-root=${test.data}/invalid-legacy-sstables"/>
      <jvmarg value="-Dcassandra.ring_delay_ms=1000"/>
      <jvmarg value="-Dcassandra.tolerate_sstable_size=true"/>
      <jvmarg value="-Dcassandra.skip_sync=true" />
    </testmacro>
  </target>

  <!-- Use this with an FQDN for test class, and an optional csv list of methods like this:
    ant long-testsome -Dtest.name=org.apache.cassandra.cql3.ManyRowsTest
    ant long-testsome -Dtest.name=org.apache.cassandra.cql3.ManyRowsTest -Dtest.methods=testLargeCount
  -->
  <target name="long-testsome" depends="maybe-build-test" description="Execute specific long unit tests" >
    <testmacro inputdir="${test.long.src}" timeout="${test.long.timeout}">
      <test unless:blank="${test.methods}" name="${test.name}" methods="${test.methods}"/>
      <test if:blank="${test.methods}" name="${test.name}"/>
      <jvmarg value="-Dcassandra.ring_delay_ms=1000"/>
      <jvmarg value="-Dcassandra.tolerate_sstable_size=true"/>
    </testmacro>
  </target>

  <!-- Use this with an FQDN for test class, and an optional csv list of methods like this:
    ant burn-testsome -Dtest.name=org.apache.cassandra.utils.memory.LongBufferPoolTest
    ant burn-testsome -Dtest.name=org.apache.cassandra.utils.memory.LongBufferPoolTest -Dtest.methods=testPoolAllocateWithRecyclePartially
  -->
  <target name="burn-testsome" depends="maybe-build-test" description="Execute specific burn unit tests" >
    <testmacro inputdir="${test.burn.src}" timeout="${test.burn.timeout}">
      <test unless:blank="${test.methods}" name="${test.name}" methods="${test.methods}"/>
      <test if:blank="${test.methods}" name="${test.name}"/>
      <jvmarg value="-Dlogback.configurationFile=test/conf/logback-burntest.xml"/>
    </testmacro>
  </target>

  <target name="test-compression" depends="maybe-build-test,stress-build" description="Execute unit tests with sstable compression enabled">
    <path id="all-test-classes-path">
      <fileset dir="${test.unit.src}" includes="**/${test.name}.java" />
      <fileset dir="${test.distributed.src}" includes="**/${test.name}.java" />
    </path>
    <property name="all-test-classes" refid="all-test-classes-path"/>
    <testhelper testdelegate="testlist-compression" />
  </target>

  <target name="test-cdc" depends="maybe-build-test" description="Execute unit tests with change-data-capture enabled">
    <path id="all-test-classes-path">
      <fileset dir="${test.unit.src}" includes="**/${test.name}.java" />
    </path>
    <property name="all-test-classes" refid="all-test-classes-path"/>
    <testhelper testdelegate="testlist-cdc" />
  </target>

  <target name="test-system-keyspace-directory" depends="maybe-build-test" description="Execute unit tests with a system keyspaces directory configured">
    <path id="all-test-classes-path">
      <fileset dir="${test.unit.src}" includes="**/${test.name}.java" />
    </path>
    <property name="all-test-classes" refid="all-test-classes-path"/>
    <testhelper testdelegate="testlist-system-keyspace-directory" />
  </target>

  <target name="msg-ser-gen-test" depends="maybe-build-test" description="Generates message serializations">
    <testmacro inputdir="${test.unit.src}"
        timeout="${test.timeout}" filter="**/SerializationsTest.java">
      <jvmarg value="-Dcassandra.test-serialization-writes=True"/>
    </testmacro>
  </target>

  <target name="msg-ser-test" depends="maybe-build-test" description="Tests message serializations">
      <testmacro inputdir="${test.unit.src}" timeout="${test.timeout}"
               filter="**/SerializationsTest.java"/>
  </target>

  <target name="msg-ser-test-7" depends="maybe-build-test" description="Generates message serializations">
    <testmacro inputdir="${test.unit.src}"
        timeout="${test.timeout}" filter="**/SerializationsTest.java">
      <jvmarg value="-Dcassandra.version=0.7"/>
    </testmacro>
  </target>

  <target name="msg-ser-test-10" depends="maybe-build-test" description="Tests message serializations on 1.0 messages">
    <testmacro inputdir="${test.unit.src}"
        timeout="${test.timeout}" filter="**/SerializationsTest.java">
      <jvmarg value="-Dcassandra.version=1.0"/>
    </testmacro>
  </target>

  <target name="test-burn" depends="maybe-build-test" description="Execute functional tests">
    <testmacro inputdir="${test.burn.src}"
               timeout="${test.burn.timeout}">
    </testmacro>
  </target>

  <target name="long-test" depends="maybe-build-test" description="Execute functional tests">
    <testmacro inputdir="${test.long.src}"
               timeout="${test.long.timeout}">
      <jvmarg value="-Dcassandra.ring_delay_ms=1000"/>
      <jvmarg value="-Dcassandra.tolerate_sstable_size=true"/>
    </testmacro>
  </target>

  <target name="test-memory" depends="maybe-build-test" description="Execute functional tests">
      <testmacro inputdir="${test.memory.src}"
                 timeout="${test.memory.timeout}">
          <jvmarg value="-javaagent:${build.dir}/test/lib/jars/java-allocation-instrumenter-${allocation-instrumenter.version}.jar"/>
      </testmacro>
  </target>

  <target name="cql-test" depends="maybe-build-test" description="Execute CQL tests">
    <sequential>
      <echo message="running CQL tests"/>
      <mkdir dir="${build.test.dir}/cassandra"/>
      <mkdir dir="${build.test.dir}/output"/>
      <junit fork="on" forkmode="once" failureproperty="testfailed" maxmemory="1024m" timeout="${test.timeout}">
        <formatter type="brief" usefile="false"/>
        <jvmarg value="-Dstorage-config=${test.conf}"/>
        <jvmarg value="-Djava.awt.headless=true"/>
        <jvmarg value="-javaagent:${build.lib}/jamm-${jamm.version}.jar" />
        <jvmarg value="-ea"/>
        <jvmarg value="-Xss256k"/>
        <jvmarg value="-Dcassandra.memtable_row_overhead_computation_step=100"/>
        <jvmarg value="-Dcassandra.test.use_prepared=${cassandra.test.use_prepared}"/>
        <jvmarg value="-Dcassandra.skip_sync=true" />
        <classpath>
          <path refid="cassandra.classpath.test" />
          <pathelement location="${test.classes}"/>
          <pathelement location="${test.conf}"/>
          <fileset dir="${test.lib}">
            <include name="**/*.jar" />
          </fileset>
        </classpath>
        <batchtest todir="${build.test.dir}/output">
            <fileset dir="${test.unit.src}" includes="**/cql3/*Test.java">
                <contains text="CQLTester" casesensitive="yes"/>
            </fileset>
        </batchtest>
      </junit>
      <fail message="Some CQL test(s) failed.">
        <condition>
            <and>
            <isset property="testfailed"/>
            <not>
              <isset property="ant.test.failure.ignore"/>
            </not>
          </and>
        </condition>
      </fail>
    </sequential>
  </target>

  <!-- Use this with an simple class name for test class, and an optional csv list of methods like this:
      ant cql-test-some -Dtest.name=ListsTest
      ant cql-test-some -Dtest.name=ListsTest -Dtest.methods=testPrecisionTime_getNext_simple
    -->
  <target name="cql-test-some" depends="maybe-build-test" description="Execute specific CQL tests" >
    <sequential>
      <echo message="running ${test.methods} tests from ${test.name}"/>
      <mkdir dir="${build.test.dir}/cassandra"/>
      <mkdir dir="${build.test.dir}/output"/>
      <junit fork="on" forkmode="once" failureproperty="testfailed" maxmemory="1024m" timeout="${test.timeout}">
        <formatter type="brief" usefile="false"/>
        <jvmarg value="-Dstorage-config=${test.conf}"/>
        <jvmarg value="-Djava.awt.headless=true"/>
        <jvmarg value="-javaagent:${build.lib}/jamm-${jamm.version}.jar" />
        <jvmarg value="-ea"/>
        <jvmarg value="-Xss256k"/>
        <jvmarg value="-Dcassandra.test.use_prepared=${cassandra.test.use_prepared}"/>
        <jvmarg value="-Dcassandra.memtable_row_overhead_computation_step=100"/>
        <jvmarg value="-Dcassandra.skip_sync=true" />
        <classpath>
          <path refid="cassandra.classpath.test" />
          <pathelement location="${test.classes}"/>
          <pathelement location="${test.conf}"/>
          <fileset dir="${test.lib}">
            <include name="**/*.jar" />
          </fileset>
        </classpath>
        <test unless:blank="${test.methods}" name="org.apache.cassandra.cql3.${test.name}" methods="${test.methods}" todir="${build.test.dir}/output"/>
        <test if:blank="${test.methods}" name="org.apache.cassandra.cql3.${test.name}" todir="${build.test.dir}/output"/>
      </junit>
    </sequential>
  </target>

  <!-- Use JaCoCo ant extension without needing externally saved lib -->
  <target name="jacoco-init" depends="resolver-init">
    <typedef uri="antlib:org.jacoco.ant" classpathref="jacocoant.classpath"/>
  </target>

  <target name="jacoco-merge" depends="jacoco-init">
    <jacoco:merge destfile="${jacoco.finalexecfile}" xmlns:jacoco="antlib:org.jacoco.ant">
        <fileset dir="${jacoco.export.dir}" includes="*.exec,**/*.exec"/>
    </jacoco:merge>
  </target>

  <target name="jacoco-report" depends="jacoco-merge">
    <jacoco:report xmlns:jacoco="antlib:org.jacoco.ant">
      <executiondata>
        <file file="${jacoco.finalexecfile}" />
      </executiondata>
      <structure name="JaCoCo Cassandara Coverage Report">
        <classfiles>
          <fileset dir="${build.classes.main}">
            <include name="**/*.class"/>
          </fileset>
        </classfiles>
        <sourcefiles encoding="UTF-8">
          <dirset dir="${build.src}">
            <include name="java"/>
            <include name="gen-java"/>
          </dirset>
        </sourcefiles>
      </structure>
      <!-- to produce reports in different formats. -->
      <html destdir="${jacoco.export.dir}" />
      <csv destfile="${jacoco.export.dir}/report.csv" />
      <xml destfile="${jacoco.export.dir}/report.xml" />
    </jacoco:report>
  </target>

  <target name="jacoco-cleanup" description="Destroy JaCoCo exec data and reports">
    <delete file="${jacoco.partialexecfile}"/>
    <delete dir="${jacoco.export.dir}"/>
  </target>

  <target name="javadoc" depends="build" description="Create javadoc" unless="no-javadoc">
    <create-javadoc destdir="${javadoc.dir}">
      <filesets>
        <fileset dir="${build.src.java}" defaultexcludes="yes">
          <include name="org/apache/**/*.java"/>
        </fileset>
      </filesets>
    </create-javadoc>
   </target>

  <!-- Run tests and reports errors and generates a junit report after -->
  <macrodef name="testmacro">
    <attribute name="inputdir" />
    <attribute name="timeout" default="${test.timeout}" />
    <attribute name="forkmode" default="perTest"/>
    <attribute name="showoutput" default="true"/>
    <element name="optjvmargs" implicit="true" optional="true" />
    <attribute name="filter" default="**/${test.name}.java"/>
    <attribute name="exclude" default="" />
    <attribute name="filelist" default="" />
    <attribute name="testtag" default=""/>

    <sequential>
      <testmacrohelper inputdir="@{inputdir}" timeout="@{timeout}"
                       forkmode="@{forkmode}" filter="@{filter}"
                       exclude="@{exclude}" filelist="@{filelist}"
                       testtag="@{testtag}" showoutput="false" >
          <optjvmargs/>
      </testmacrohelper>
      <fail message="Some test(s) failed.">
        <condition>
            <and>
            <isset property="testfailed"/>
            <not>
              <isset property="ant.test.failure.ignore"/>
            </not>
          </and>
        </condition>
      </fail>
    </sequential>
  </macrodef>

  <target name="test" depends="eclipse-warnings,maybe-build-test" description="Test Runner">
    <path id="all-test-classes-path">
      <fileset dir="${test.unit.src}" includes="**/${test.name}.java" excludes="**/distributed/test/UpgradeTest*.java" />
    </path>
    <property name="all-test-classes" refid="all-test-classes-path"/>
    <testhelper testdelegate="testlist"/>
  </target>

  <target name="generate-test-report" description="Generates JUnit's HTML report from results already in build/output">
      <junitreport todir="${build.test.dir}">
        <fileset dir="${build.test.dir}/output">
          <include name="**/TEST-*.xml"/>
        </fileset>
        <report format="frames" todir="${build.test.dir}/junitreport"/>
      </junitreport>
  </target>

  <!-- run a list of tests as provided in -Dtest.classlistfile (or default of 'testnames.txt')
  The class list file should be one test class per line, with the path starting after test/unit
  e.g. org/apache/cassandra/hints/HintMessageTest.java -->
  <target name="testclasslist" depends="maybe-build-test" description="Run tests given in file -Dtest.classlistfile (one-class-per-line, e.g. org/apache/cassandra/db/SomeTest.java)">
    <path id="all-test-classes-path">
      <fileset dir="${test.dir}/${test.classlistprefix}" includesfile="${test.classlistfile}"/>
    </path>
    <property name="all-test-classes" refid="all-test-classes-path"/>
    <testhelper testdelegate="testlist"/>
  </target>
  <target name="testclasslist-compression" depends="maybe-build-test" description="Run tests given in file -Dtest.classlistfile (one-class-per-line, e.g. org/apache/cassandra/db/SomeTest.java)">
      <path id="all-test-classes-path">
          <fileset dir="${test.dir}/${test.classlistprefix}" includesfile="${test.classlistfile}"/>
      </path>
      <property name="all-test-classes" refid="all-test-classes-path"/>
      <testhelper testdelegate="testlist-compression"/>
  </target>
  <target name="testclasslist-cdc" depends="maybe-build-test" description="Run tests given in file -Dtest.classlistfile (one-class-per-line, e.g. org/apache/cassandra/db/SomeTest.java)">
      <path id="all-test-classes-path">
          <fileset dir="${test.dir}/${test.classlistprefix}" includesfile="${test.classlistfile}"/>
      </path>
      <property name="all-test-classes" refid="all-test-classes-path"/>
      <testhelper testdelegate="testlist-cdc"/>
  </target>
  <target name="testclasslist-system-keyspace-directory" depends="maybe-build-test" description="Run tests given in file -Dtest.classlistfile (one-class-per-line, e.g. org/apache/cassandra/db/SomeTest.java)">
      <path id="all-test-classes-path">
          <fileset dir="${test.dir}/${test.classlistprefix}" includesfile="${test.classlistfile}"/>
      </path>
      <property name="all-test-classes" refid="all-test-classes-path"/>
      <testhelper testdelegate="testlist-system-keyspace-directory"/>
  </target>

  <!-- Build a self-contained jar for e.g. remote execution; not currently used for running burn tests with this build script -->
  <target name="burn-test-jar" depends="build-test, build" description="Create dtest-compatible jar, including all dependencies">
      <jar jarfile="${build.dir}/burntest.jar">
          <zipgroupfileset dir="${build.lib}" includes="*.jar" excludes="META-INF/*.SF"/>
          <fileset dir="${build.classes.main}"/>
          <fileset dir="${test.classes}"/>
          <fileset dir="${test.conf}" excludes="logback*.xml"/>
          <fileset dir="${basedir}/conf" includes="logback*.xml"/>
          <zipgroupfileset dir="${build.dir.lib}/jars">
              <include name="junit*.jar"/>
          </zipgroupfileset>
      </jar>
  </target>

  <target name="dtest-jar" depends="build-test, build" description="Create dtest-compatible jar, including all dependencies">
      <jar jarfile="${build.dir}/dtest-${base.version}.jar">
          <zipgroupfileset dir="${build.lib}" includes="*.jar" excludes="META-INF/*.SF"/>
          <zipgroupfileset dir="${build.dir.lib}/jars" includes="javassist-*.jar,reflections-*.jar" excludes="META-INF/*.SF"/>
          <fileset dir="${build.classes.main}"/>
          <fileset dir="${test.classes}"/>
          <fileset dir="${test.conf}" />
      </jar>
  </target>

  <target name="test-jvm-dtest" depends="maybe-build-test" description="Execute in-jvm dtests">
    <testmacro inputdir="${test.distributed.src}" timeout="${test.distributed.timeout}" forkmode="once" showoutput="true" filter="**/test/*Test.java">
      <jvmarg value="-Dlogback.configurationFile=test/conf/logback-dtest.xml"/>
      <jvmarg value="-Dcassandra.ring_delay_ms=10000"/>
      <jvmarg value="-Dcassandra.tolerate_sstable_size=true"/>
      <jvmarg value="-Dcassandra.skip_sync=true" />
    </testmacro>
  </target>

  <target name="test-jvm-upgrade-dtest" depends="maybe-build-test" description="Execute in-jvm dtests">
    <testmacro inputdir="${test.distributed.src}" timeout="${test.distributed.timeout}" forkmode="once" showoutput="true" filter="**/upgrade/*Test.java">
      <jvmarg value="-Dlogback.configurationFile=test/conf/logback-dtest.xml"/>
      <jvmarg value="-Dcassandra.ring_delay_ms=10000"/>
      <jvmarg value="-Dcassandra.tolerate_sstable_size=true"/>
      <jvmarg value="-Dcassandra.skip_sync=true" />
    </testmacro>
  </target>

  <!-- Use this with an FQDN for test class, and an optional csv list of methods like this:
      ant test-jvm-dtest-some -Dtest.name=org.apache.cassandra.distributed.test.ResourceLeakTest -Dtest.methods=looperTest
    -->
  <target name="test-jvm-dtest-some" depends="maybe-build-test" description="Execute some in-jvm dtests">
    <testmacro inputdir="${test.distributed.src}" timeout="${test.distributed.timeout}" forkmode="once" showoutput="true">
      <test unless:blank="${test.methods}" name="${test.name}" methods="${test.methods}" outfile="build/test/output/TEST-${test.name}-${test.methods}"/>
      <test if:blank="${test.methods}" name="${test.name}" outfile="build/test/output/TEST-${test.name}"/>
      <jvmarg value="-Dlogback.configurationFile=test/conf/logback-dtest.xml"/>
      <jvmarg value="-Dcassandra.ring_delay_ms=10000"/>
      <jvmarg value="-Dcassandra.tolerate_sstable_size=true"/>
      <jvmarg value="-Dcassandra.skip_sync=true" />
    </testmacro>
  </target>

  <target name="microbench" depends="jar">
    <antcall target="-microbench" inheritrefs="true"/>
  </target>

  <target name="microbench-with-profiler" depends="jar">
    <antcall target="-microbench-with-profiler" inheritrefs="true"/>
  </target>

  <!-- run arbitrary mains in tests, for example to run the long running memory tests with lots of memory pressure
      ant run-main -Dmainclass=org.apache.cassandra.utils.memory.LongBufferPoolTest -Dvmargs="-Xmx30m -XX:-UseGCOverheadLimit"
  -->
  <target name="run-main" depends="maybe-build-test">
      <property name="mainclass" value="" />
      <property name="vmargs" value="" />
      <property name="args" value="" />
      <java classname="${mainclass}"
            fork="true"
            failonerror="true">
          <jvmarg value="-server" />
          <jvmarg value="-ea" />
          <jvmarg line="${vmargs}" />
          <arg line="${args}" />
          <classpath>
              <path refid="cassandra.classpath" />
              <pathelement location="${test.classes}"/>
              <pathelement location="${test.conf}"/>
              <fileset dir="${test.lib}">
                  <include name="**/*.jar" />
              </fileset>
          </classpath>
      </java>
  </target>

  <target name="_maybe_update_idea_to_java11" if="java.version.11">
    <replace file="${eclipse.project.name}.iml" token="JDK_1_8" value="JDK_11"/>
    <replace file=".idea/misc.xml" token="JDK_1_8" value="JDK_11"/>
    <replace file=".idea/misc.xml" token="1.8" value="11"/>
    <replaceregexp file=".idea/workspace.xml"
                   match="name=&quot;VM_PARAMETERS&quot; value=&quot;(.*)"
                   replace="name=&quot;VM_PARAMETERS&quot; value=&quot;\1 ${java11-jvmargs}"
                   byline="true"/>

      <echo file=".idea/compiler.xml"><![CDATA[<?xml version="1.0" encoding="UTF-8"?>
<project version="4">
  <component name="JavacSettings">
    <option name="ADDITIONAL_OPTIONS_STRING" value="--add-exports java.rmi/sun.rmi.registry=ALL-UNNAMED --add-exports java.rmi/sun.rmi.transport.tcp=ALL-UNNAMED --add-exports java.rmi/sun.rmi.transport=ALL-UNNAMED" />
  </component>
</project>]]></echo>
  </target>

  <!-- Generate IDEA project description files -->
  <target name="generate-idea-files" depends="init,maven-ant-tasks-init,resolver-dist-lib,gen-cql3-grammar,generate-jflex-java,createVersionPropFile" description="Generate IDEA files">
    <mkdir dir=".idea"/>
    <mkdir dir=".idea/libraries"/>
    <copy todir=".idea" overwrite="true">
        <fileset dir="ide/idea"/>
    </copy>
    <replace file=".idea/workspace.xml" token="trunk" value="${eclipse.project.name}"/>
    <replace file=".idea/workspace.xml" token="-Dcassandra.use_nix_recursive_delete=true" value="-Dcassandra.use_nix_recursive_delete=${cassandra.use_nix_recursive_delete}"/>
    <copy tofile="${eclipse.project.name}.iml" file="ide/idea-iml-file.xml"/>
    <echo file=".idea/.name">Apache Cassandra ${eclipse.project.name}</echo>
    <echo file=".idea/modules.xml"><![CDATA[<?xml version="1.0" encoding="UTF-8"?>
<project version="4">
  <component name="ProjectModuleManager">
    <modules>
      <module fileurl="file://$PROJECT_DIR$/]]>${eclipse.project.name}<![CDATA[.iml" filepath="$PROJECT_DIR$/]]>${eclipse.project.name}<![CDATA[.iml" />
    </modules>
  </component>
</project>]]></echo>
      <antcall target="_maybe_update_idea_to_java11"/>
  </target>

  <!-- Generate Eclipse project description files -->
  <target name="generate-eclipse-files" depends="build-test" description="Generate eclipse files">
    <echo file=".project"><![CDATA[<?xml version="1.0" encoding="UTF-8"?>
<projectDescription>
  <name>${eclipse.project.name}</name>
  <comment></comment>
  <projects>
  </projects>
  <buildSpec>
    <buildCommand>
      <name>org.eclipse.jdt.core.javabuilder</name>
    </buildCommand>
  </buildSpec>
  <natures>
    <nature>org.eclipse.jdt.core.javanature</nature>
  </natures>
</projectDescription>]]>
    </echo>
	<echo file=".classpath"><![CDATA[<?xml version="1.0" encoding="UTF-8"?>
<classpath>
  <classpathentry kind="src" path="src/java"/>
  <classpathentry kind="src" path="src/resources"/>
  <classpathentry kind="src" path="src/gen-java"/>
  <classpathentry kind="src" path="conf" including="hotspot_compiler"/>
  <classpathentry kind="src" output="build/test/classes" path="test/unit"/>
  <classpathentry kind="src" output="build/test/classes" path="test/long"/>
  <classpathentry kind="src" output="build/test/classes" path="test/distributed"/>
  <classpathentry kind="src" output="build/test/classes" path="test/resources" />
  <classpathentry kind="src" path="tools/stress/src"/>
  <classpathentry kind="src" path="tools/fqltool/src"/>
  <classpathentry kind="src" output="build/test/stress-classes" path="tools/stress/test/unit" />
  <classpathentry kind="src" output="build/test/fqltool-classes" path="tools/fqltool/test/unit" />
  <classpathentry kind="con" path="org.eclipse.jdt.launching.JRE_CONTAINER"/>
  <classpathentry kind="output" path="build/classes/eclipse"/>
  <classpathentry kind="lib" path="test/conf"/>
  <classpathentry kind="lib" path="${java.home}/../lib/tools.jar"/>
]]>
	</echo>
  	<path id="eclipse-project-libs-path">
  	 <fileset dir="lib">
  	    <include name="**/*.jar" />
     </fileset>
 	 <fileset dir="build/lib/jars">
  	    <include name="**/*.jar" />
  	 </fileset>
     <fileset dir="build/test/lib/jars">
        <include name="**/*.jar" />
     </fileset>
  	</path>
  	<property name="eclipse-project-libs" refid="eclipse-project-libs-path"/>
       <script language="javascript">
        <classpath>
            <path refid="cassandra.classpath"/>
            <path refid="cassandra.classpath.test"/>
        </classpath>
        <![CDATA[
        var File = java.io.File;
  		var FilenameUtils = Packages.org.apache.commons.io.FilenameUtils;
  		jars = project.getProperty("eclipse-project-libs").split(project.getProperty("path.separator"));

  		cp = "";
  	    for (i=0; i< jars.length; i++) {
  	       srcjar = FilenameUtils.getBaseName(jars[i]) + '-sources.jar';
           srcdir = FilenameUtils.concat(project.getProperty("build.test.dir"), 'sources');
  		   srcfile = new File(FilenameUtils.concat(srcdir, srcjar));

  		   cp += ' <classpathentry kind="lib" path="' + jars[i] + '"';
  		   if (srcfile.exists()) {
  		      cp += ' sourcepath="' + srcfile.getAbsolutePath() + '"';
  		   }
  		   cp += '/>\n';
  		}

  		cp += '</classpath>';

  		echo = project.createTask("echo");
  	    echo.setMessage(cp);
  		echo.setFile(new File(".classpath"));
  		echo.setAppend(true);
  	    echo.perform();
  	]]> </script>
    <mkdir dir=".settings" />
  </target>

  <pathconvert property="eclipse.project.name">
    <path path="${basedir}" />
    <regexpmapper from="^.*/([^/]+)$$" to="\1" handledirsep="yes" />
  </pathconvert>

  <!-- Clean Eclipse project description files -->
  <target name="clean-eclipse-files">
    <delete file=".project" />
    <delete file=".classpath" />
    <delete dir=".settings" />
  	<delete dir=".externalToolBuilders" />
  	<delete dir="build/eclipse-classes" />
  </target>

  <!-- ECJ 4.6.1 in standalone mode does not work with JPMS, so we skip this target for Java 11 -->
  <target name="eclipse-warnings" depends="build, _assert_rat_output" description="Run eclipse compiler code analysis" if="java.version.8">
        <property name="ecj.log.dir" value="${build.dir}/ecj" />
        <property name="ecj.warnings.file" value="${ecj.log.dir}/eclipse_compiler_checks.txt"/>
        <mkdir  dir="${ecj.log.dir}" />

        <property name="ecj.properties" value="${basedir}/eclipse_compiler.properties" />

        <echo message="Running Eclipse Code Analysis.  Output logged to ${ecj.warnings.file}" />

	<java
	    jar="${build.dir.lib}/jars/ecj-${ecj.version}.jar"
            fork="true"
	    failonerror="true"
            maxmemory="512m">
            <arg value="-source"/>
	    <arg value="${source.version}" />
	    <arg value="-target"/>
	    <arg value="${target.version}" />
	    <arg value="-d" />
            <arg value="none" />
	    <arg value="-proc:none" />
            <arg value="-log" />
            <arg value="${ecj.warnings.file}" />
            <arg value="-properties" />
            <arg value="${ecj.properties}" />
            <arg value="-cp" />
            <arg value="${toString:cassandra.classpath}" />
            <arg value="${build.src.java}" />
        </java>
  </target>


  <!-- Installs artifacts to local Maven repository -->
  <target name="mvn-install"
          depends="maven-declare-dependencies,jar,sources-jar,javadoc-jar"
          description="Installs the artifacts in the Maven Local Repository">

    <!-- the parent -->
    <install pomFile="${build.dir}/${final.name}-parent.pom"
             file="${build.dir}/${final.name}-parent.pom"
             packaging="pom"/>

    <!-- the cassandra-all jar -->
    <install pomFile="${build.dir}/${final.name}.pom"
             file="${build.dir}/${final.name}.jar"/>
    <install pomFile="${build.dir}/${final.name}.pom"
             file="${build.dir}/${final.name}-sources.jar"
             classifier="sources"/>
    <install pomFile="${build.dir}/${final.name}.pom"
             file="${build.dir}/${final.name}-javadoc.jar"
             classifier="javadoc"/>
  </target>

  <!-- Publish artifacts to remote Maven repository -->
  <target name="publish"
          depends="mvn-install,artifacts"
          description="Publishes the artifacts to the Maven repository">

    <!-- the parent -->
    <deploy pomFile="${build.dir}/${final.name}-parent.pom"
            file="${build.dir}/${final.name}-parent.pom"
            packaging="pom"/>

    <!-- the cassandra-all jar -->
    <deploy pomFile="${build.dir}/${final.name}.pom"
            file="${build.dir}/${final.name}.jar"/>
    <deploy pomFile="${build.dir}/${final.name}.pom"
            file="${build.dir}/${final.name}-sources.jar"
            classifier="sources"/>
    <deploy pomFile="${build.dir}/${final.name}.pom"
            file="${build.dir}/${final.name}-javadoc.jar"
            classifier="javadoc"/>

    <!-- the distribution -->
    <sign-dist file="${build.dir}/${final.name}-bin.tar.gz" />
    <sign-dist file="${build.dir}/${final.name}-src.tar.gz" />

  </target>

  <import file="${basedir}/.build/build-resolver.xml"/>
  <import file="${basedir}/.build/build-rat.xml"/>
  <import file="${basedir}/.build/build-owasp.xml"/>
  <import file="${basedir}/.build/build-cqlsh.xml"/>
  <import file="${basedir}/.build/build-bench.xml"/>
</project><|MERGE_RESOLUTION|>--- conflicted
+++ resolved
@@ -525,18 +525,11 @@
         <license name="The Apache Software License, Version 2.0" url="https://www.apache.org/licenses/LICENSE-2.0.txt"/>
         <scm connection="${scm.connection}" developerConnection="${scm.developerConnection}" url="${scm.url}"/>
         <dependencyManagement>
-<<<<<<< HEAD
-          <dependency groupId="org.xerial.snappy" artifactId="snappy-java" version="1.1.10.1"/>
+          <dependency groupId="org.xerial.snappy" artifactId="snappy-java" version="1.1.10.4"/>
           <dependency groupId="org.lz4" artifactId="lz4-java" version="1.8.0"/>
           <dependency groupId="com.ning" artifactId="compress-lzf" version="0.8.4" scope="provided"/>
           <dependency groupId="com.github.luben" artifactId="zstd-jni" version="1.5.5-1"/>
           <dependency groupId="com.google.guava" artifactId="guava" version="27.0-jre">
-=======
-          <dependency groupId="org.xerial.snappy" artifactId="snappy-java" version="1.1.10.4"/>
-          <dependency groupId="net.jpountz.lz4" artifactId="lz4" version="1.3.0"/>
-          <dependency groupId="com.ning" artifactId="compress-lzf" version="0.8.4"/>
-          <dependency groupId="com.google.guava" artifactId="guava" version="18.0">
->>>>>>> 058621a4
             <exclusion groupId="com.google.code.findbugs" artifactId="jsr305" />
             <exclusion groupId="org.codehaus.mojo" artifactId="animal-sniffer-annotations" />
             <exclusion groupId="com.google.guava" artifactId="listenablefuture" />
