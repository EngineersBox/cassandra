<?xml version="1.0" encoding="UTF-8" standalone="no"?>
<!--
  Licensed to the Apache Software Foundation (ASF) under one or more
  contributor license agreements.  See the NOTICE file distributed with
  this work for additional information regarding copyright ownership.
  The ASF licenses this file to You under the Apache License, Version 2.0
  (the "License"); you may not use this file except in compliance with
  the License.  You may obtain a copy of the License at

      http://www.apache.org/licenses/LICENSE-2.0

  Unless required by applicable law or agreed to in writing, software
  distributed under the License is distributed on an "AS IS" BASIS,
  WITHOUT WARRANTIES OR CONDITIONS OF ANY KIND, either express or implied.
  See the License for the specific language governing permissions and
  limitations under the License.
-->
<project basedir="." name="apache-cassandra-rat-tasks"
     xmlns:rat="antlib:org.apache.rat.anttasks">

    <!--
      License audit tool
    -->

    <target name="_rat_init" depends="resolver-init">
        <typedef uri="antlib:org.apache.rat.anttasks" classpathref="rat.classpath"/>
    </target>

    <target name="_build_ratinclude" depends="_rat_init">
        <exec executable="git" failifexecutionfails="false" failonerror="false" resultproperty="git.success" output="${build.dir}/.ratinclude">
            <arg line="ls-tree -r HEAD --name-only"/>
        </exec>
        <condition property="rat.skip" value="true">
            <not>
                <equals arg1="${git.success}" arg2="0"/>
            </not>
        </condition>
    </target>

<<<<<<< HEAD
    <target name="_rat_copy_versioned_files" depends="_build_ratinclude" unless="rat.skip">
        <copy file="${build.dir}/.versioned_files" tofile="${build.dir}/.ratinclude">
            <filterchain>
                <linecontainsregexp>
                    <regexp pattern=".*\.(java|py|sh|xml|spec|md|iml|bat|btm|cql|css|g|html|jflex|jks|mod|name|pom|textile|yml|yaml|MIDRES|HIGHRES|LOWRES)$"/>
                </linecontainsregexp>
            </filterchain>
        </copy>
    </target>

    <target name="rat-check" depends="_rat_copy_versioned_files" unless="rat.skip" description="License checks on source" >
        <rat:report reportFile="${build.dir}/rat.txt">
            <fileset dir="." includesfile="${build.dir}/.ratinclude">
                 <!-- Config files with not much creativity -->
                 <exclude name="**/.asf.yaml"/>
                 <exclude name="**/.github/pull_request_template.md"/>
                 <exclude name="**/ide/**/*"/>
                 <exclude name="**/metrics-reporter-config-sample.yaml"/>
                 <exclude name="**/cassandra.yaml"/>
                 <exclude name="**/cassandra-murmur.yaml"/>
                 <exclude name="**/cassandra-seeds.yaml"/>
                 <exclude name="**/harry-generic.yaml"/>
                 <exclude name="**/doc/antora.yml"/>
                 <exclude name="**/test/conf/cassandra.yaml"/>
                 <exclude name="**/test/conf/cassandra-old.yaml"/>
                 <exclude name="**/test/conf/cassandra-converters-special-cases-old-names.yaml"/>
                 <exclude name="**/test/conf/cassandra-converters-special-cases.yaml"/>
                 <exclude name="**/test/conf/cassandra_encryption.yaml"/>
                 <exclude name="**/test/conf/cdc.yaml"/>
                 <exclude name="**/test/conf/commitlog_compression_LZ4.yaml"/>
                 <exclude name="**/test/conf/commitlog_compression_Zstd.yaml"/>
                 <exclude name="**/test/conf/system_keyspaces_directory.yaml"/>
                 <exclude name="**/test/conf/sstableloader_with_encryption.yaml"/>
                 <exclude name="**/test/conf/unit-test-conf/test-native-port.yaml"/>
                 <exclude name="**/test/data/jmxdump/cassandra-*-jmx.yaml"/>
                 <exclude name="**/test/data/config/version=*.yml"/>
                 <exclude name="**/test/resources/data/config/YamlConfigurationLoaderTest/shared_client_error_reporting_exclusions.yaml"/>
                 <exclude name="**/tools/cqlstress-counter-example.yaml"/>
                 <exclude name="**/tools/cqlstress-example.yaml"/>
                 <exclude name="**/tools/cqlstress-insanity-example.yaml"/>
                 <exclude name="**/tools/cqlstress-lwt-example.yaml"/>
                 <!-- Documentation files -->
                 <exclude name="**/doc/modules/**/*"/>
                 <exclude name="**/src/java/**/*.md"/>
                 <!-- NOTICE, LICENSE, README files -->
                 <exclude name="**/NOTICE.md"/>
                 <exclude name="**/LICENSE.md"/>
                 <exclude name="**/README.md"/>
=======
    <target name="rat-check" depends="_build_ratinclude" unless="rat.skip" description="License checks on source" >
        <rat:report reportFile="${build.dir}/rat.txt">
            <fileset dir="." includesfile="${build.dir}/.ratinclude">
                 <!-- Config files with not much creativity -->
                 <exclude name=".asf.yaml"/>
                 <exclude name="**/cassandra*.yaml"/>
                 <exclude name="conf/metrics-reporter-config-sample.yaml"/>
                 <exclude NAME="doc/antora.yml"/>
                 <exclude name="ide/**/*"/>
                 <exclude name="pylib/cqlshlib/test/config/sslhandling*.config"/>
                 <exclude NAME="src/resources/org/apache/cassandra/cql3/reserved_keywords.txt"/>
                 <exclude NAME="src/resources/org/apache/cassandra/index/sasi/analyzer/filter/*.txt"/>
                 <exclude name="test/conf/cdc.yaml"/>
                 <exclude name="test/conf/commitlog*.yaml"/>
                 <exclude name="test/conf/system_keyspaces_directory.yaml"/>
                 <exclude name="test/conf/sstableloader_with_encryption.yaml"/>
                 <exclude name="test/conf/unit-test-conf/test-native-port.yaml"/>
                 <exclude name="test/resources/data/config/YamlConfigurationLoaderTest/*.yaml"/>
                 <exclude name="tools/cqlstress-*.yaml"/>
                 <!-- test data -->
                 <exclude name="pylib/cqlshlib/test/test_authproviderhandling_config/*"/>
                 <exclude name="test/**/cassandra*.conf"/>
                 <exclude name="test/**/*.csv"/>
                 <exclude name="test/**/*.json"/>
                 <exclude name="test/**/*.txt"/>
                 <exclude name="test/data/**/*.adler32"/>
                 <exclude name="test/data/**/*.crc32"/>
                 <exclude name="test/data/**/CommitLog-*.log"/>
                 <exclude name="test/data/**/*.bin"/>
                 <exclude name="test/data/**/*.db"/>
                 <exclude name="test/data/**/*.sha1"/>
                 <exclude name="test/data/CASSANDRA-15313/lz4-jvm-crash-failure.txt"/>
                 <exclude name="test/data/jmxdump/cassandra-*-jmx.yaml"/>
                 <!-- Documentation files -->
                 <exclude name=".github/pull_request_template.md"/>
                 <exclude NAME="doc/modules/**/*"/>
                 <exclude NAME="src/java/**/*.md"/>
                 <exclude NAME="**/README*"/>
                 <exclude NAME="CHANGES.txt"/>
                 <exclude NAME="CASSANDRA-14092.txt"/>
                 <exclude NAME="debian/TODO"/>
                 <!-- legal files -->
                 <exclude NAME="NOTICE.txt"/>
                 <exclude NAME="LICENSE.txt"/>
                 <!-- misc -->
                 <exclude NAME="**/*.patch"/>
                 <exclude NAME="**/*.diff"/>
                 <exclude NAME="debian/cassandra.bash-completion"/>
                 <exclude NAME="debian/cassandra-sysctl.conf"/>
                 <exclude NAME="debian/cassandra.install"/>
                 <exclude NAME="debian/cassandra-tools.install"/>
                 <exclude NAME="debian/compat"/>
                 <exclude NAME="debian/control"/>
                 <exclude NAME="debian/dirs"/>
                 <exclude NAME="debian/patches/series"/>
>>>>>>> 20125c50
            </fileset>
        </rat:report>
        <exec executable="grep" outputproperty="rat.failed.files" failifexecutionfails="false">
            <arg line="-A5 'Unapproved licenses' ${build.dir}/rat.txt"/>
        </exec>
        <fail message="Some files have missing or incorrect license information. Check RAT report in ${build.dir}/rat.txt for more details! \n ${rat.failed.files}">
            <condition>
                <and>
                    <not>
                        <resourcecontains resource="${build.dir}/rat.txt" substring="0 Unknown Licenses" casesensitive="false" />
                    </not>
                </and>
            </condition>
        </fail>
    </target>
</project><|MERGE_RESOLUTION|>--- conflicted
+++ resolved
@@ -37,56 +37,6 @@
         </condition>
     </target>
 
-<<<<<<< HEAD
-    <target name="_rat_copy_versioned_files" depends="_build_ratinclude" unless="rat.skip">
-        <copy file="${build.dir}/.versioned_files" tofile="${build.dir}/.ratinclude">
-            <filterchain>
-                <linecontainsregexp>
-                    <regexp pattern=".*\.(java|py|sh|xml|spec|md|iml|bat|btm|cql|css|g|html|jflex|jks|mod|name|pom|textile|yml|yaml|MIDRES|HIGHRES|LOWRES)$"/>
-                </linecontainsregexp>
-            </filterchain>
-        </copy>
-    </target>
-
-    <target name="rat-check" depends="_rat_copy_versioned_files" unless="rat.skip" description="License checks on source" >
-        <rat:report reportFile="${build.dir}/rat.txt">
-            <fileset dir="." includesfile="${build.dir}/.ratinclude">
-                 <!-- Config files with not much creativity -->
-                 <exclude name="**/.asf.yaml"/>
-                 <exclude name="**/.github/pull_request_template.md"/>
-                 <exclude name="**/ide/**/*"/>
-                 <exclude name="**/metrics-reporter-config-sample.yaml"/>
-                 <exclude name="**/cassandra.yaml"/>
-                 <exclude name="**/cassandra-murmur.yaml"/>
-                 <exclude name="**/cassandra-seeds.yaml"/>
-                 <exclude name="**/harry-generic.yaml"/>
-                 <exclude name="**/doc/antora.yml"/>
-                 <exclude name="**/test/conf/cassandra.yaml"/>
-                 <exclude name="**/test/conf/cassandra-old.yaml"/>
-                 <exclude name="**/test/conf/cassandra-converters-special-cases-old-names.yaml"/>
-                 <exclude name="**/test/conf/cassandra-converters-special-cases.yaml"/>
-                 <exclude name="**/test/conf/cassandra_encryption.yaml"/>
-                 <exclude name="**/test/conf/cdc.yaml"/>
-                 <exclude name="**/test/conf/commitlog_compression_LZ4.yaml"/>
-                 <exclude name="**/test/conf/commitlog_compression_Zstd.yaml"/>
-                 <exclude name="**/test/conf/system_keyspaces_directory.yaml"/>
-                 <exclude name="**/test/conf/sstableloader_with_encryption.yaml"/>
-                 <exclude name="**/test/conf/unit-test-conf/test-native-port.yaml"/>
-                 <exclude name="**/test/data/jmxdump/cassandra-*-jmx.yaml"/>
-                 <exclude name="**/test/data/config/version=*.yml"/>
-                 <exclude name="**/test/resources/data/config/YamlConfigurationLoaderTest/shared_client_error_reporting_exclusions.yaml"/>
-                 <exclude name="**/tools/cqlstress-counter-example.yaml"/>
-                 <exclude name="**/tools/cqlstress-example.yaml"/>
-                 <exclude name="**/tools/cqlstress-insanity-example.yaml"/>
-                 <exclude name="**/tools/cqlstress-lwt-example.yaml"/>
-                 <!-- Documentation files -->
-                 <exclude name="**/doc/modules/**/*"/>
-                 <exclude name="**/src/java/**/*.md"/>
-                 <!-- NOTICE, LICENSE, README files -->
-                 <exclude name="**/NOTICE.md"/>
-                 <exclude name="**/LICENSE.md"/>
-                 <exclude name="**/README.md"/>
-=======
     <target name="rat-check" depends="_build_ratinclude" unless="rat.skip" description="License checks on source" >
         <rat:report reportFile="${build.dir}/rat.txt">
             <fileset dir="." includesfile="${build.dir}/.ratinclude">
@@ -142,7 +92,6 @@
                  <exclude NAME="debian/control"/>
                  <exclude NAME="debian/dirs"/>
                  <exclude NAME="debian/patches/series"/>
->>>>>>> 20125c50
             </fileset>
         </rat:report>
         <exec executable="grep" outputproperty="rat.failed.files" failifexecutionfails="false">
