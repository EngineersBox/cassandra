/*
 * Licensed to the Apache Software Foundation (ASF) under one
 * or more contributor license agreements.  See the NOTICE file
 * distributed with this work for additional information
 * regarding copyright ownership.  The ASF licenses this file
 * to you under the Apache License, Version 2.0 (the
 * "License"); you may not use this file except in compliance
 * with the License.  You may obtain a copy of the License at
 *
 *     http://www.apache.org/licenses/LICENSE-2.0
 *
 * Unless required by applicable law or agreed to in writing, software
 * distributed under the License is distributed on an "AS IS" BASIS,
 * WITHOUT WARRANTIES OR CONDITIONS OF ANY KIND, either express or implied.
 * See the License for the specific language governing permissions and
 * limitations under the License.
 */

package org.apache.cassandra.distributed.test;

import java.io.IOException;
<<<<<<< HEAD
import java.util.Collection;
=======
>>>>>>> a00d8fd5
import java.util.concurrent.Callable;
import java.util.concurrent.TimeUnit;

import net.bytebuddy.ByteBuddy;
import net.bytebuddy.dynamic.loading.ClassLoadingStrategy;
import net.bytebuddy.implementation.MethodDelegation;
import net.bytebuddy.implementation.bind.annotation.SuperCall;
import org.assertj.core.api.Assertions;
import org.junit.Test;

<<<<<<< HEAD
import org.apache.cassandra.db.SystemKeyspace;
import org.apache.cassandra.db.compaction.CompactionInterruptedException;
import org.apache.cassandra.db.compaction.CompactionIterator;
import org.apache.cassandra.db.compaction.CompactionManager;
import org.apache.cassandra.db.rows.UnfilteredRowIterator;
=======
import org.apache.cassandra.concurrent.DebuggableThreadPoolExecutor;
import org.apache.cassandra.db.ColumnFamilyStore;
import org.apache.cassandra.db.Keyspace;
import org.apache.cassandra.db.SystemKeyspace;
import org.apache.cassandra.db.streaming.CassandraIncomingFile;
>>>>>>> a00d8fd5
import org.apache.cassandra.distributed.Cluster;
import org.apache.cassandra.distributed.api.ConsistencyLevel;
import org.apache.cassandra.distributed.api.IInvokableInstance;
import org.apache.cassandra.distributed.api.NodeToolResult;
<<<<<<< HEAD
import org.apache.cassandra.io.sstable.format.SSTableReader;
=======
import org.apache.cassandra.io.util.DataInputPlus;
>>>>>>> a00d8fd5
import org.apache.cassandra.locator.InetAddressAndPort;
import org.apache.cassandra.locator.RangesAtEndpoint;
import org.apache.cassandra.streaming.StreamSession;
import org.apache.cassandra.service.ActiveRepairService;
import org.apache.cassandra.utils.TimeUUID;

import static net.bytebuddy.matcher.ElementMatchers.named;
import static org.junit.Assert.assertEquals;
import static org.junit.Assert.assertTrue;

import static org.apache.cassandra.distributed.api.Feature.GOSSIP;
import static org.apache.cassandra.distributed.api.Feature.NETWORK;

public class RepairErrorsTest extends TestBaseImpl
{
<<<<<<< HEAD
    @Test
    public void testRemoteValidationFailure() throws IOException
    {
        Cluster.Builder builder = Cluster.build(2)
                                         .withConfig(config -> config.with(GOSSIP).with(NETWORK))
                                         .withInstanceInitializer(ByteBuddyHelper::install);
        try (Cluster cluster = builder.createWithoutStarting())
        {
            cluster.setUncaughtExceptionsFilter((i, throwable) -> {
                if (i == 2)
                    return throwable.getMessage() != null && throwable.getMessage().contains("IGNORE");
                return false;
            });

            cluster.startup();
            init(cluster);

            cluster.schemaChange("create table "+KEYSPACE+".tbl (id int primary key, x int)");
            for (int i = 0; i < 10; i++)
                cluster.coordinator(1).execute("insert into "+KEYSPACE+".tbl (id, x) VALUES (?,?)", ConsistencyLevel.ALL, i, i);
            cluster.forEach(i -> i.flush(KEYSPACE));
            long mark = cluster.get(1).logs().mark();
            cluster.forEach(i -> i.nodetoolResult("repair", "--full").asserts().failure());
            Assertions.assertThat(cluster.get(1).logs().grep(mark, "^ERROR").getResult()).isEmpty();
        }
    }

    @SuppressWarnings("Convert2MethodRef")
=======
>>>>>>> a00d8fd5
    @Test
    public void testRemoteSyncFailure() throws Exception
    {
        try (Cluster cluster = init(Cluster.build(3)
                                           .withConfig(config -> config.with(GOSSIP)
                                                                       .with(NETWORK)
                                                                       .set("disk_failure_policy", "stop")
                                                                       .set("disk_access_mode", "mmap_index_only"))
                                           .withInstanceInitializer(ByteBuddyHelper::installStreamPlanExecutionFailure).start()))
        {
            cluster.schemaChange("create table " + KEYSPACE + ".tbl (id int primary key, x int)");
            
            // On repair, this data layout will require two (local) syncs from node 1 and one remote sync from node 2:
            cluster.get(1).executeInternal("insert into " + KEYSPACE + ".tbl (id, x) VALUES (?,?)", 1, 1);
            cluster.get(2).executeInternal("insert into " + KEYSPACE + ".tbl (id, x) VALUES (?,?)", 2, 2);
            cluster.get(3).executeInternal("insert into " + KEYSPACE + ".tbl (id, x) VALUES (?,?)", 3, 3);
            cluster.forEach(i -> i.flush(KEYSPACE));
            
            // Flush system.peers_v2, or there won't be any SSTables...
            cluster.forEach(i -> i.flush("system"));
            
            // The remote sync started from node 2 will fail on plan execution and propagate the error...
            NodeToolResult result = cluster.get(1).nodetoolResult("repair", KEYSPACE);
            result.asserts().failure().errorContains("Sync failed between /127.0.0.2:7012 and /127.0.0.3:7012");

            // Before CASSANDRA-17466 added an abort mechanism for local sync tasks and switched the repair task
            // executor to shut down without interrupting its threads, we could trigger the disk failure policy, as
            // interruption could accidentally close shared channels in the middle of a blocking operation. To see
            // this, simply revert those changes in RepairJob (aborting sync tasks) and RepairSession (shutdown()
            // rather than shutdownNow() on failure).
            assertTrue(cluster.get(1).logs().grep("Stopping transports as disk_failure_policy is stop").getResult().isEmpty());
            assertTrue(cluster.get(1).logs().grep("FSReadError").getResult().isEmpty());
            assertTrue(cluster.get(1).logs().grep("ClosedByInterruptException").getResult().isEmpty());

            // Make sync unnecessary, and repair should succeed:
            cluster.coordinator(1).execute("insert into " + KEYSPACE + ".tbl (id, x) VALUES (?,?)", ConsistencyLevel.ALL, 1, 1);
            cluster.coordinator(1).execute("insert into " + KEYSPACE + ".tbl (id, x) VALUES (?,?)", ConsistencyLevel.ALL, 2, 2);
            cluster.coordinator(1).execute("insert into " + KEYSPACE + ".tbl (id, x) VALUES (?,?)", ConsistencyLevel.ALL, 3, 3);
            cluster.forEach(i -> i.flush(KEYSPACE));
            result = cluster.get(1).nodetoolResult("repair", KEYSPACE);
            result.asserts().success();

<<<<<<< HEAD
            // Make sure we've cleaned up sessions and parent sessions:
            Integer parents = cluster.get(1).callOnInstance(() -> ActiveRepairService.instance.parentRepairSessionCount());
            assertEquals(0, parents.intValue());
            Integer sessions = cluster.get(1).callOnInstance(() -> ActiveRepairService.instance.sessionCount());
            assertEquals(0, sessions.intValue());

            cluster.forEach(i -> Assertions.assertThat(i.logs().grep("SomeRepairFailedException").getResult())
                                           .describedAs("node%d logged hidden exception org.apache.cassandra.repair.SomeRepairFailedException", i.config().num())
                                           .isEmpty());
        }
    }

    @Test
    public void testNoSuchRepairSessionAnticompaction() throws IOException
    {
        try (Cluster cluster = init(Cluster.build(2)
                                           .withConfig(config -> config.with(GOSSIP).with(NETWORK))
                                           .withInstanceInitializer(ByteBuddyHelper::installACNoSuchRepairSession)
                                           .start()))
        {
            cluster.schemaChange("create table "+KEYSPACE+".tbl (id int primary key, x int)");
            for (int i = 0; i < 10; i++)
                cluster.coordinator(1).execute("insert into "+KEYSPACE+".tbl (id, x) VALUES (?,?)", ConsistencyLevel.ALL, i, i);
            cluster.forEach(i -> i.flush(KEYSPACE));
            long mark = cluster.get(1).logs().mark();
            cluster.forEach(i -> i.nodetoolResult("repair", KEYSPACE).asserts().failure());
            assertTrue(cluster.get(1).logs().grep(mark, "^ERROR").getResult().isEmpty());
=======
            assertNoActiveRepairSessions(cluster.get(1));
>>>>>>> a00d8fd5
        }
    }

    @Test
    public void testRemoteStreamFailure() throws Exception
    {
        try (Cluster cluster = init(Cluster.build(3)
                                           .withConfig(config -> config.with(GOSSIP, NETWORK)
                                                                       .set("disk_failure_policy", "stop")
                                                                       .set("disk_access_mode", "mmap_index_only"))
                                           .withInstanceInitializer(ByteBuddyHelperStreamFailure::installStreamHandlingFailure).start()))
        {
            // Make sure we don't auto-compact the peers table. We'll need to try it manually later.
            cluster.get(1).runOnInstance(() -> {
                ColumnFamilyStore cfs = Keyspace.open("system").getColumnFamilyStore("peers_v2");
                cfs.disableAutoCompaction();
            });

            cluster.schemaChange("create table " + KEYSPACE + ".tbl (id int primary key, x int)");

            // On repair, this data layout will require two (local) syncs from node 1 and one remote sync from node 2:
            cluster.get(1).executeInternal("insert into " + KEYSPACE + ".tbl (id, x) VALUES (?,?)", 1, 1);
            cluster.get(2).executeInternal("insert into " + KEYSPACE + ".tbl (id, x) VALUES (?,?)", 2, 2);
            cluster.get(3).executeInternal("insert into " + KEYSPACE + ".tbl (id, x) VALUES (?,?)", 3, 3);
            cluster.forEach(i -> i.flush(KEYSPACE));

            // Flush system.peers_v2, or there won't be any SSTables...
            cluster.forEach(i -> i.flush("system"));

            // Stream reading will fail on node 3, and this will interrupt node 1 just as it starts to stream to node 2.
            NodeToolResult result = cluster.get(1).nodetoolResult("repair", KEYSPACE);
            result.asserts().failure();

            // Ensure that the peers table is compactable even after the file streaming task is interrupted.
            cluster.get(1).runOnInstance(() -> {
                ColumnFamilyStore cfs = Keyspace.open("system").getColumnFamilyStore("peers_v2");
                cfs.forceMajorCompaction();
            });

            assertTrue(cluster.get(1).logs().grep("Stopping transports as disk_failure_policy is stop").getResult().isEmpty());
            assertTrue(cluster.get(1).logs().grep("FSReadError").getResult().isEmpty());

            assertNoActiveRepairSessions(cluster.get(1));
        }
    }

    @SuppressWarnings("Convert2MethodRef")
    private void assertNoActiveRepairSessions(IInvokableInstance instance)
    {
        // Make sure we've cleaned up sessions and parent sessions:
        Integer parents = instance.callOnInstance(() -> ActiveRepairService.instance.parentRepairSessionCount());
        assertEquals(0, parents.intValue());
        Integer sessions = instance.callOnInstance(() -> ActiveRepairService.instance.sessionCount());
        assertEquals(0, sessions.intValue());
    }

    public static class ByteBuddyHelper
    {
        public static void install(ClassLoader cl, int nodeNumber)
        {
            if (nodeNumber == 2)
            {
                new ByteBuddy().redefine(CompactionIterator.class)
                               .method(named("next"))
                               .intercept(MethodDelegation.to(ByteBuddyHelper.class))
                               .make()
                               .load(cl, ClassLoadingStrategy.Default.INJECTION);
            }
        }

        public static void installACNoSuchRepairSession(ClassLoader cl, int nodeNumber)
        {
            if (nodeNumber == 2)
            {
                new ByteBuddy().redefine(CompactionManager.class)
                               .method(named("validateSSTableBoundsForAnticompaction"))
                               .intercept(MethodDelegation.to(ByteBuddyHelper.class))
                               .make()
                               .load(cl, ClassLoadingStrategy.Default.INJECTION);
            }
        }
        
        public static void installStreamPlanExecutionFailure(ClassLoader cl, int nodeNumber)
        {
            if (nodeNumber == 2)
            {
                new ByteBuddy().rebase(StreamSession.class)
                               .method(named("onInitializationComplete"))
                               .intercept(MethodDelegation.to(ByteBuddyHelper.class))
                               .make()
                               .load(cl, ClassLoadingStrategy.Default.INJECTION);
            }

            if (nodeNumber == 1)
            {
                new ByteBuddy().rebase(SystemKeyspace.class)
                        .method(named("getPreferredIP"))
                        .intercept(MethodDelegation.to(ByteBuddyHelper.class))
                        .make()
                        .load(cl, ClassLoadingStrategy.Default.INJECTION);
            }
        }

        public static UnfilteredRowIterator next()
        {
            throw new RuntimeException("IGNORE");
        }

        @SuppressWarnings("unused")
        public static void validateSSTableBoundsForAnticompaction(TimeUUID sessionID,
                                                                  Collection<SSTableReader> sstables,
                                                                  RangesAtEndpoint ranges)
        {
            throw new CompactionInterruptedException(String.valueOf(sessionID));
        }

        @SuppressWarnings("unused")
        public static void onInitializationComplete()
        {
            throw new RuntimeException("Failing stream session initialization from test!");
        }

        @SuppressWarnings("unused")
        public static InetAddressAndPort getPreferredIP(InetAddressAndPort ep, @SuperCall Callable<InetAddressAndPort> zuper) throws Exception
        {
            if (Thread.currentThread().getName().contains("RepairJobTask"))
            {
                try
                {
                    TimeUnit.SECONDS.sleep(10);
                }
                catch (InterruptedException e)
                {
                    // Leave the interrupt flag intact for the ChannelProxy downstream...
                    Thread.currentThread().interrupt();
                }
            }

            return zuper.call();
        }
    }

    public static class ByteBuddyHelperStreamFailure
    {
        public static void installStreamHandlingFailure(ClassLoader cl, int nodeNumber)
        {
            if (nodeNumber == 3)
            {
                new ByteBuddy().rebase(CassandraIncomingFile.class)
                        .method(named("read"))
                        .intercept(MethodDelegation.to(ByteBuddyHelperStreamFailure.class))
                        .make()
                        .load(cl, ClassLoadingStrategy.Default.INJECTION);
            }

            if (nodeNumber == 1)
            {
                new ByteBuddy().rebase(SystemKeyspace.class)
                        .method(named("getPreferredIP"))
                        .intercept(MethodDelegation.to(ByteBuddyHelperStreamFailure.class))
                        .make()
                        .load(cl, ClassLoadingStrategy.Default.INJECTION);
            }
        }

        @SuppressWarnings("unused")
        public static void read(DataInputPlus in, int version) throws IOException
        {
            throw new IOException("Failing incoming file read from test!");
        }

        @SuppressWarnings("unused")
        public static InetAddressAndPort getPreferredIP(InetAddressAndPort ep, @SuperCall Callable<InetAddressAndPort> zuper) throws Exception
        {
            if (Thread.currentThread().getName().contains("NettyStreaming-Outbound") && ep.address.toString().contains("127.0.0.2"))
            {
                try
                {
                    TimeUnit.SECONDS.sleep(10);
                }
                catch (InterruptedException e)
                {
                    // Leave the interrupt flag intact for the ChannelProxy downstream...
                    Thread.currentThread().interrupt();
                }
            }

            return zuper.call();
        }
    }
}<|MERGE_RESOLUTION|>--- conflicted
+++ resolved
@@ -19,10 +19,7 @@
 package org.apache.cassandra.distributed.test;
 
 import java.io.IOException;
-<<<<<<< HEAD
 import java.util.Collection;
-=======
->>>>>>> a00d8fd5
 import java.util.concurrent.Callable;
 import java.util.concurrent.TimeUnit;
 
@@ -33,28 +30,20 @@
 import org.assertj.core.api.Assertions;
 import org.junit.Test;
 
-<<<<<<< HEAD
+import org.apache.cassandra.db.ColumnFamilyStore;
+import org.apache.cassandra.db.Keyspace;
 import org.apache.cassandra.db.SystemKeyspace;
 import org.apache.cassandra.db.compaction.CompactionInterruptedException;
 import org.apache.cassandra.db.compaction.CompactionIterator;
 import org.apache.cassandra.db.compaction.CompactionManager;
 import org.apache.cassandra.db.rows.UnfilteredRowIterator;
-=======
-import org.apache.cassandra.concurrent.DebuggableThreadPoolExecutor;
-import org.apache.cassandra.db.ColumnFamilyStore;
-import org.apache.cassandra.db.Keyspace;
-import org.apache.cassandra.db.SystemKeyspace;
 import org.apache.cassandra.db.streaming.CassandraIncomingFile;
->>>>>>> a00d8fd5
 import org.apache.cassandra.distributed.Cluster;
 import org.apache.cassandra.distributed.api.ConsistencyLevel;
 import org.apache.cassandra.distributed.api.IInvokableInstance;
 import org.apache.cassandra.distributed.api.NodeToolResult;
-<<<<<<< HEAD
 import org.apache.cassandra.io.sstable.format.SSTableReader;
-=======
 import org.apache.cassandra.io.util.DataInputPlus;
->>>>>>> a00d8fd5
 import org.apache.cassandra.locator.InetAddressAndPort;
 import org.apache.cassandra.locator.RangesAtEndpoint;
 import org.apache.cassandra.streaming.StreamSession;
@@ -70,7 +59,6 @@
 
 public class RepairErrorsTest extends TestBaseImpl
 {
-<<<<<<< HEAD
     @Test
     public void testRemoteValidationFailure() throws IOException
     {
@@ -98,9 +86,6 @@
         }
     }
 
-    @SuppressWarnings("Convert2MethodRef")
-=======
->>>>>>> a00d8fd5
     @Test
     public void testRemoteSyncFailure() throws Exception
     {
@@ -143,37 +128,11 @@
             result = cluster.get(1).nodetoolResult("repair", KEYSPACE);
             result.asserts().success();
 
-<<<<<<< HEAD
-            // Make sure we've cleaned up sessions and parent sessions:
-            Integer parents = cluster.get(1).callOnInstance(() -> ActiveRepairService.instance.parentRepairSessionCount());
-            assertEquals(0, parents.intValue());
-            Integer sessions = cluster.get(1).callOnInstance(() -> ActiveRepairService.instance.sessionCount());
-            assertEquals(0, sessions.intValue());
+            assertNoActiveRepairSessions(cluster.get(1));
 
             cluster.forEach(i -> Assertions.assertThat(i.logs().grep("SomeRepairFailedException").getResult())
                                            .describedAs("node%d logged hidden exception org.apache.cassandra.repair.SomeRepairFailedException", i.config().num())
                                            .isEmpty());
-        }
-    }
-
-    @Test
-    public void testNoSuchRepairSessionAnticompaction() throws IOException
-    {
-        try (Cluster cluster = init(Cluster.build(2)
-                                           .withConfig(config -> config.with(GOSSIP).with(NETWORK))
-                                           .withInstanceInitializer(ByteBuddyHelper::installACNoSuchRepairSession)
-                                           .start()))
-        {
-            cluster.schemaChange("create table "+KEYSPACE+".tbl (id int primary key, x int)");
-            for (int i = 0; i < 10; i++)
-                cluster.coordinator(1).execute("insert into "+KEYSPACE+".tbl (id, x) VALUES (?,?)", ConsistencyLevel.ALL, i, i);
-            cluster.forEach(i -> i.flush(KEYSPACE));
-            long mark = cluster.get(1).logs().mark();
-            cluster.forEach(i -> i.nodetoolResult("repair", KEYSPACE).asserts().failure());
-            assertTrue(cluster.get(1).logs().grep(mark, "^ERROR").getResult().isEmpty());
-=======
-            assertNoActiveRepairSessions(cluster.get(1));
->>>>>>> a00d8fd5
         }
     }
 
@@ -217,6 +176,24 @@
             assertTrue(cluster.get(1).logs().grep("FSReadError").getResult().isEmpty());
 
             assertNoActiveRepairSessions(cluster.get(1));
+        }
+    }
+
+    @Test
+    public void testNoSuchRepairSessionAnticompaction() throws IOException
+    {
+        try (Cluster cluster = init(Cluster.build(2)
+                                           .withConfig(config -> config.with(GOSSIP).with(NETWORK))
+                                           .withInstanceInitializer(ByteBuddyHelper::installACNoSuchRepairSession)
+                                           .start()))
+        {
+            cluster.schemaChange("create table "+KEYSPACE+".tbl (id int primary key, x int)");
+            for (int i = 0; i < 10; i++)
+                cluster.coordinator(1).execute("insert into "+KEYSPACE+".tbl (id, x) VALUES (?,?)", ConsistencyLevel.ALL, i, i);
+            cluster.forEach(i -> i.flush(KEYSPACE));
+            long mark = cluster.get(1).logs().mark();
+            cluster.forEach(i -> i.nodetoolResult("repair", KEYSPACE).asserts().failure());
+            assertTrue(cluster.get(1).logs().grep(mark, "^ERROR").getResult().isEmpty());
         }
     }
 
@@ -323,19 +300,19 @@
             if (nodeNumber == 3)
             {
                 new ByteBuddy().rebase(CassandraIncomingFile.class)
-                        .method(named("read"))
-                        .intercept(MethodDelegation.to(ByteBuddyHelperStreamFailure.class))
-                        .make()
-                        .load(cl, ClassLoadingStrategy.Default.INJECTION);
+                               .method(named("read"))
+                               .intercept(MethodDelegation.to(ByteBuddyHelperStreamFailure.class))
+                               .make()
+                               .load(cl, ClassLoadingStrategy.Default.INJECTION);
             }
 
             if (nodeNumber == 1)
             {
                 new ByteBuddy().rebase(SystemKeyspace.class)
-                        .method(named("getPreferredIP"))
-                        .intercept(MethodDelegation.to(ByteBuddyHelperStreamFailure.class))
-                        .make()
-                        .load(cl, ClassLoadingStrategy.Default.INJECTION);
+                               .method(named("getPreferredIP"))
+                               .intercept(MethodDelegation.to(ByteBuddyHelperStreamFailure.class))
+                               .make()
+                               .load(cl, ClassLoadingStrategy.Default.INJECTION);
             }
         }
 
@@ -348,7 +325,7 @@
         @SuppressWarnings("unused")
         public static InetAddressAndPort getPreferredIP(InetAddressAndPort ep, @SuperCall Callable<InetAddressAndPort> zuper) throws Exception
         {
-            if (Thread.currentThread().getName().contains("NettyStreaming-Outbound") && ep.address.toString().contains("127.0.0.2"))
+            if (Thread.currentThread().getName().contains("NettyStreaming-Outbound") && ep.getAddress().toString().contains("127.0.0.2"))
             {
                 try
                 {
