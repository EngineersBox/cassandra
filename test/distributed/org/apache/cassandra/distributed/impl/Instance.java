/*
 * Licensed to the Apache Software Foundation (ASF) under one
 * or more contributor license agreements.  See the NOTICE file
 * distributed with this work for additional information
 * regarding copyright ownership.  The ASF licenses this file
 * to you under the Apache License, Version 2.0 (the
 * "License"); you may not use this file except in compliance
 * with the License.  You may obtain a copy of the License at
 *
 *     http://www.apache.org/licenses/LICENSE-2.0
 *
 * Unless required by applicable law or agreed to in writing, software
 * distributed under the License is distributed on an "AS IS" BASIS,
 * WITHOUT WARRANTIES OR CONDITIONS OF ANY KIND, either express or implied.
 * See the License for the specific language governing permissions and
 * limitations under the License.
 */

package org.apache.cassandra.distributed.impl;

import java.io.File;
import java.io.IOException;
import java.util.ArrayList;
import java.util.Collections;
import java.util.List;
import java.util.UUID;
import java.util.concurrent.CompletableFuture;
import java.util.concurrent.ExecutorService;
import java.util.concurrent.Future;
import java.util.concurrent.TimeoutException;
import java.util.function.BiConsumer;
import java.util.function.BiPredicate;

import org.apache.cassandra.batchlog.BatchlogManager;
import org.apache.cassandra.concurrent.ScheduledExecutors;
import org.apache.cassandra.concurrent.SharedExecutorPool;
import org.apache.cassandra.concurrent.StageManager;
import org.apache.cassandra.config.Config;
import org.apache.cassandra.config.DatabaseDescriptor;
import org.apache.cassandra.cql3.CQLStatement;
import org.apache.cassandra.cql3.QueryHandler;
import org.apache.cassandra.cql3.QueryOptions;
import org.apache.cassandra.cql3.QueryProcessor;
import org.apache.cassandra.db.ColumnFamilyStore;
import org.apache.cassandra.db.Keyspace;
import org.apache.cassandra.db.Memtable;
import org.apache.cassandra.db.SystemKeyspace;
import org.apache.cassandra.db.SystemKeyspaceMigrator40;
import org.apache.cassandra.db.commitlog.CommitLog;
import org.apache.cassandra.db.compaction.CompactionManager;
import org.apache.cassandra.db.monitoring.ApproximateTime;
import org.apache.cassandra.dht.IPartitioner;
import org.apache.cassandra.dht.Token;
import org.apache.cassandra.distributed.api.ICluster;
import org.apache.cassandra.distributed.api.ICoordinator;
import org.apache.cassandra.distributed.api.IInstance;
import org.apache.cassandra.distributed.api.IInstanceConfig;
import org.apache.cassandra.distributed.api.IListen;
import org.apache.cassandra.distributed.api.IMessage;
import org.apache.cassandra.gms.ApplicationState;
import org.apache.cassandra.gms.Gossiper;
import org.apache.cassandra.gms.VersionedValue;
import org.apache.cassandra.hints.HintsService;
import org.apache.cassandra.index.SecondaryIndexManager;
import org.apache.cassandra.io.sstable.IndexSummaryManager;
import org.apache.cassandra.io.sstable.format.SSTableReader;
import org.apache.cassandra.io.util.DataInputBuffer;
import org.apache.cassandra.io.util.DataOutputBuffer;
import org.apache.cassandra.locator.InetAddressAndPort;
import org.apache.cassandra.net.Message;
import org.apache.cassandra.net.MessagingService;
import org.apache.cassandra.schema.Schema;
import org.apache.cassandra.schema.SchemaConstants;
import org.apache.cassandra.service.ActiveRepairService;
import org.apache.cassandra.service.ClientState;
import org.apache.cassandra.service.PendingRangeCalculatorService;
import org.apache.cassandra.service.QueryState;
import org.apache.cassandra.service.StorageService;
import org.apache.cassandra.streaming.StreamCoordinator;
import org.apache.cassandra.streaming.StreamSession;
import org.apache.cassandra.transport.messages.ResultMessage;
import org.apache.cassandra.utils.ExecutorUtils;
import org.apache.cassandra.utils.FBUtilities;
import org.apache.cassandra.utils.NanoTimeToCurrentTimeMillis;
import org.apache.cassandra.utils.Throwables;
import org.apache.cassandra.utils.concurrent.Ref;
import org.apache.cassandra.utils.memory.BufferPool;

import static java.util.concurrent.TimeUnit.MINUTES;
<<<<<<< HEAD
import static org.apache.cassandra.distributed.impl.InstanceConfig.GOSSIP;
import static org.apache.cassandra.distributed.impl.InstanceConfig.NETWORK;
=======
import static org.apache.cassandra.distributed.api.Feature.GOSSIP;
import static org.apache.cassandra.distributed.api.Feature.NETWORK;
>>>>>>> 3df63ed0

public class Instance extends IsolatedExecutor implements IInvokableInstance
{
    public final IInstanceConfig config;

    // should never be invoked directly, so that it is instantiated on other class loader;
    // only visible for inheritance
    Instance(IInstanceConfig config, ClassLoader classLoader)
    {
        super("node" + config.num(), classLoader);
        this.config = config;
        InstanceIDDefiner.setInstanceId(config.num());
<<<<<<< HEAD
        FBUtilities.setBroadcastInetAddressAndPort(config.broadcastAddressAndPort());
=======
        FBUtilities.setBroadcastInetAddress(config.broadcastAddressAndPort().address);
        // Set the config at instance creation, possibly before startup() has run on all other instances.
        // setMessagingVersions below will call runOnInstance which will instantiate
        // the MessagingService and dependencies preventing later changes to network parameters.
        Config.setOverrideLoadConfig(() -> loadConfig(config));
>>>>>>> 3df63ed0
    }

    @Override
    public IInstanceConfig config()
    {
        return config;
    }

    @Override
    public ICoordinator coordinator()
    {
        return new Coordinator(this);
    }

    public IListen listen()
    {
        return new Listen(this);
    }

    @Override
    public InetAddressAndPort broadcastAddressAndPort() { return config.broadcastAddressAndPort(); }

    @Override
    public Object[][] executeInternal(String query, Object... args)
    {
        return sync(() -> {
            QueryHandler.Prepared prepared = QueryProcessor.prepareInternal(query);
            ResultMessage result = prepared.statement.executeLocally(QueryProcessor.internalQueryState(),
                                                                     QueryProcessor.makeInternalOptions(prepared.statement, args));

            if (result instanceof ResultMessage.Rows)
                return RowUtil.toObjects((ResultMessage.Rows)result);
            else
                return null;
        }).call();
    }

    @Override
    public UUID schemaVersion()
    {
        // we do not use method reference syntax here, because we need to sync on the node-local schema instance
        //noinspection Convert2MethodRef
        return Schema.instance.getVersion();
    }

    public void startup()
    {
        throw new UnsupportedOperationException();
    }

    @Override
    public void schemaChangeInternal(String query)
    {
        sync(() -> {
            try
            {
                ClientState state = ClientState.forInternalCalls(SchemaConstants.SYSTEM_KEYSPACE_NAME);
                QueryState queryState = new QueryState(state);

                CQLStatement statement = QueryProcessor.parseStatement(query, queryState.getClientState());
                statement.validate(state);

                QueryOptions options = QueryOptions.forInternalCalls(Collections.emptyList());
                statement.executeLocally(queryState, options);
            }
            catch (Exception e)
            {
                throw new RuntimeException("Error setting schema for test (query was: " + query + ")", e);
            }
        }).run();
    }

    private void registerMockMessaging(ICluster cluster)
    {
        BiConsumer<InetAddressAndPort, IMessage> deliverToInstance = (to, message) -> cluster.get(to).receiveMessage(message);
        BiConsumer<InetAddressAndPort, IMessage> deliverToInstanceIfNotFiltered = (to, message) -> {
            if (cluster.filters().permit(this, cluster.get(to), message.verb()))
                deliverToInstance.accept(to, message);
        };

<<<<<<< HEAD
        MessagingService.instance().outboundSink.add(new MessageDeliverySink(deliverToInstanceIfNotFiltered));
=======
        Map<InetAddress, InetAddressAndPort> addressAndPortMap = new HashMap<>();
        cluster.stream().forEach(instance -> {
            InetAddressAndPort addressAndPort = instance.broadcastAddressAndPort();
            if (!addressAndPort.equals(instance.config().broadcastAddressAndPort()))
                throw new IllegalStateException("addressAndPort mismatch: " + addressAndPort + " vs " + instance.config().broadcastAddressAndPort());
            InetAddressAndPort prev = addressAndPortMap.put(addressAndPort.address, addressAndPort);
            if (null != prev)
                throw new IllegalStateException("This version of Cassandra does not support multiple nodes with the same InetAddress: " + addressAndPort + " vs " + prev);
        });

        MessagingService.instance().addMessageSink(
                new MessageDeliverySink(deliverToInstanceIfNotFiltered, addressAndPortMap::get));
>>>>>>> 3df63ed0
    }

    // unnecessary if registerMockMessaging used
    private void registerFilter(ICluster cluster)
    {
<<<<<<< HEAD
        MessagingService.instance().outboundSink.add((message, to) -> cluster.filters().permit(this, cluster.get(to), message.verb().id));
    }

    private class MessageDeliverySink implements BiPredicate<Message<?>, InetAddressAndPort>
=======
        IInstance instance = this;
        MessagingService.instance().addMessageSink(new IMessageSink()
        {
            public boolean allowOutgoingMessage(MessageOut message, int id, InetAddress toAddress)
            {
                // Port is not passed in, so take a best guess at the destination port from this instance
                IInstance to = cluster.get(InetAddressAndPort.getByAddressOverrideDefaults(toAddress, instance.config().broadcastAddressAndPort().port));
                return cluster.filters().permit(instance, to, message.verb.ordinal());
            }

            public boolean allowIncomingMessage(MessageIn message, int id)
            {
                return true;
            }
        });
    }

    private class MessageDeliverySink implements IMessageSink
>>>>>>> 3df63ed0
    {
        private final BiConsumer<InetAddressAndPort, IMessage> deliver;
        MessageDeliverySink(BiConsumer<InetAddressAndPort, IMessage> deliver)
        {
            this.deliver = deliver;
        }

        @Override
        public boolean test(Message<?> messageOut, InetAddressAndPort to)
        {
            try (DataOutputBuffer out = new DataOutputBuffer(1024))
            {
                InetAddressAndPort from = broadcastAddressAndPort();
<<<<<<< HEAD
                Message.serializer.serialize(messageOut, out, MessagingService.current_version);
                deliver.accept(to, new MessageImpl(messageOut.verb().id, out.toByteArray(), messageOut.id(), MessagingService.current_version, from));
=======
                assert from.equals(lookupAddressAndPort.apply(messageOut.from));
                InetAddressAndPort toFull = lookupAddressAndPort.apply(to);
                int version = MessagingService.instance().getVersion(to);

                out.writeInt(MessagingService.PROTOCOL_MAGIC);
                out.writeInt(id);
                long timestamp = System.currentTimeMillis();
                out.writeInt((int) timestamp);
                messageOut.serialize(out, version);
                deliver.accept(toFull, new Message(messageOut.verb.ordinal(), out.toByteArray(), id, version, from));
>>>>>>> 3df63ed0
            }
            catch (IOException e)
            {
                throw new RuntimeException(e);
            }
            return false;
        }
    }

<<<<<<< HEAD
    @Override
    public void receiveMessage(IMessage message)
=======
    public void receiveMessage(IMessage imessage)
>>>>>>> 3df63ed0
    {
        sync(() -> {
            // Based on org.apache.cassandra.net.IncomingTcpConnection.receiveMessage
            try (DataInputBuffer input = new DataInputBuffer(imessage.bytes()))
            {
<<<<<<< HEAD
                Message<?> messageIn = Message.serializer.deserialize(in, message.from(), message.version());
                messageIn.verb().handler().doVerb((Message<Object>) messageIn);
=======
                int version = imessage.version();

                MessagingService.validateMagic(input.readInt());
                int id;
                if (version < MessagingService.VERSION_20)
                    id = Integer.parseInt(input.readUTF());
                else
                    id = input.readInt();
                long currentTime = ApproximateTime.currentTimeMillis();
                MessageIn message = MessageIn.read(input, version, id, MessageIn.readConstructionTime(imessage.from().address, input, currentTime));
                if (message == null)
                {
                    // callback expired; nothing to do
                    return;
                }
                if (version <= MessagingService.current_version)
                {
                    MessagingService.instance().receive(message, id);
                }
                // else ignore message
>>>>>>> 3df63ed0
            }
            catch (Throwable t)
            {
                throw new RuntimeException("Exception occurred on node " + broadcastAddressAndPort(), t);
            }
        }).run();
    }

    public int getMessagingVersion()
    {
        return callsOnInstance(() -> MessagingService.current_version).call();
    }

    public void setMessagingVersion(InetAddressAndPort endpoint, int version)
    {
        MessagingService.instance().versions.set(endpoint, version);
    }

    @Override
    public void startup(ICluster cluster)
    {
        sync(() -> {
            try
            {
                if (config.has(GOSSIP))
                {
                    // TODO: hacky
                    System.setProperty("cassandra.ring_delay_ms", "5000");
                    System.setProperty("cassandra.consistent.rangemovement", "false");
                    System.setProperty("cassandra.consistent.simultaneousmoves.allow", "true");
                }

                mkdirs();
<<<<<<< HEAD
                Config.setOverrideLoadConfig(() -> loadConfig(config));
                DatabaseDescriptor.daemonInitialization();

=======

                DatabaseDescriptor.daemonInitialization();
>>>>>>> 3df63ed0
                DatabaseDescriptor.createAllDirectories();

                // We need to persist this as soon as possible after startup checks.
                // This should be the first write to SystemKeyspace (CASSANDRA-11742)
                SystemKeyspace.persistLocalMetadata();
                SystemKeyspaceMigrator40.migrate();

                try
                {
                    // load schema from disk
                    Schema.instance.loadFromDisk();
                }
                catch (Exception e)
                {
                    throw e;
                }

                Keyspace.setInitialized();

                // Replay any CommitLogSegments found on disk
                try
                {
                    CommitLog.instance.recoverSegmentsOnDisk();
                }
                catch (IOException e)
                {
                    throw new RuntimeException(e);
                }
                if (config.has(NETWORK))
                {
                    registerFilter(cluster);
                    MessagingService.instance().listen();
                }
                else
                {
                    // Even though we don't use MessagingService, access the static SocketFactory
                    // instance here so that we start the static event loop state
//                    -- not sure what that means?  SocketFactory.instance.getClass();
                    registerMockMessaging(cluster);
                }

<<<<<<< HEAD
                if (config.has(NETWORK))
                {
                    registerFilter(cluster);
                    MessagingService.instance().listen();
                }
                else
                {
                    // Even though we don't use MessagingService, access the static SocketFactory
                    // instance here so that we start the static event loop state
//                    -- not sure what that means?  SocketFactory.instance.getClass();
                    registerMockMessaging(cluster);
=======
                // TODO: this is more than just gossip
                if (config.has(GOSSIP))
                {
                    StorageService.instance.initServer();
                }
                else
                {
                    initializeRing(cluster);
>>>>>>> 3df63ed0
                }

                // TODO: this is more than just gossip
                if (config.has(GOSSIP))
                {
                    StorageService.instance.initServer();
                }
                else
                {
                    initializeRing(cluster);
                }

                SystemKeyspace.finishStartup();

                if (!FBUtilities.getBroadcastAddressAndPort().equals(broadcastAddressAndPort()))
                    throw new IllegalStateException();
            }
            catch (Throwable t)
            {
                if (t instanceof RuntimeException)
                    throw (RuntimeException) t;
                throw new RuntimeException(t);
            }
        }).run();
    }

    private void mkdirs()
    {
        new File(config.getString("saved_caches_directory")).mkdirs();
        new File(config.getString("hints_directory")).mkdirs();
        new File(config.getString("commitlog_directory")).mkdirs();
        for (String dir : (String[]) config.get("data_file_directories"))
            new File(dir).mkdirs();
    }

    private static Config loadConfig(IInstanceConfig overrides)
    {
        Config config = new Config();
        overrides.propagate(config);
        return config;
    }

    private void initializeRing(ICluster cluster)
    {
        // This should be done outside instance in order to avoid serializing config
        String partitionerName = config.getString("partitioner");
        List<String> initialTokens = new ArrayList<>();
        List<InetAddressAndPort> hosts = new ArrayList<>();
        List<UUID> hostIds = new ArrayList<>();
        for (int i = 1 ; i <= cluster.size() ; ++i)
        {
            IInstanceConfig config = cluster.get(i).config();
            initialTokens.add(config.getString("initial_token"));
            hosts.add(config.broadcastAddressAndPort());
            hostIds.add(config.hostId());
        }

        try
        {
            IPartitioner partitioner = FBUtilities.newPartitioner(partitionerName);
            StorageService storageService = StorageService.instance;
            List<Token> tokens = new ArrayList<>();
            for (String token : initialTokens)
                tokens.add(partitioner.getTokenFactory().fromString(token));

            for (int i = 0; i < tokens.size(); i++)
            {
                InetAddressAndPort ep = hosts.get(i);
                UUID hostId = hostIds.get(i);
                Token token = tokens.get(i);
                Gossiper.runInGossipStageBlocking(() -> {
                    Gossiper.instance.initializeNodeUnsafe(ep, hostId, 1);
                    Gossiper.instance.injectApplicationState(ep,
                                                             ApplicationState.TOKENS,
                                                             new VersionedValue.VersionedValueFactory(partitioner).tokens(Collections.singleton(token)));
                    storageService.onChange(ep,
                                            ApplicationState.STATUS_WITH_PORT,
                                            new VersionedValue.VersionedValueFactory(partitioner).normal(Collections.singleton(token)));
                    storageService.onChange(ep,
                                            ApplicationState.STATUS,
                                            new VersionedValue.VersionedValueFactory(partitioner).normal(Collections.singleton(token)));
                    Gossiper.instance.realMarkAlive(ep, Gossiper.instance.getEndpointStateForEndpoint(ep));
                });
                MessagingService.instance().versions.set(ep, MessagingService.current_version);
            }

            // check that all nodes are in token metadata
            for (int i = 0; i < tokens.size(); ++i)
                assert storageService.getTokenMetadata().isMember(hosts.get(i));
        }
        catch (Throwable e) // UnknownHostException
        {
            throw new RuntimeException(e);
        }
    }

    @Override
    public Future<Void> shutdown()
    {
        Future<?> future = async((ExecutorService executor) -> {
            Throwable error = null;

            if (config.has(GOSSIP) || config.has(NETWORK))
            {
                StorageService.instance.shutdownServer();
            }

            error = parallelRun(error, executor,
<<<<<<< HEAD
                    Gossiper.instance::stop,
                    CompactionManager.instance::forceShutdown,
                    BatchlogManager.instance::shutdown,
                    HintsService.instance::shutdownBlocking,
                    () -> SecondaryIndexManager.shutdownAndWait(1L, MINUTES),
                    () -> ColumnFamilyStore.shutdownExecutorsAndWait(1L, MINUTES),
                    () -> PendingRangeCalculatorService.instance.shutdownAndWait(1L, MINUTES),
                    () -> BufferPool.shutdownLocalCleaner(1L, MINUTES),
                    () -> Ref.shutdownReferenceReaper(1L, MINUTES),
                    () -> Memtable.MEMORY_POOL.shutdown(1L, MINUTES),
                    () -> ScheduledExecutors.shutdownAndWait(1L, MINUTES),
                    () -> SSTableReader.shutdownBlocking(1L, MINUTES),
                    () -> shutdownAndWait(Collections.singletonList(ActiveRepairService.repairCommandExecutor))
            );
            error = parallelRun(error, executor,
                                CommitLog.instance::shutdownBlocking,
                                () -> MessagingService.instance().shutdown(1L, MINUTES, false, true)
            );
            error = parallelRun(error, executor,
                                () -> StageManager.shutdownAndWait(1L, MINUTES),
                                () -> SharedExecutorPool.SHARED.shutdown(1L, MINUTES)
=======
                                () -> Gossiper.instance.stopShutdownAndWait(1L, MINUTES),
                                CompactionManager.instance::forceShutdown,
                                () -> BatchlogManager.instance.shutdownAndWait(1L, MINUTES),
                                HintsService.instance::shutdownBlocking,
                                () -> StreamCoordinator.shutdownAndWait(1L, MINUTES),
                                () -> StreamSession.shutdownAndWait(1L, MINUTES),
                                () -> SecondaryIndexManager.shutdownAndWait(1L, MINUTES),
                                () -> IndexSummaryManager.instance.shutdownAndWait(1L, MINUTES),
                                () -> ColumnFamilyStore.shutdownExecutorsAndWait(1L, MINUTES),
                                () -> PendingRangeCalculatorService.instance.shutdownExecutor(1L, MINUTES),
                                () -> BufferPool.shutdownLocalCleaner(1L, MINUTES),
                                () -> Ref.shutdownReferenceReaper(1L, MINUTES),
                                () -> Memtable.MEMORY_POOL.shutdownAndWait(1L, MINUTES),
                                () -> SSTableReader.shutdownBlocking(1L, MINUTES)
            );
            error = parallelRun(error, executor,
                                () -> ScheduledExecutors.shutdownAndWait(1L, MINUTES),
                                MessagingService.instance()::shutdown
            );
            error = parallelRun(error, executor,
                                () -> StageManager.shutdownAndWait(1L, MINUTES),
                                () -> SharedExecutorPool.SHARED.shutdownAndWait(1L, MINUTES)
            );
            error = parallelRun(error, executor,
                                CommitLog.instance::shutdownBlocking
>>>>>>> 3df63ed0
            );

            Throwables.maybeFail(error);
        }).apply(isolatedExecutor);

        return CompletableFuture.runAsync(ThrowingRunnable.toRunnable(future::get), isolatedExecutor)
                                .thenRun(super::shutdown);
    }

    private static void shutdownAndWait(List<ExecutorService> executors) throws TimeoutException, InterruptedException
    {
        ExecutorUtils.shutdownNow(executors);
        ExecutorUtils.awaitTermination(1L, MINUTES, executors);
    }

    private static Throwable parallelRun(Throwable accumulate, ExecutorService runOn, ThrowingRunnable ... runnables)
    {
        List<Future<Throwable>> results = new ArrayList<>();
        for (ThrowingRunnable runnable : runnables)
        {
            results.add(runOn.submit(() -> {
                try
                {
                    runnable.run();
                    return null;
                }
                catch (Throwable t)
                {
                    return t;
                }
            }));
        }
        for (Future<Throwable> future : results)
        {
            try
            {
                Throwable t = future.get();
                if (t != null)
                    throw t;
            }
            catch (Throwable t)
            {
                accumulate = Throwables.merge(accumulate, t);
            }
        }
        return accumulate;
    }
}<|MERGE_RESOLUTION|>--- conflicted
+++ resolved
@@ -31,6 +31,8 @@
 import java.util.function.BiConsumer;
 import java.util.function.BiPredicate;
 
+import io.netty.util.concurrent.GlobalEventExecutor;
+
 import org.apache.cassandra.batchlog.BatchlogManager;
 import org.apache.cassandra.concurrent.ScheduledExecutors;
 import org.apache.cassandra.concurrent.SharedExecutorPool;
@@ -48,12 +50,10 @@
 import org.apache.cassandra.db.SystemKeyspaceMigrator40;
 import org.apache.cassandra.db.commitlog.CommitLog;
 import org.apache.cassandra.db.compaction.CompactionManager;
-import org.apache.cassandra.db.monitoring.ApproximateTime;
 import org.apache.cassandra.dht.IPartitioner;
 import org.apache.cassandra.dht.Token;
 import org.apache.cassandra.distributed.api.ICluster;
 import org.apache.cassandra.distributed.api.ICoordinator;
-import org.apache.cassandra.distributed.api.IInstance;
 import org.apache.cassandra.distributed.api.IInstanceConfig;
 import org.apache.cassandra.distributed.api.IListen;
 import org.apache.cassandra.distributed.api.IMessage;
@@ -76,24 +76,19 @@
 import org.apache.cassandra.service.PendingRangeCalculatorService;
 import org.apache.cassandra.service.QueryState;
 import org.apache.cassandra.service.StorageService;
-import org.apache.cassandra.streaming.StreamCoordinator;
-import org.apache.cassandra.streaming.StreamSession;
+import org.apache.cassandra.streaming.async.StreamingInboundHandler;
+import org.apache.cassandra.streaming.StreamReceiveTask;
+import org.apache.cassandra.streaming.StreamTransferTask;
 import org.apache.cassandra.transport.messages.ResultMessage;
 import org.apache.cassandra.utils.ExecutorUtils;
 import org.apache.cassandra.utils.FBUtilities;
-import org.apache.cassandra.utils.NanoTimeToCurrentTimeMillis;
 import org.apache.cassandra.utils.Throwables;
 import org.apache.cassandra.utils.concurrent.Ref;
 import org.apache.cassandra.utils.memory.BufferPool;
 
 import static java.util.concurrent.TimeUnit.MINUTES;
-<<<<<<< HEAD
-import static org.apache.cassandra.distributed.impl.InstanceConfig.GOSSIP;
-import static org.apache.cassandra.distributed.impl.InstanceConfig.NETWORK;
-=======
 import static org.apache.cassandra.distributed.api.Feature.GOSSIP;
 import static org.apache.cassandra.distributed.api.Feature.NETWORK;
->>>>>>> 3df63ed0
 
 public class Instance extends IsolatedExecutor implements IInvokableInstance
 {
@@ -106,15 +101,15 @@
         super("node" + config.num(), classLoader);
         this.config = config;
         InstanceIDDefiner.setInstanceId(config.num());
-<<<<<<< HEAD
         FBUtilities.setBroadcastInetAddressAndPort(config.broadcastAddressAndPort());
-=======
-        FBUtilities.setBroadcastInetAddress(config.broadcastAddressAndPort().address);
         // Set the config at instance creation, possibly before startup() has run on all other instances.
         // setMessagingVersions below will call runOnInstance which will instantiate
         // the MessagingService and dependencies preventing later changes to network parameters.
         Config.setOverrideLoadConfig(() -> loadConfig(config));
->>>>>>> 3df63ed0
+
+        // Enable streaming inbound handler tracking so they can be closed properly without leaking
+        // the blocking IO thread.
+        StreamingInboundHandler.trackInboundHandlers();
     }
 
     @Override
@@ -165,6 +160,11 @@
         throw new UnsupportedOperationException();
     }
 
+    public boolean isShutdown()
+    {
+        throw new UnsupportedOperationException();
+    }
+
     @Override
     public void schemaChangeInternal(String query)
     {
@@ -195,52 +195,16 @@
                 deliverToInstance.accept(to, message);
         };
 
-<<<<<<< HEAD
         MessagingService.instance().outboundSink.add(new MessageDeliverySink(deliverToInstanceIfNotFiltered));
-=======
-        Map<InetAddress, InetAddressAndPort> addressAndPortMap = new HashMap<>();
-        cluster.stream().forEach(instance -> {
-            InetAddressAndPort addressAndPort = instance.broadcastAddressAndPort();
-            if (!addressAndPort.equals(instance.config().broadcastAddressAndPort()))
-                throw new IllegalStateException("addressAndPort mismatch: " + addressAndPort + " vs " + instance.config().broadcastAddressAndPort());
-            InetAddressAndPort prev = addressAndPortMap.put(addressAndPort.address, addressAndPort);
-            if (null != prev)
-                throw new IllegalStateException("This version of Cassandra does not support multiple nodes with the same InetAddress: " + addressAndPort + " vs " + prev);
-        });
-
-        MessagingService.instance().addMessageSink(
-                new MessageDeliverySink(deliverToInstanceIfNotFiltered, addressAndPortMap::get));
->>>>>>> 3df63ed0
     }
 
     // unnecessary if registerMockMessaging used
     private void registerFilter(ICluster cluster)
     {
-<<<<<<< HEAD
         MessagingService.instance().outboundSink.add((message, to) -> cluster.filters().permit(this, cluster.get(to), message.verb().id));
     }
 
     private class MessageDeliverySink implements BiPredicate<Message<?>, InetAddressAndPort>
-=======
-        IInstance instance = this;
-        MessagingService.instance().addMessageSink(new IMessageSink()
-        {
-            public boolean allowOutgoingMessage(MessageOut message, int id, InetAddress toAddress)
-            {
-                // Port is not passed in, so take a best guess at the destination port from this instance
-                IInstance to = cluster.get(InetAddressAndPort.getByAddressOverrideDefaults(toAddress, instance.config().broadcastAddressAndPort().port));
-                return cluster.filters().permit(instance, to, message.verb.ordinal());
-            }
-
-            public boolean allowIncomingMessage(MessageIn message, int id)
-            {
-                return true;
-            }
-        });
-    }
-
-    private class MessageDeliverySink implements IMessageSink
->>>>>>> 3df63ed0
     {
         private final BiConsumer<InetAddressAndPort, IMessage> deliver;
         MessageDeliverySink(BiConsumer<InetAddressAndPort, IMessage> deliver)
@@ -254,21 +218,8 @@
             try (DataOutputBuffer out = new DataOutputBuffer(1024))
             {
                 InetAddressAndPort from = broadcastAddressAndPort();
-<<<<<<< HEAD
                 Message.serializer.serialize(messageOut, out, MessagingService.current_version);
                 deliver.accept(to, new MessageImpl(messageOut.verb().id, out.toByteArray(), messageOut.id(), MessagingService.current_version, from));
-=======
-                assert from.equals(lookupAddressAndPort.apply(messageOut.from));
-                InetAddressAndPort toFull = lookupAddressAndPort.apply(to);
-                int version = MessagingService.instance().getVersion(to);
-
-                out.writeInt(MessagingService.PROTOCOL_MAGIC);
-                out.writeInt(id);
-                long timestamp = System.currentTimeMillis();
-                out.writeInt((int) timestamp);
-                messageOut.serialize(out, version);
-                deliver.accept(toFull, new Message(messageOut.verb.ordinal(), out.toByteArray(), id, version, from));
->>>>>>> 3df63ed0
             }
             catch (IOException e)
             {
@@ -278,42 +229,14 @@
         }
     }
 
-<<<<<<< HEAD
     @Override
     public void receiveMessage(IMessage message)
-=======
-    public void receiveMessage(IMessage imessage)
->>>>>>> 3df63ed0
     {
         sync(() -> {
-            // Based on org.apache.cassandra.net.IncomingTcpConnection.receiveMessage
-            try (DataInputBuffer input = new DataInputBuffer(imessage.bytes()))
-            {
-<<<<<<< HEAD
+            try (DataInputBuffer in = new DataInputBuffer(message.bytes()))
+            {
                 Message<?> messageIn = Message.serializer.deserialize(in, message.from(), message.version());
                 messageIn.verb().handler().doVerb((Message<Object>) messageIn);
-=======
-                int version = imessage.version();
-
-                MessagingService.validateMagic(input.readInt());
-                int id;
-                if (version < MessagingService.VERSION_20)
-                    id = Integer.parseInt(input.readUTF());
-                else
-                    id = input.readInt();
-                long currentTime = ApproximateTime.currentTimeMillis();
-                MessageIn message = MessageIn.read(input, version, id, MessageIn.readConstructionTime(imessage.from().address, input, currentTime));
-                if (message == null)
-                {
-                    // callback expired; nothing to do
-                    return;
-                }
-                if (version <= MessagingService.current_version)
-                {
-                    MessagingService.instance().receive(message, id);
-                }
-                // else ignore message
->>>>>>> 3df63ed0
             }
             catch (Throwable t)
             {
@@ -347,14 +270,8 @@
                 }
 
                 mkdirs();
-<<<<<<< HEAD
-                Config.setOverrideLoadConfig(() -> loadConfig(config));
+
                 DatabaseDescriptor.daemonInitialization();
-
-=======
-
-                DatabaseDescriptor.daemonInitialization();
->>>>>>> 3df63ed0
                 DatabaseDescriptor.createAllDirectories();
 
                 // We need to persist this as soon as possible after startup checks.
@@ -383,6 +300,7 @@
                 {
                     throw new RuntimeException(e);
                 }
+
                 if (config.has(NETWORK))
                 {
                     registerFilter(cluster);
@@ -394,30 +312,6 @@
                     // instance here so that we start the static event loop state
 //                    -- not sure what that means?  SocketFactory.instance.getClass();
                     registerMockMessaging(cluster);
-                }
-
-<<<<<<< HEAD
-                if (config.has(NETWORK))
-                {
-                    registerFilter(cluster);
-                    MessagingService.instance().listen();
-                }
-                else
-                {
-                    // Even though we don't use MessagingService, access the static SocketFactory
-                    // instance here so that we start the static event loop state
-//                    -- not sure what that means?  SocketFactory.instance.getClass();
-                    registerMockMessaging(cluster);
-=======
-                // TODO: this is more than just gossip
-                if (config.has(GOSSIP))
-                {
-                    StorageService.instance.initServer();
-                }
-                else
-                {
-                    initializeRing(cluster);
->>>>>>> 3df63ed0
                 }
 
                 // TODO: this is more than just gossip
@@ -514,68 +408,52 @@
         }
     }
 
-    @Override
     public Future<Void> shutdown()
+    {
+        return shutdown(true);
+    }
+
+    @Override
+    public Future<Void> shutdown(boolean graceful)
     {
         Future<?> future = async((ExecutorService executor) -> {
             Throwable error = null;
 
-            if (config.has(GOSSIP) || config.has(NETWORK))
+            if (config.has(GOSSIP))
             {
                 StorageService.instance.shutdownServer();
             }
 
             error = parallelRun(error, executor,
-<<<<<<< HEAD
-                    Gossiper.instance::stop,
-                    CompactionManager.instance::forceShutdown,
-                    BatchlogManager.instance::shutdown,
-                    HintsService.instance::shutdownBlocking,
-                    () -> SecondaryIndexManager.shutdownAndWait(1L, MINUTES),
-                    () -> ColumnFamilyStore.shutdownExecutorsAndWait(1L, MINUTES),
-                    () -> PendingRangeCalculatorService.instance.shutdownAndWait(1L, MINUTES),
-                    () -> BufferPool.shutdownLocalCleaner(1L, MINUTES),
-                    () -> Ref.shutdownReferenceReaper(1L, MINUTES),
-                    () -> Memtable.MEMORY_POOL.shutdown(1L, MINUTES),
-                    () -> ScheduledExecutors.shutdownAndWait(1L, MINUTES),
-                    () -> SSTableReader.shutdownBlocking(1L, MINUTES),
-                    () -> shutdownAndWait(Collections.singletonList(ActiveRepairService.repairCommandExecutor))
+                                () -> Gossiper.instance.stopShutdownAndWait(1L, MINUTES),
+                                CompactionManager.instance::forceShutdown,
+                                () -> BatchlogManager.instance.shutdownAndWait(1L, MINUTES),
+                                HintsService.instance::shutdownBlocking,
+                                StreamingInboundHandler::shutdown,
+                                () -> StreamReceiveTask.shutdownAndWait(1L, MINUTES),
+                                () -> StreamTransferTask.shutdownAndWait(1L, MINUTES),
+                                () -> SecondaryIndexManager.shutdownAndWait(1L, MINUTES),
+                                () -> IndexSummaryManager.instance.shutdownAndWait(1L, MINUTES),
+                                () -> ColumnFamilyStore.shutdownExecutorsAndWait(1L, MINUTES),
+                                () -> PendingRangeCalculatorService.instance.shutdownAndWait(1L, MINUTES),
+                                () -> BufferPool.shutdownLocalCleaner(1L, MINUTES),
+                                () -> Ref.shutdownReferenceReaper(1L, MINUTES),
+                                () -> Memtable.MEMORY_POOL.shutdownAndWait(1L, MINUTES),
+                                () -> ScheduledExecutors.shutdownAndWait(1L, MINUTES),
+                                () -> SSTableReader.shutdownBlocking(1L, MINUTES),
+                                () -> shutdownAndWait(Collections.singletonList(ActiveRepairService.repairCommandExecutor)),
+                                () -> ScheduledExecutors.shutdownAndWait(1L, MINUTES)
             );
+
             error = parallelRun(error, executor,
                                 CommitLog.instance::shutdownBlocking,
                                 () -> MessagingService.instance().shutdown(1L, MINUTES, false, true)
             );
             error = parallelRun(error, executor,
-                                () -> StageManager.shutdownAndWait(1L, MINUTES),
-                                () -> SharedExecutorPool.SHARED.shutdown(1L, MINUTES)
-=======
-                                () -> Gossiper.instance.stopShutdownAndWait(1L, MINUTES),
-                                CompactionManager.instance::forceShutdown,
-                                () -> BatchlogManager.instance.shutdownAndWait(1L, MINUTES),
-                                HintsService.instance::shutdownBlocking,
-                                () -> StreamCoordinator.shutdownAndWait(1L, MINUTES),
-                                () -> StreamSession.shutdownAndWait(1L, MINUTES),
-                                () -> SecondaryIndexManager.shutdownAndWait(1L, MINUTES),
-                                () -> IndexSummaryManager.instance.shutdownAndWait(1L, MINUTES),
-                                () -> ColumnFamilyStore.shutdownExecutorsAndWait(1L, MINUTES),
-                                () -> PendingRangeCalculatorService.instance.shutdownExecutor(1L, MINUTES),
-                                () -> BufferPool.shutdownLocalCleaner(1L, MINUTES),
-                                () -> Ref.shutdownReferenceReaper(1L, MINUTES),
-                                () -> Memtable.MEMORY_POOL.shutdownAndWait(1L, MINUTES),
-                                () -> SSTableReader.shutdownBlocking(1L, MINUTES)
-            );
-            error = parallelRun(error, executor,
-                                () -> ScheduledExecutors.shutdownAndWait(1L, MINUTES),
-                                MessagingService.instance()::shutdown
-            );
-            error = parallelRun(error, executor,
+                                () -> GlobalEventExecutor.INSTANCE.awaitInactivity(1l, MINUTES),
                                 () -> StageManager.shutdownAndWait(1L, MINUTES),
                                 () -> SharedExecutorPool.SHARED.shutdownAndWait(1L, MINUTES)
             );
-            error = parallelRun(error, executor,
-                                CommitLog.instance::shutdownBlocking
->>>>>>> 3df63ed0
-            );
 
             Throwables.maybeFail(error);
         }).apply(isolatedExecutor);
