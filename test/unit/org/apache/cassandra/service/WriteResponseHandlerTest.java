/*
 * Licensed to the Apache Software Foundation (ASF) under one
 * or more contributor license agreements.  See the NOTICE file
 * distributed with this work for additional information
 * regarding copyright ownership.  The ASF licenses this file
 * to you under the Apache License, Version 2.0 (the
 * "License"); you may not use this file except in compliance
 * with the License.  You may obtain a copy of the License at
 *
 *     http://www.apache.org/licenses/LICENSE-2.0
 *
 * Unless required by applicable law or agreed to in writing, software
 * distributed under the License is distributed on an "AS IS" BASIS,
 * WITHOUT WARRANTIES OR CONDITIONS OF ANY KIND, either express or implied.
 * See the License for the specific language governing permissions and
 * limitations under the License.
 */

package org.apache.cassandra.service;


import java.net.InetAddress;
import java.net.UnknownHostException;
import java.util.concurrent.TimeUnit;

import com.google.common.base.Predicates;
import org.junit.Before;
import org.junit.BeforeClass;
import org.junit.Test;

import org.apache.cassandra.SchemaLoader;
import org.apache.cassandra.config.DatabaseDescriptor;
import org.apache.cassandra.db.ColumnFamilyStore;
import org.apache.cassandra.db.ConsistencyLevel;
import org.apache.cassandra.db.Keyspace;
import org.apache.cassandra.db.WriteType;
import org.apache.cassandra.dht.Murmur3Partitioner;
import org.apache.cassandra.locator.EndpointsForToken;
import org.apache.cassandra.locator.IEndpointSnitch;
import org.apache.cassandra.locator.InetAddressAndPort;
import org.apache.cassandra.locator.Replica;
import org.apache.cassandra.locator.ReplicaCollection;
import org.apache.cassandra.locator.ReplicaPlans;
import org.apache.cassandra.locator.ReplicaUtils;
import org.apache.cassandra.net.Message;
import org.apache.cassandra.net.Verb;
import org.apache.cassandra.schema.KeyspaceParams;
<<<<<<< HEAD
import org.apache.cassandra.tcm.Epoch;
=======
import org.apache.cassandra.transport.Dispatcher;
>>>>>>> 617a7584
import org.apache.cassandra.utils.ByteBufferUtil;

import static java.util.concurrent.TimeUnit.DAYS;
import static org.apache.cassandra.net.NoPayload.noPayload;
import static org.apache.cassandra.utils.Clock.Global.nanoTime;
import static org.junit.Assert.assertEquals;
import static org.junit.Assert.assertTrue;

public class WriteResponseHandlerTest
{
    static Keyspace ks;
    static ColumnFamilyStore cfs;
    static EndpointsForToken targets;
    static EndpointsForToken pending;

    private static Replica full(String name)
    {
        try
        {
            return ReplicaUtils.full(InetAddressAndPort.getByName(name));
        }
        catch (UnknownHostException e)
        {
            throw new AssertionError(e);
        }
    }

    @BeforeClass
    public static void setUpClass() throws Throwable
    {
        SchemaLoader.loadSchema();
        DatabaseDescriptor.setPartitionerUnsafe(Murmur3Partitioner.instance);
        // Register peers with expected DC for NetworkTopologyStrategy.
//        metadata.clearUnsafe();
//        metadata.updateHostId(UUID.randomUUID(), InetAddressAndPort.getByName("127.1.0.255"));
//        metadata.updateHostId(UUID.randomUUID(), InetAddressAndPort.getByName("127.2.0.255"));

        DatabaseDescriptor.setEndpointSnitch(new IEndpointSnitch()
        {
            public String getRack(InetAddressAndPort endpoint)
            {
                return null;
            }

            public String getDatacenter(InetAddressAndPort endpoint)
            {
                byte[] address = endpoint.getAddress().getAddress();
                if (address[1] == 1)
                    return "datacenter1";
                else
                    return "datacenter2";
            }

            public <C extends ReplicaCollection<? extends C>> C sortedByProximity(InetAddressAndPort address, C replicas)
            {
                return replicas;
            }

            public int compareEndpoints(InetAddressAndPort target, Replica a1, Replica a2)
            {
                return 0;
            }

            public void gossiperStarting()
            {

            }

            public boolean isWorthMergingForRangeQuery(ReplicaCollection<?> merged, ReplicaCollection<?> l1, ReplicaCollection<?> l2)
            {
                return false;
            }
        });
        DatabaseDescriptor.setBroadcastAddress(InetAddress.getByName("127.1.0.1"));
        SchemaLoader.createKeyspace("Foo", KeyspaceParams.nts("datacenter1", 3, "datacenter2", 3), SchemaLoader.standardCFMD("Foo", "Bar"));
        ks = Keyspace.open("Foo");
        cfs = ks.getColumnFamilyStore("Bar");
        targets = EndpointsForToken.of(DatabaseDescriptor.getPartitioner().getToken(ByteBufferUtil.bytes(0)),
                                       full("127.1.0.255"), full("127.1.0.254"), full("127.1.0.253"),
                                       full("127.2.0.255"), full("127.2.0.254"), full("127.2.0.253"));
        pending = EndpointsForToken.empty(DatabaseDescriptor.getPartitioner().getToken(ByteBufferUtil.bytes(0)));
    }

    @Before
    public void resetCounters()
    {
        ks.metric.writeFailedIdealCL.dec(ks.metric.writeFailedIdealCL.getCount());
    }

    /**
     * Validate that a successful write at ideal CL logs latency information. Also validates
     * DatacenterSyncWriteResponseHandler
     * @throws Throwable
     */
    @Test
    public void idealCLLatencyTracked() throws Throwable
    {
        long startingCount = ks.metric.idealCLWriteLatency.latency.getCount();
        //Specify query start time in past to ensure minimum latency measurement
        AbstractWriteResponseHandler awr = createWriteResponseHandler(ConsistencyLevel.LOCAL_QUORUM, ConsistencyLevel.EACH_QUORUM, new Dispatcher.RequestTime(nanoTime() - DAYS.toNanos(1)));

        //dc1
        awr.onResponse(createDummyMessage(0));
        awr.onResponse(createDummyMessage(1));
        //dc2
        awr.onResponse(createDummyMessage(4));
        awr.onResponse(createDummyMessage(5));

        //Don't need the others
        awr.expired();
        awr.expired();

        assertEquals(0,  ks.metric.writeFailedIdealCL.getCount());
        assertTrue( TimeUnit.DAYS.toMicros(1) < ks.metric.idealCLWriteLatency.totalLatency.getCount());
        assertEquals(startingCount + 1, ks.metric.idealCLWriteLatency.latency.getCount());
    }

    /**
     * Validate that WriteResponseHandler does the right thing on success.
     * @throws Throwable
     */
    @Test
    public void idealCLWriteResponeHandlerWorks() throws Throwable
    {
        long startingCount = ks.metric.idealCLWriteLatency.latency.getCount();
        AbstractWriteResponseHandler awr = createWriteResponseHandler(ConsistencyLevel.LOCAL_QUORUM, ConsistencyLevel.ALL);

        //dc1
        awr.onResponse(createDummyMessage(0));
        awr.onResponse(createDummyMessage(1));
        awr.onResponse(createDummyMessage(2));
        //dc2
        awr.onResponse(createDummyMessage(3));
        awr.onResponse(createDummyMessage(4));
        awr.onResponse(createDummyMessage(5));

        assertEquals(0,  ks.metric.writeFailedIdealCL.getCount());
        assertEquals(startingCount + 1, ks.metric.idealCLWriteLatency.latency.getCount());
    }

    /**
     * Validate that DatacenterWriteResponseHandler does the right thing on success.
     * @throws Throwable
     */
    @Test
    public void idealCLDatacenterWriteResponeHandlerWorks() throws Throwable
    {
        long startingCount = ks.metric.idealCLWriteLatency.latency.getCount();
        AbstractWriteResponseHandler awr = createWriteResponseHandler(ConsistencyLevel.ONE, ConsistencyLevel.LOCAL_QUORUM);

        //dc1
        awr.onResponse(createDummyMessage(0));
        awr.onResponse(createDummyMessage(1));
        awr.onResponse(createDummyMessage(2));
        //dc2
        awr.onResponse(createDummyMessage(3));
        awr.onResponse(createDummyMessage(4));
        awr.onResponse(createDummyMessage(5));

        assertEquals(0,  ks.metric.writeFailedIdealCL.getCount());
        assertEquals(startingCount + 1, ks.metric.idealCLWriteLatency.latency.getCount());
    }

    /**
     * Validate that failing to achieve ideal CL increments the failure counter
     * @throws Throwable
     */
    @Test
    public void failedIdealCLIncrementsStat() throws Throwable
    {
        ks.metric.idealCLWriteLatency.totalLatency.dec(ks.metric.idealCLWriteLatency.totalLatency.getCount());
        AbstractWriteResponseHandler awr = createWriteResponseHandler(ConsistencyLevel.LOCAL_QUORUM, ConsistencyLevel.EACH_QUORUM);

        //Succeed in local DC
        awr.onResponse(createDummyMessage(0));
        awr.onResponse(createDummyMessage(1));
        awr.onResponse(createDummyMessage(2));

        //Fail in remote DC
        awr.expired();
        awr.expired();
        awr.expired();
        assertEquals(1, ks.metric.writeFailedIdealCL.getCount());
        assertEquals(0, ks.metric.idealCLWriteLatency.totalLatency.getCount());
    }

    /**
     * Validate that failing to achieve ideal CL doesn't increase the failure counter when not meeting CL
     * @throws Throwable
     */
    @Test
    public void failedIdealCLDoesNotIncrementsStatOnQueryFailure() throws Throwable
    {
        AbstractWriteResponseHandler awr = createWriteResponseHandler(ConsistencyLevel.LOCAL_QUORUM, ConsistencyLevel.EACH_QUORUM);

        long startingCount = ks.metric.writeFailedIdealCL.getCount();

        // Failure in local DC
        awr.onResponse(createDummyMessage(0));
        
        awr.expired();
        awr.expired();

        //Fail in remote DC
        awr.expired();
        awr.expired();
        awr.expired();

        assertEquals(startingCount, ks.metric.writeFailedIdealCL.getCount());
    }


    private static AbstractWriteResponseHandler createWriteResponseHandler(ConsistencyLevel cl, ConsistencyLevel ideal)
    {
        return createWriteResponseHandler(cl, ideal, Dispatcher.RequestTime.forImmediateExecution());
    }

    private static AbstractWriteResponseHandler createWriteResponseHandler(ConsistencyLevel cl, ConsistencyLevel ideal, Dispatcher.RequestTime requestTime)
    {
<<<<<<< HEAD
        return ks.getReplicationStrategy().getWriteResponseHandler(ReplicaPlans.forWrite(ks, cl, (cm) -> targets, (cm) -> pending, Epoch.FIRST, Predicates.alwaysTrue(), ReplicaPlans.writeAll),
                                                                   null, WriteType.SIMPLE, null, queryStartTime, ideal);
=======
        return ks.getReplicationStrategy().getWriteResponseHandler(ReplicaPlans.forWrite(ks, cl, targets, pending, Predicates.alwaysTrue(), ReplicaPlans.writeAll),
                                                                   null, WriteType.SIMPLE, null, requestTime, ideal);
>>>>>>> 617a7584
    }

    private static Message createDummyMessage(int target)
    {
        return Message.builder(Verb.ECHO_REQ, noPayload)
                      .from(targets.get(target).endpoint())
                      .build();
    }
}<|MERGE_RESOLUTION|>--- conflicted
+++ resolved
@@ -45,11 +45,8 @@
 import org.apache.cassandra.net.Message;
 import org.apache.cassandra.net.Verb;
 import org.apache.cassandra.schema.KeyspaceParams;
-<<<<<<< HEAD
 import org.apache.cassandra.tcm.Epoch;
-=======
 import org.apache.cassandra.transport.Dispatcher;
->>>>>>> 617a7584
 import org.apache.cassandra.utils.ByteBufferUtil;
 
 import static java.util.concurrent.TimeUnit.DAYS;
@@ -269,13 +266,8 @@
 
     private static AbstractWriteResponseHandler createWriteResponseHandler(ConsistencyLevel cl, ConsistencyLevel ideal, Dispatcher.RequestTime requestTime)
     {
-<<<<<<< HEAD
         return ks.getReplicationStrategy().getWriteResponseHandler(ReplicaPlans.forWrite(ks, cl, (cm) -> targets, (cm) -> pending, Epoch.FIRST, Predicates.alwaysTrue(), ReplicaPlans.writeAll),
-                                                                   null, WriteType.SIMPLE, null, queryStartTime, ideal);
-=======
-        return ks.getReplicationStrategy().getWriteResponseHandler(ReplicaPlans.forWrite(ks, cl, targets, pending, Predicates.alwaysTrue(), ReplicaPlans.writeAll),
                                                                    null, WriteType.SIMPLE, null, requestTime, ideal);
->>>>>>> 617a7584
     }
 
     private static Message createDummyMessage(int target)
