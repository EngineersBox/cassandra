--- conflicted
+++ resolved
@@ -22,13 +22,6 @@
 import java.util.List;
 
 import org.junit.Test;
-<<<<<<< HEAD
-=======
-import org.junit.runner.RunWith;
-import org.junit.runners.Parameterized;
-
-import org.apache.cassandra.db.SystemKeyspace;
->>>>>>> 07642736
 
 /* ViewFilteringTest class has been split into multiple ones because of timeout issues (CASSANDRA-16670, CASSANDRA-17167)
  * Any changes here check if they apply to the other classes
@@ -39,12 +32,7 @@
  * - ...
  * - ViewFiltering*Test
  */
-<<<<<<< HEAD
 public class ViewFilteringClustering2Test extends ViewAbstractParameterizedTest
-=======
-@RunWith(Parameterized.class)
-public class ViewFilteringClustering2Test extends ViewFilteringTester
->>>>>>> 07642736
 {
     @Test
     public void testClusteringKeyMultiColumnRestrictions() throws Throwable
