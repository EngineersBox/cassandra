package org.apache.cassandra.db;
/*
 *
 * Licensed to the Apache Software Foundation (ASF) under one
 * or more contributor license agreements.  See the NOTICE file
 * distributed with this work for additional information
 * regarding copyright ownership.  The ASF licenses this file
 * to you under the Apache License, Version 2.0 (the
 * "License"); you may not use this file except in compliance
 * with the License.  You may obtain a copy of the License at
 *
 *   http://www.apache.org/licenses/LICENSE-2.0
 *
 * Unless required by applicable law or agreed to in writing,
 * software distributed under the License is distributed on an
 * "AS IS" BASIS, WITHOUT WARRANTIES OR CONDITIONS OF ANY
 * KIND, either express or implied.  See the License for the
 * specific language governing permissions and limitations
 * under the License.
 *
 */

import java.io.*;
import java.nio.ByteBuffer;
import java.util.Collections;
import java.util.HashSet;
import java.util.Iterator;
import java.util.List;
import java.util.Set;
import java.util.concurrent.ExecutionException;

import org.apache.cassandra.cql3.QueryProcessor;
<<<<<<< HEAD
import org.apache.cassandra.exceptions.ConfigurationException;
=======
import org.apache.cassandra.db.compaction.OperationType;
import org.apache.cassandra.db.marshal.CompositeType;
import org.apache.cassandra.db.marshal.LongType;
import org.apache.cassandra.db.marshal.UTF8Type;
>>>>>>> be9eff57
import org.apache.cassandra.exceptions.RequestExecutionException;
import org.apache.cassandra.io.compress.CompressionMetadata;
import org.apache.cassandra.utils.UUIDGen;
import org.apache.commons.lang3.StringUtils;
import org.junit.BeforeClass;
import org.junit.Test;
import org.junit.runner.RunWith;

import org.apache.cassandra.OrderedJUnit4ClassRunner;
import org.apache.cassandra.cql3.UntypedResultSet;
import org.apache.cassandra.SchemaLoader;
import org.apache.cassandra.Util;
import org.apache.cassandra.config.CFMetaData;
import org.apache.cassandra.config.Schema;
import org.apache.cassandra.db.columniterator.IdentityQueryFilter;
import org.apache.cassandra.db.compaction.CompactionManager;
import org.apache.cassandra.db.compaction.Scrubber;
import org.apache.cassandra.exceptions.WriteTimeoutException;
import org.apache.cassandra.io.sstable.Component;
import org.apache.cassandra.io.sstable.Descriptor;
import org.apache.cassandra.io.sstable.SSTableReader;
import org.apache.cassandra.utils.ByteBufferUtil;

import static org.apache.cassandra.Util.cellname;
import static org.apache.cassandra.Util.column;

import static junit.framework.Assert.assertNotNull;
import static org.junit.Assert.assertEquals;
import static org.junit.Assert.assertTrue;
import static org.junit.Assert.fail;
import static org.junit.Assume.assumeTrue;

@RunWith(OrderedJUnit4ClassRunner.class)
public class ScrubTest extends SchemaLoader
{
    public String KEYSPACE = "Keyspace1";
    public String CF = "Standard1";
    public String CF3 = "Standard2";
    public String COUNTER_CF = "Counter1";
    private static Integer COMPRESSION_CHUNK_LENGTH = 4096;

    @BeforeClass
    public static void loadSchema() throws ConfigurationException
    {
        loadSchema(COMPRESSION_CHUNK_LENGTH);
    }

    @Test
    public void testScrubOneRow() throws ExecutionException, InterruptedException
    {
        CompactionManager.instance.disableAutoCompaction();
        Keyspace keyspace = Keyspace.open(KEYSPACE);
        ColumnFamilyStore cfs = keyspace.getColumnFamilyStore(CF);
        cfs.clearUnsafe();

        List<Row> rows;

        // insert data and verify we get it back w/ range query
        fillCF(cfs, 1);
        rows = cfs.getRangeSlice(Util.range("", ""), null, new IdentityQueryFilter(), 1000);
        assertEquals(1, rows.size());

        CompactionManager.instance.performScrub(cfs, false, true);

        // check data is still there
        rows = cfs.getRangeSlice(Util.range("", ""), null, new IdentityQueryFilter(), 1000);
        assertEquals(1, rows.size());
    }

    @Test
    public void testScrubCorruptedCounterRow() throws IOException, WriteTimeoutException
    {
        // When compression is enabled, for testing corrupted chunks we need enough partitions to cover
        // at least 3 chunks of size COMPRESSION_CHUNK_LENGTH
        int numPartitions = 1000;

        CompactionManager.instance.disableAutoCompaction();
        Keyspace keyspace = Keyspace.open(KEYSPACE);
        ColumnFamilyStore cfs = keyspace.getColumnFamilyStore(COUNTER_CF);
        cfs.clearUnsafe();

        fillCounterCF(cfs, numPartitions);

        List<Row> rows = cfs.getRangeSlice(Util.range("", ""), null, new IdentityQueryFilter(), numPartitions*10);
        assertEquals(numPartitions, rows.size());
        assertEquals(1, cfs.getSSTables().size());

        SSTableReader sstable = cfs.getSSTables().iterator().next();

        //make sure to override at most 1 chunk when compression is enabled
        overrideWithGarbage(sstable, ByteBufferUtil.bytes("0"), ByteBufferUtil.bytes("1"));

        // with skipCorrupted == false, the scrub is expected to fail
<<<<<<< HEAD
        Scrubber scrubber = new Scrubber(cfs, sstable, false, false);
=======
        Scrubber scrubber = new Scrubber(cfs, sstable, false, true);
>>>>>>> be9eff57
        try
        {
            scrubber.scrub();
            fail("Expected a CorruptSSTableException to be thrown");
        }
        catch (IOError err) {}

        // with skipCorrupted == true, the corrupt row will be skipped
        Scrubber.ScrubResult scrubResult;
<<<<<<< HEAD
        scrubber = new Scrubber(cfs, sstable, true, false);
=======
        scrubber = new Scrubber(cfs, sstable, true, true);
>>>>>>> be9eff57
        scrubResult = scrubber.scrubWithResult();
        scrubber.close();

        assertNotNull(scrubResult);

        boolean compression = Boolean.parseBoolean(System.getProperty("cassandra.test.compression", "false"));
        if (compression)
        {
            assertEquals(0, scrubResult.emptyRows);
            assertEquals(numPartitions, scrubResult.badRows + scrubResult.goodRows);
            //because we only corrupted 1 chunk and we chose enough partitions to cover at least 3 chunks
            assertTrue(scrubResult.goodRows >= scrubResult.badRows * 2);
        }
        else
        {
            assertEquals(0, scrubResult.emptyRows);
            assertEquals(1, scrubResult.badRows);
            assertEquals(numPartitions-1, scrubResult.goodRows);
        }
        assertEquals(1, cfs.getSSTables().size());

        rows = cfs.getRangeSlice(Util.range("", ""), null, new IdentityQueryFilter(), 1000);
        assertEquals(scrubResult.goodRows, rows.size());
    }

    @Test
    public void testScrubCorruptedRowInSmallFile() throws IOException, WriteTimeoutException
    {
        // cannot test this with compression
        assumeTrue(!Boolean.parseBoolean(System.getProperty("cassandra.test.compression", "false")));

        CompactionManager.instance.disableAutoCompaction();
        Keyspace keyspace = Keyspace.open(KEYSPACE);
        ColumnFamilyStore cfs = keyspace.getColumnFamilyStore(COUNTER_CF);
        cfs.clearUnsafe();

        fillCounterCF(cfs, 2);

        List<Row> rows = cfs.getRangeSlice(Util.range("", ""), null, new IdentityQueryFilter(), 1000);
        assertEquals(2, rows.size());

        SSTableReader sstable = cfs.getSSTables().iterator().next();

        // overwrite one row with garbage
        overrideWithGarbage(sstable, ByteBufferUtil.bytes("0"), ByteBufferUtil.bytes("1"));

        // with skipCorrupted == false, the scrub is expected to fail
<<<<<<< HEAD
        Scrubber scrubber = new Scrubber(cfs, sstable, false, false);
=======
        Scrubber scrubber = new Scrubber(cfs, sstable, false, true);
>>>>>>> be9eff57
        try
        {
            scrubber.scrub();
            fail("Expected a CorruptSSTableException to be thrown");
        }
        catch (IOError err) {}

        // with skipCorrupted == true, the corrupt row will be skipped
<<<<<<< HEAD
        scrubber = new Scrubber(cfs, sstable, true, false);
=======
        scrubber = new Scrubber(cfs, sstable, true, true);
>>>>>>> be9eff57
        scrubber.scrub();
        scrubber.close();
        assertEquals(1, cfs.getSSTables().size());

        // verify that we can read all of the rows, and there is now one less row
        rows = cfs.getRangeSlice(Util.range("", ""), null, new IdentityQueryFilter(), 1000);
        assertEquals(1, rows.size());
    }

    @Test
    public void testScrubOneRowWithCorruptedKey() throws IOException, ExecutionException, InterruptedException, ConfigurationException
    {
        // cannot test this with compression
        assumeTrue(!Boolean.parseBoolean(System.getProperty("cassandra.test.compression", "false")));

        CompactionManager.instance.disableAutoCompaction();
        Keyspace keyspace = Keyspace.open(KEYSPACE);
        ColumnFamilyStore cfs = keyspace.getColumnFamilyStore(CF);
        cfs.clearUnsafe();

        List<Row> rows;

        // insert data and verify we get it back w/ range query
        fillCF(cfs, 4);
        rows = cfs.getRangeSlice(Util.range("", ""), null, new IdentityQueryFilter(), 1000);
        assertEquals(4, rows.size());

        SSTableReader sstable = cfs.getSSTables().iterator().next();
        overrideWithGarbage(sstable, 0, 2);

        CompactionManager.instance.performScrub(cfs, false, true);

        // check data is still there
        rows = cfs.getRangeSlice(Util.range("", ""), null, new IdentityQueryFilter(), 1000);
        assertEquals(4, rows.size());
    }

    @Test
    public void testScrubDeletedRow() throws ExecutionException, InterruptedException
    {
        CompactionManager.instance.disableAutoCompaction();
        Keyspace keyspace = Keyspace.open(KEYSPACE);
        ColumnFamilyStore cfs = keyspace.getColumnFamilyStore(CF3);
        cfs.clearUnsafe();

        ColumnFamily cf = ArrayBackedSortedColumns.factory.create(KEYSPACE, CF3);
        cf.delete(new DeletionInfo(0, 1)); // expired tombstone
        Mutation rm = new Mutation(KEYSPACE, ByteBufferUtil.bytes(1), cf);
        rm.applyUnsafe();
        cfs.forceBlockingFlush();

        CompactionManager.instance.performScrub(cfs, false, true);
        assert cfs.getSSTables().isEmpty();
    }

    @Test
    public void testScrubMultiRow() throws ExecutionException, InterruptedException
    {
        CompactionManager.instance.disableAutoCompaction();
        Keyspace keyspace = Keyspace.open(KEYSPACE);
        ColumnFamilyStore cfs = keyspace.getColumnFamilyStore(CF);
        cfs.clearUnsafe();

        List<Row> rows;

        // insert data and verify we get it back w/ range query
        fillCF(cfs, 10);
        rows = cfs.getRangeSlice(Util.range("", ""), null, new IdentityQueryFilter(), 1000);
        assertEquals(10, rows.size());

        CompactionManager.instance.performScrub(cfs, false, true);

        // check data is still there
        rows = cfs.getRangeSlice(Util.range("", ""), null, new IdentityQueryFilter(), 1000);
        assertEquals(10, rows.size());
    }

    @Test
    public void testScrubOutOfOrder() throws Exception
    {
        CompactionManager.instance.disableAutoCompaction();
        Keyspace keyspace = Keyspace.open(KEYSPACE);
        String columnFamily = "Standard3";
        ColumnFamilyStore cfs = keyspace.getColumnFamilyStore(columnFamily);
        cfs.clearUnsafe();

        /*
         * Code used to generate an outOfOrder sstable. The test for out-of-order key in SSTableWriter must also be commented out.
         * The test also assumes an ordered partitioner.
         *
        ColumnFamily cf = ArrayBackedSortedColumns.factory.create(cfs.metadata);
        cf.addColumn(new Cell(ByteBufferUtil.bytes("someName"), ByteBufferUtil.bytes("someValue"), 0L));

        SSTableWriter writer = new SSTableWriter(cfs.getTempSSTablePath(new File(System.getProperty("corrupt-sstable-root"))),
                                                 cfs.metadata.getIndexInterval(),
                                                 cfs.metadata,
                                                 cfs.partitioner,
                                                 SSTableMetadata.createCollector(BytesType.instance));
        writer.append(Util.dk("a"), cf);
        writer.append(Util.dk("b"), cf);
        writer.append(Util.dk("z"), cf);
        writer.append(Util.dk("c"), cf);
        writer.append(Util.dk("y"), cf);
        writer.append(Util.dk("d"), cf);
        writer.closeAndOpenReader();
        */

        String root = System.getProperty("corrupt-sstable-root");
        assert root != null;
        File rootDir = new File(root);
        assert rootDir.isDirectory();
        Descriptor desc = new Descriptor(new Descriptor.Version("jb"), rootDir, KEYSPACE, columnFamily, 1, Descriptor.Type.FINAL);
        CFMetaData metadata = Schema.instance.getCFMetaData(desc.ksname, desc.cfname);

        try
        {
            SSTableReader.open(desc, metadata);
            fail("SSTR validation should have caught the out-of-order rows");
        }
        catch (IllegalStateException ise) { /* this is expected */ }

        // open without validation for scrubbing
        Set<Component> components = new HashSet<>();
        components.add(Component.COMPRESSION_INFO);
        components.add(Component.DATA);
        components.add(Component.PRIMARY_INDEX);
        components.add(Component.FILTER);
        components.add(Component.STATS);
        components.add(Component.SUMMARY);
        components.add(Component.TOC);
        SSTableReader sstable = SSTableReader.openNoValidation(desc, components, metadata);

        Scrubber scrubber = new Scrubber(cfs, sstable, false, true);
        scrubber.scrub();

        cfs.loadNewSSTables();
        List<Row> rows = cfs.getRangeSlice(Util.range("", ""), null, new IdentityQueryFilter(), 1000);
        assert isRowOrdered(rows) : "Scrub failed: " + rows;
        assert rows.size() == 6 : "Got " + rows.size();
    }

    private void overrideWithGarbage(SSTableReader sstable, ByteBuffer key1, ByteBuffer key2) throws IOException
    {
        boolean compression = Boolean.parseBoolean(System.getProperty("cassandra.test.compression", "false"));
        long startPosition, endPosition;

        if (compression)
        { // overwrite with garbage the compression chunks from key1 to key2
            CompressionMetadata compData = CompressionMetadata.create(sstable.getFilename());

            CompressionMetadata.Chunk chunk1 = compData.chunkFor(
                    sstable.getPosition(RowPosition.ForKey.get(key1, sstable.partitioner), SSTableReader.Operator.EQ).position);
            CompressionMetadata.Chunk chunk2 = compData.chunkFor(
                    sstable.getPosition(RowPosition.ForKey.get(key2, sstable.partitioner), SSTableReader.Operator.EQ).position);

            startPosition = Math.min(chunk1.offset, chunk2.offset);
            endPosition = Math.max(chunk1.offset + chunk1.length, chunk2.offset + chunk2.length);
        }
        else
        { // overwrite with garbage from key1 to key2
            long row0Start = sstable.getPosition(RowPosition.ForKey.get(key1, sstable.partitioner), SSTableReader.Operator.EQ).position;
            long row1Start = sstable.getPosition(RowPosition.ForKey.get(key2, sstable.partitioner), SSTableReader.Operator.EQ).position;
            startPosition = Math.min(row0Start, row1Start);
            endPosition = Math.max(row0Start, row1Start);
        }

        overrideWithGarbage(sstable, startPosition, endPosition);
    }

    private void overrideWithGarbage(SSTableReader sstable, long startPosition, long endPosition) throws IOException
    {
        RandomAccessFile file = new RandomAccessFile(sstable.getFilename(), "rw");
        file.seek(startPosition);
        file.writeBytes(StringUtils.repeat('z', (int) (endPosition - startPosition)));
        file.close();
    }

    private static boolean isRowOrdered(List<Row> rows)
    {
        DecoratedKey prev = null;
        for (Row row : rows)
        {
            if (prev != null && prev.compareTo(row.key) > 0)
                return false;
            prev = row.key;
        }
        return true;
    }

    protected void fillCF(ColumnFamilyStore cfs, int rowsPerSSTable)
    {
        for (int i = 0; i < rowsPerSSTable; i++)
        {
            String key = String.valueOf(i);
            // create a row and update the birthdate value, test that the index query fetches the new version
            ColumnFamily cf = ArrayBackedSortedColumns.factory.create(KEYSPACE, CF);
            cf.addColumn(column("c1", "1", 1L));
            cf.addColumn(column("c2", "2", 1L));
            Mutation rm = new Mutation(KEYSPACE, ByteBufferUtil.bytes(key), cf);
            rm.applyUnsafe();
        }

        cfs.forceBlockingFlush();
    }

    protected void fillCounterCF(ColumnFamilyStore cfs, int rowsPerSSTable) throws WriteTimeoutException
    {
        for (int i = 0; i < rowsPerSSTable; i++)
        {
            String key = String.valueOf(i);
            ColumnFamily cf = ArrayBackedSortedColumns.factory.create(KEYSPACE, COUNTER_CF);
            Mutation rm = new Mutation(KEYSPACE, ByteBufferUtil.bytes(key), cf);
            rm.addCounter(COUNTER_CF, cellname("Column1"), 100);
            CounterMutation cm = new CounterMutation(rm, ConsistencyLevel.ONE);
            cm.apply();
        }

        cfs.forceBlockingFlush();
    }

    @Test
    public void testScrubColumnValidation() throws InterruptedException, RequestExecutionException, ExecutionException
    {
        QueryProcessor.process("CREATE TABLE \"Keyspace1\".test_compact_static_columns (a bigint, b timeuuid, c boolean static, d text, PRIMARY KEY (a, b))", ConsistencyLevel.ONE);

        Keyspace keyspace = Keyspace.open("Keyspace1");
        ColumnFamilyStore cfs = keyspace.getColumnFamilyStore("test_compact_static_columns");

        QueryProcessor.executeInternal("INSERT INTO \"Keyspace1\".test_compact_static_columns (a, b, c, d) VALUES (123, c3db07e8-b602-11e3-bc6b-e0b9a54a6d93, true, 'foobar')");
        cfs.forceBlockingFlush();
        CompactionManager.instance.performScrub(cfs, false, true);

        QueryProcessor.process("CREATE TABLE \"Keyspace1\".test_scrub_validation (a text primary key, b int)", ConsistencyLevel.ONE);
        ColumnFamilyStore cfs2 = keyspace.getColumnFamilyStore("test_scrub_validation");
        RowMutation mutation = new RowMutation("Keyspace1", UTF8Type.instance.decompose("key"));
        CompositeType ct = (CompositeType) cfs2.getComparator();
        mutation.add("test_scrub_validation", ct.decompose("b"), LongType.instance.decompose(1L), System.currentTimeMillis());
        mutation.apply();
        cfs2.forceBlockingFlush();

        CompactionManager.instance.performScrub(cfs2, false, false);
    }

    /**
     * Tests CASSANDRA-6892 (key aliases being used improperly for validation)
     */
    @Test
    public void testColumnNameEqualToDefaultKeyAlias() throws ExecutionException, InterruptedException
    {
        Keyspace keyspace = Keyspace.open("Keyspace1");
        ColumnFamilyStore cfs = keyspace.getColumnFamilyStore("UUIDKeys");

        ColumnFamily cf = ArrayBackedSortedColumns.factory.create("Keyspace1", "UUIDKeys");
        cf.addColumn(column(CFMetaData.DEFAULT_KEY_ALIAS, "not a uuid", 1L));
        Mutation mutation = new Mutation("Keyspace1", ByteBufferUtil.bytes(UUIDGen.getTimeUUID()), cf);
        mutation.applyUnsafe();
        cfs.forceBlockingFlush();
        CompactionManager.instance.performScrub(cfs, false, true);

        assertEquals(1, cfs.getSSTables().size());
    }

    /**
     * For CASSANDRA-6892 too, check that for a compact table with one cluster column, we can insert whatever
     * we want as value for the clustering column, including something that would conflict with a CQL column definition.
     */
    @Test
    public void testValidationCompactStorage() throws Exception
    {
        QueryProcessor.process("CREATE TABLE \"Keyspace1\".test_compact_dynamic_columns (a int, b text, c text, PRIMARY KEY (a, b)) WITH COMPACT STORAGE", ConsistencyLevel.ONE);

        Keyspace keyspace = Keyspace.open("Keyspace1");
        ColumnFamilyStore cfs = keyspace.getColumnFamilyStore("test_compact_dynamic_columns");

        QueryProcessor.executeInternal("INSERT INTO \"Keyspace1\".test_compact_dynamic_columns (a, b, c) VALUES (0, 'a', 'foo')");
        QueryProcessor.executeInternal("INSERT INTO \"Keyspace1\".test_compact_dynamic_columns (a, b, c) VALUES (0, 'b', 'bar')");
        QueryProcessor.executeInternal("INSERT INTO \"Keyspace1\".test_compact_dynamic_columns (a, b, c) VALUES (0, 'c', 'boo')");
        cfs.forceBlockingFlush();
        CompactionManager.instance.performScrub(cfs, true, true);

        // Scrub is silent, but it will remove broken records. So reading everything back to make sure nothing to "scrubbed away"
        UntypedResultSet rs = QueryProcessor.executeInternal("SELECT * FROM \"Keyspace1\".test_compact_dynamic_columns");
        assertEquals(3, rs.size());

        Iterator<UntypedResultSet.Row> iter = rs.iterator();
        assertEquals("foo", iter.next().getString("c"));
        assertEquals("bar", iter.next().getString("c"));
        assertEquals("boo", iter.next().getString("c"));
    }
}<|MERGE_RESOLUTION|>--- conflicted
+++ resolved
@@ -30,14 +30,11 @@
 import java.util.concurrent.ExecutionException;
 
 import org.apache.cassandra.cql3.QueryProcessor;
-<<<<<<< HEAD
+import org.apache.cassandra.db.composites.CellNameType;
 import org.apache.cassandra.exceptions.ConfigurationException;
-=======
-import org.apache.cassandra.db.compaction.OperationType;
 import org.apache.cassandra.db.marshal.CompositeType;
 import org.apache.cassandra.db.marshal.LongType;
 import org.apache.cassandra.db.marshal.UTF8Type;
->>>>>>> be9eff57
 import org.apache.cassandra.exceptions.RequestExecutionException;
 import org.apache.cassandra.io.compress.CompressionMetadata;
 import org.apache.cassandra.utils.UUIDGen;
@@ -131,11 +128,7 @@
         overrideWithGarbage(sstable, ByteBufferUtil.bytes("0"), ByteBufferUtil.bytes("1"));
 
         // with skipCorrupted == false, the scrub is expected to fail
-<<<<<<< HEAD
-        Scrubber scrubber = new Scrubber(cfs, sstable, false, false);
-=======
-        Scrubber scrubber = new Scrubber(cfs, sstable, false, true);
->>>>>>> be9eff57
+        Scrubber scrubber = new Scrubber(cfs, sstable, false, false, true);
         try
         {
             scrubber.scrub();
@@ -145,11 +138,7 @@
 
         // with skipCorrupted == true, the corrupt row will be skipped
         Scrubber.ScrubResult scrubResult;
-<<<<<<< HEAD
-        scrubber = new Scrubber(cfs, sstable, true, false);
-=======
-        scrubber = new Scrubber(cfs, sstable, true, true);
->>>>>>> be9eff57
+        scrubber = new Scrubber(cfs, sstable, true, false, true);
         scrubResult = scrubber.scrubWithResult();
         scrubber.close();
 
@@ -197,11 +186,7 @@
         overrideWithGarbage(sstable, ByteBufferUtil.bytes("0"), ByteBufferUtil.bytes("1"));
 
         // with skipCorrupted == false, the scrub is expected to fail
-<<<<<<< HEAD
-        Scrubber scrubber = new Scrubber(cfs, sstable, false, false);
-=======
-        Scrubber scrubber = new Scrubber(cfs, sstable, false, true);
->>>>>>> be9eff57
+        Scrubber scrubber = new Scrubber(cfs, sstable, false, false, true);
         try
         {
             scrubber.scrub();
@@ -210,11 +195,7 @@
         catch (IOError err) {}
 
         // with skipCorrupted == true, the corrupt row will be skipped
-<<<<<<< HEAD
-        scrubber = new Scrubber(cfs, sstable, true, false);
-=======
-        scrubber = new Scrubber(cfs, sstable, true, true);
->>>>>>> be9eff57
+        scrubber = new Scrubber(cfs, sstable, true, false, true);
         scrubber.scrub();
         scrubber.close();
         assertEquals(1, cfs.getSSTables().size());
@@ -347,7 +328,7 @@
         components.add(Component.TOC);
         SSTableReader sstable = SSTableReader.openNoValidation(desc, components, metadata);
 
-        Scrubber scrubber = new Scrubber(cfs, sstable, false, true);
+        Scrubber scrubber = new Scrubber(cfs, sstable, false, true, true);
         scrubber.scrub();
 
         cfs.loadNewSSTables();
@@ -449,9 +430,9 @@
 
         QueryProcessor.process("CREATE TABLE \"Keyspace1\".test_scrub_validation (a text primary key, b int)", ConsistencyLevel.ONE);
         ColumnFamilyStore cfs2 = keyspace.getColumnFamilyStore("test_scrub_validation");
-        RowMutation mutation = new RowMutation("Keyspace1", UTF8Type.instance.decompose("key"));
-        CompositeType ct = (CompositeType) cfs2.getComparator();
-        mutation.add("test_scrub_validation", ct.decompose("b"), LongType.instance.decompose(1L), System.currentTimeMillis());
+        Mutation mutation = new Mutation("Keyspace1", UTF8Type.instance.decompose("key"));
+        CellNameType ct = cfs2.getComparator();
+        mutation.add("test_scrub_validation", ct.makeCellName("b"), LongType.instance.decompose(1L), System.currentTimeMillis());
         mutation.apply();
         cfs2.forceBlockingFlush();
 
