/*
 * Licensed to the Apache Software Foundation (ASF) under one
 * or more contributor license agreements.  See the NOTICE file
 * distributed with this work for additional information
 * regarding copyright ownership.  The ASF licenses this file
 * to you under the Apache License, Version 2.0 (the
 * "License"); you may not use this file except in compliance
 * with the License.  You may obtain a copy of the License at
 *
 *     http://www.apache.org/licenses/LICENSE-2.0
 *
 * Unless required by applicable law or agreed to in writing, software
 * distributed under the License is distributed on an "AS IS" BASIS,
 * WITHOUT WARRANTIES OR CONDITIONS OF ANY KIND, either express or implied.
 * See the License for the specific language governing permissions and
 * limitations under the License.
 */

package org.apache.cassandra.db;

import java.io.FileReader;
import java.nio.ByteBuffer;
import java.nio.charset.Charset;
import java.util.*;

import com.google.common.collect.ImmutableList;
import com.google.common.collect.ImmutableMap;
import com.google.common.io.Files;
import org.junit.Assert;
import org.junit.Before;
import org.junit.Test;

import org.apache.cassandra.*;
import org.apache.cassandra.config.*;
import org.apache.cassandra.cql3.*;
import org.apache.cassandra.cql3.statements.*;
import org.apache.cassandra.db.marshal.*;
import org.apache.cassandra.exceptions.*;
import org.apache.cassandra.index.sasi.*;
import org.apache.cassandra.schema.*;
import org.apache.cassandra.utils.*;
import org.json.simple.JSONArray;
import org.json.simple.JSONObject;
import org.json.simple.parser.JSONParser;

import static org.junit.Assert.assertEquals;
import static org.junit.Assert.assertTrue;

public class ColumnFamilyStoreCQLHelperTest extends CQLTester
{
    @Before
    public void defineSchema() throws ConfigurationException
    {
        SchemaLoader.prepareServer();
    }

    @Test
    public void testUserTypesCQL()
    {
        String keyspace = "cql_test_keyspace_user_types";
        String table = "test_table_user_types";

        UserType typeA = new UserType(keyspace, ByteBufferUtil.bytes("a"),
                                      Arrays.asList(FieldIdentifier.forUnquoted("a1"),
                                                    FieldIdentifier.forUnquoted("a2"),
                                                    FieldIdentifier.forUnquoted("a3")),
                                      Arrays.asList(IntegerType.instance,
                                                    IntegerType.instance,
                                                    IntegerType.instance),
                                      true);

        UserType typeB = new UserType(keyspace, ByteBufferUtil.bytes("b"),
                                      Arrays.asList(FieldIdentifier.forUnquoted("b1"),
                                                    FieldIdentifier.forUnquoted("b2"),
                                                    FieldIdentifier.forUnquoted("b3")),
                                      Arrays.asList(typeA,
                                                    typeA,
                                                    typeA),
                                      true);

        UserType typeC = new UserType(keyspace, ByteBufferUtil.bytes("c"),
                                      Arrays.asList(FieldIdentifier.forUnquoted("c1"),
                                                    FieldIdentifier.forUnquoted("c2"),
                                                    FieldIdentifier.forUnquoted("c3")),
                                      Arrays.asList(typeB,
                                                    typeB,
                                                    typeB),
                                      true);

        CFMetaData cfm = CFMetaData.Builder.create(keyspace, table)
                                           .addPartitionKey("pk1", IntegerType.instance)
                                           .addClusteringColumn("ck1", IntegerType.instance)
                                           .addRegularColumn("reg1", typeC)
                                           .addRegularColumn("reg2", ListType.getInstance(IntegerType.instance, false))
                                           .addRegularColumn("reg3", MapType.getInstance(AsciiType.instance, IntegerType.instance, true))
                                           .build();

        SchemaLoader.createKeyspace(keyspace,
                                    KeyspaceParams.simple(1),
                                    Tables.of(cfm),
                                    Types.of(typeA, typeB, typeC));

        ColumnFamilyStore cfs = Keyspace.open(keyspace).getColumnFamilyStore(table);

<<<<<<< HEAD
        assertEquals(ImmutableList.of("CREATE TYPE cql_test_keyspace_user_types.a(a1 varint, a2 varint, a3 varint);",
                                      "CREATE TYPE cql_test_keyspace_user_types.b(b1 a, b2 a, b3 a);",
                                      "CREATE TYPE cql_test_keyspace_user_types.c(c1 b, c2 b, c3 b);"),
=======
        assertEquals(ImmutableList.of("CREATE TYPE IF NOT EXISTS cql_test_keyspace_user_types.a(a1 varint, a2 varint, a3 varint);",
                                      "CREATE TYPE IF NOT EXISTS cql_test_keyspace_user_types.b(b1 frozen<a>, b2 frozen<a>, b3 frozen<a>);",
                                      "CREATE TYPE IF NOT EXISTS cql_test_keyspace_user_types.c(c1 frozen<b>, c2 frozen<b>, c3 frozen<b>);"),
>>>>>>> 277d8396
                     ColumnFamilyStoreCQLHelper.getUserTypesAsCQL(cfs.metadata));
    }

    @Test
    public void testDroppedColumnsCQL()
    {
        String keyspace = "cql_test_keyspace_dropped_columns";
        String table = "test_table_dropped_columns";

        CFMetaData cfm = CFMetaData.Builder.create(keyspace, table)
                                           .addPartitionKey("pk1", IntegerType.instance)
                                           .addClusteringColumn("ck1", IntegerType.instance)
                                           .addRegularColumn("reg1", IntegerType.instance)
                                           .addRegularColumn("reg2", IntegerType.instance)
                                           .addRegularColumn("reg3", IntegerType.instance)
                                           .build();


        ColumnDefinition reg1 = cfm.getColumnDefinition(ByteBufferUtil.bytes("reg1"));
        ColumnDefinition reg2 = cfm.getColumnDefinition(ByteBufferUtil.bytes("reg2"));
        ColumnDefinition reg3 = cfm.getColumnDefinition(ByteBufferUtil.bytes("reg3"));

        cfm.removeColumnDefinition(reg1);
        cfm.removeColumnDefinition(reg2);
        cfm.removeColumnDefinition(reg3);

        cfm.recordColumnDrop(reg1, 10000);
        cfm.recordColumnDrop(reg2, 20000);
        cfm.recordColumnDrop(reg3, 30000);

        SchemaLoader.createKeyspace(keyspace,
                                    KeyspaceParams.simple(1),
                                    cfm);

        ColumnFamilyStore cfs = Keyspace.open(keyspace).getColumnFamilyStore(table);

        assertEquals(ImmutableList.of("ALTER TABLE cql_test_keyspace_dropped_columns.test_table_dropped_columns DROP reg1 USING TIMESTAMP 10000;",
                                      "ALTER TABLE cql_test_keyspace_dropped_columns.test_table_dropped_columns DROP reg3 USING TIMESTAMP 30000;",
                                      "ALTER TABLE cql_test_keyspace_dropped_columns.test_table_dropped_columns DROP reg2 USING TIMESTAMP 20000;"),
                     ColumnFamilyStoreCQLHelper.getDroppedColumnsAsCQL(cfs.metadata));

        assertTrue(ColumnFamilyStoreCQLHelper.getCFMetadataAsCQL(cfs.metadata, true).startsWith(
        "CREATE TABLE IF NOT EXISTS cql_test_keyspace_dropped_columns.test_table_dropped_columns (\n" +
        "\tpk1 varint,\n" +
        "\tck1 varint,\n" +
        "\treg1 varint,\n" +
        "\treg3 varint,\n" +
        "\treg2 varint,\n" +
        "\tPRIMARY KEY (pk1, ck1))"));
    }

    @Test
    public void testReaddedColumns()
    {
        String keyspace = "cql_test_keyspace_readded_columns";
        String table = "test_table_readded_columns";

        CFMetaData cfm = CFMetaData.Builder.create(keyspace, table)
                                           .addPartitionKey("pk1", IntegerType.instance)
                                           .addClusteringColumn("ck1", IntegerType.instance)
                                           .addRegularColumn("reg1", IntegerType.instance)
                                           .addStaticColumn("reg2", IntegerType.instance)
                                           .addRegularColumn("reg3", IntegerType.instance)
                                           .build();

        ColumnDefinition reg1 = cfm.getColumnDefinition(ByteBufferUtil.bytes("reg1"));
        ColumnDefinition reg2 = cfm.getColumnDefinition(ByteBufferUtil.bytes("reg2"));

        cfm.removeColumnDefinition(reg1);
        cfm.removeColumnDefinition(reg2);

        cfm.recordColumnDrop(reg1, 10000);
        cfm.recordColumnDrop(reg2, 20000);

        cfm.addColumnDefinition(reg1);
        cfm.addColumnDefinition(reg2);

        SchemaLoader.createKeyspace(keyspace,
                                    KeyspaceParams.simple(1),
                                    cfm);

        ColumnFamilyStore cfs = Keyspace.open(keyspace).getColumnFamilyStore(table);

        // when re-adding, column is present in CREATE, then in DROP and then in ADD again, to record DROP with a proper timestamp
        assertTrue(ColumnFamilyStoreCQLHelper.getCFMetadataAsCQL(cfs.metadata, true).startsWith(
        "CREATE TABLE IF NOT EXISTS cql_test_keyspace_readded_columns.test_table_readded_columns (\n" +
        "\tpk1 varint,\n" +
        "\tck1 varint,\n" +
        "\treg2 varint static,\n" +
        "\treg1 varint,\n" +
        "\treg3 varint,\n" +
        "\tPRIMARY KEY (pk1, ck1))"));

        assertEquals(ImmutableList.of("ALTER TABLE cql_test_keyspace_readded_columns.test_table_readded_columns DROP reg1 USING TIMESTAMP 10000;",
                                      "ALTER TABLE cql_test_keyspace_readded_columns.test_table_readded_columns ADD reg1 varint;",
                                      "ALTER TABLE cql_test_keyspace_readded_columns.test_table_readded_columns DROP reg2 USING TIMESTAMP 20000;",
                                      "ALTER TABLE cql_test_keyspace_readded_columns.test_table_readded_columns ADD reg2 varint static;"),
                     ColumnFamilyStoreCQLHelper.getDroppedColumnsAsCQL(cfs.metadata));
    }

    @Test
    public void testCfmColumnsCQL()
    {
        String keyspace = "cql_test_keyspace_create_table";
        String table = "test_table_create_table";

        CFMetaData cfm = CFMetaData.Builder.create(keyspace, table)
                                           .addPartitionKey("pk1", IntegerType.instance)
                                           .addPartitionKey("pk2", AsciiType.instance)
                                           .addClusteringColumn("ck1", ReversedType.getInstance(IntegerType.instance))
                                           .addClusteringColumn("ck2", IntegerType.instance)
                                           .addStaticColumn("st1", AsciiType.instance)
                                           .addRegularColumn("reg1", AsciiType.instance)
                                           .addRegularColumn("reg2", ListType.getInstance(IntegerType.instance, false))
                                           .addRegularColumn("reg3", MapType.getInstance(AsciiType.instance, IntegerType.instance, true))
                                           .build();

        SchemaLoader.createKeyspace(keyspace,
                                    KeyspaceParams.simple(1),
                                    cfm);

        ColumnFamilyStore cfs = Keyspace.open(keyspace).getColumnFamilyStore(table);

        assertTrue(ColumnFamilyStoreCQLHelper.getCFMetadataAsCQL(cfs.metadata, true).startsWith(
        "CREATE TABLE IF NOT EXISTS cql_test_keyspace_create_table.test_table_create_table (\n" +
        "\tpk1 varint,\n" +
        "\tpk2 ascii,\n" +
        "\tck1 varint,\n" +
        "\tck2 varint,\n" +
        "\tst1 ascii static,\n" +
        "\treg1 ascii,\n" +
        "\treg2 frozen<list<varint>>,\n" +
        "\treg3 map<ascii, varint>,\n" +
        "\tPRIMARY KEY ((pk1, pk2), ck1, ck2))\n" +
        "\tWITH ID = " + cfs.metadata.cfId + "\n" +
        "\tAND CLUSTERING ORDER BY (ck1 DESC, ck2 ASC)"));
    }

    @Test
    public void testCfmCompactStorageCQL()
    {
        String keyspace = "cql_test_keyspace_compact";
        String table = "test_table_compact";

        CFMetaData cfm = CFMetaData.Builder.createDense(keyspace, table, true, false)
                                           .addPartitionKey("pk1", IntegerType.instance)
                                           .addPartitionKey("pk2", AsciiType.instance)
                                           .addClusteringColumn("ck1", ReversedType.getInstance(IntegerType.instance))
                                           .addClusteringColumn("ck2", IntegerType.instance)
                                           .addRegularColumn("reg", IntegerType.instance)
                                           .build();

        SchemaLoader.createKeyspace(keyspace,
                                    KeyspaceParams.simple(1),
                                    cfm);

        ColumnFamilyStore cfs = Keyspace.open(keyspace).getColumnFamilyStore(table);

        assertTrue(ColumnFamilyStoreCQLHelper.getCFMetadataAsCQL(cfs.metadata, true).startsWith(
        "CREATE TABLE IF NOT EXISTS cql_test_keyspace_compact.test_table_compact (\n" +
        "\tpk1 varint,\n" +
        "\tpk2 ascii,\n" +
        "\tck1 varint,\n" +
        "\tck2 varint,\n" +
        "\treg varint,\n" +
        "\tPRIMARY KEY ((pk1, pk2), ck1, ck2))\n" +
        "\tWITH ID = " + cfm.cfId + "\n" +
        "\tAND COMPACT STORAGE\n" +
        "\tAND CLUSTERING ORDER BY (ck1 DESC, ck2 ASC)"));
    }

    @Test
    public void testCfmCounterCQL()
    {
        String keyspace = "cql_test_keyspace_counter";
        String table = "test_table_counter";

        CFMetaData cfm = CFMetaData.Builder.createDense(keyspace, table, true, true)
                                           .addPartitionKey("pk1", IntegerType.instance)
                                           .addPartitionKey("pk2", AsciiType.instance)
                                           .addClusteringColumn("ck1", ReversedType.getInstance(IntegerType.instance))
                                           .addClusteringColumn("ck2", IntegerType.instance)
                                           .addRegularColumn("cnt", CounterColumnType.instance)
                                           .build();

        SchemaLoader.createKeyspace(keyspace,
                                    KeyspaceParams.simple(1),
                                    cfm);

        ColumnFamilyStore cfs = Keyspace.open(keyspace).getColumnFamilyStore(table);

        assertTrue(ColumnFamilyStoreCQLHelper.getCFMetadataAsCQL(cfs.metadata, true).startsWith(
        "CREATE TABLE IF NOT EXISTS cql_test_keyspace_counter.test_table_counter (\n" +
        "\tpk1 varint,\n" +
        "\tpk2 ascii,\n" +
        "\tck1 varint,\n" +
        "\tck2 varint,\n" +
        "\tcnt counter,\n" +
        "\tPRIMARY KEY ((pk1, pk2), ck1, ck2))\n" +
        "\tWITH ID = " + cfm.cfId + "\n" +
        "\tAND COMPACT STORAGE\n" +
        "\tAND CLUSTERING ORDER BY (ck1 DESC, ck2 ASC)"));
    }

    @Test
    public void testCfmOptionsCQL()
    {
        String keyspace = "cql_test_keyspace_options";
        String table = "test_table_options";

        CFMetaData cfm = CFMetaData.Builder.create(keyspace, table)
                                           .addPartitionKey("pk1", IntegerType.instance)
                                           .addClusteringColumn("cl1", IntegerType.instance)
                                           .addRegularColumn("reg1", AsciiType.instance)
                                           .build();

        cfm.recordColumnDrop(cfm.getColumnDefinition(ByteBuffer.wrap("reg1".getBytes())), FBUtilities.timestampMicros());
        cfm.bloomFilterFpChance(1.0);
        cfm.comment("comment");
        cfm.compaction(CompactionParams.lcs(Collections.singletonMap("sstable_size_in_mb", "1")));
        cfm.compression(CompressionParams.lz4(1 << 16));
        cfm.dcLocalReadRepairChance(0.2);
        cfm.crcCheckChance(0.3);
        cfm.defaultTimeToLive(4);
        cfm.gcGraceSeconds(5);
        cfm.minIndexInterval(6);
        cfm.maxIndexInterval(7);
        cfm.memtableFlushPeriod(8);
        cfm.readRepairChance(0.9);
        cfm.speculativeRetry(SpeculativeRetryParam.always());
        cfm.extensions(ImmutableMap.of("ext1",
                                       ByteBuffer.wrap("val1".getBytes())));

        SchemaLoader.createKeyspace(keyspace,
                                    KeyspaceParams.simple(1),
                                    cfm);
        ColumnFamilyStore cfs = Keyspace.open(keyspace).getColumnFamilyStore(table);

        assertTrue(ColumnFamilyStoreCQLHelper.getCFMetadataAsCQL(cfs.metadata, true).endsWith(
        "AND bloom_filter_fp_chance = 1.0\n" +
        "\tAND dclocal_read_repair_chance = 0.2\n" +
        "\tAND crc_check_chance = 0.3\n" +
        "\tAND default_time_to_live = 4\n" +
        "\tAND gc_grace_seconds = 5\n" +
        "\tAND min_index_interval = 6\n" +
        "\tAND max_index_interval = 7\n" +
        "\tAND memtable_flush_period_in_ms = 8\n" +
        "\tAND read_repair_chance = 0.9\n" +
        "\tAND speculative_retry = 'ALWAYS'\n" +
        "\tAND comment = 'comment'\n" +
        "\tAND caching = { 'keys': 'ALL', 'rows_per_partition': 'NONE' }\n" +
        "\tAND compaction = { 'class': 'org.apache.cassandra.db.compaction.LeveledCompactionStrategy', 'sstable_size_in_mb': '1' }\n" +
        "\tAND compression = { 'chunk_length_in_kb': '64', 'class': 'org.apache.cassandra.io.compress.LZ4Compressor' }\n" +
        "\tAND cdc = false\n" +
        "\tAND extensions = { 'ext1': 0x76616c31 };"
        ));
    }

    @Test
    public void testCfmIndexJson()
    {
        String keyspace = "cql_test_keyspace_3";
        String table = "test_table_3";

        CFMetaData cfm = CFMetaData.Builder.create(keyspace, table)
                                           .addPartitionKey("pk1", IntegerType.instance)
                                           .addClusteringColumn("cl1", IntegerType.instance)
                                           .addRegularColumn("reg1", AsciiType.instance)
                                           .build();

        cfm.indexes(cfm.getIndexes()
                       .with(IndexMetadata.fromIndexTargets(cfm,
                                                            Collections.singletonList(new IndexTarget(cfm.getColumnDefinition(ByteBufferUtil.bytes("reg1")).name,
                                                                                                      IndexTarget.Type.VALUES)),
                                                            "indexName",
                                                            IndexMetadata.Kind.COMPOSITES,
                                                            Collections.emptyMap()))
                       .with(IndexMetadata.fromIndexTargets(cfm,
                                                            Collections.singletonList(new IndexTarget(cfm.getColumnDefinition(ByteBufferUtil.bytes("reg1")).name,
                                                                                                      IndexTarget.Type.KEYS)),
                                                            "indexName2",
                                                            IndexMetadata.Kind.COMPOSITES,
                                                            Collections.emptyMap()))
                       .with(IndexMetadata.fromIndexTargets(cfm,
                                                            Collections.singletonList(new IndexTarget(cfm.getColumnDefinition(ByteBufferUtil.bytes("reg1")).name,
                                                                                                      IndexTarget.Type.KEYS_AND_VALUES)),
                                                            "indexName3",
                                                            IndexMetadata.Kind.COMPOSITES,
                                                            Collections.emptyMap()))
                       .with(IndexMetadata.fromIndexTargets(cfm,
                                                            Collections.singletonList(new IndexTarget(cfm.getColumnDefinition(ByteBufferUtil.bytes("reg1")).name,
                                                                                                      IndexTarget.Type.KEYS_AND_VALUES)),
                                                            "indexName4",
                                                            IndexMetadata.Kind.CUSTOM,
                                                            Collections.singletonMap(IndexTarget.CUSTOM_INDEX_OPTION_NAME,
                                                                                     SASIIndex.class.getName()))
                       ));


        SchemaLoader.createKeyspace(keyspace,
                                    KeyspaceParams.simple(1),
                                    cfm);

        ColumnFamilyStore cfs = Keyspace.open(keyspace).getColumnFamilyStore(table);

<<<<<<< HEAD
        assertEquals(ImmutableList.of("CREATE INDEX \"indexName\" ON cql_test_keyspace_3.test_table_3 (reg1);",
                                      "CREATE INDEX \"indexName2\" ON cql_test_keyspace_3.test_table_3 (reg1);",
                                      "CREATE INDEX \"indexName3\" ON cql_test_keyspace_3.test_table_3 (reg1);",
                                      "CREATE CUSTOM INDEX \"indexName4\" ON cql_test_keyspace_3.test_table_3 (reg1) USING 'org.apache.cassandra.index.sasi.SASIIndex';"),
=======
        assertEquals(ImmutableList.of("CREATE INDEX IF NOT EXISTS \"indexName\" ON cql_test_keyspace_3.test_table_3 (reg1);",
                                      "CREATE INDEX IF NOT EXISTS \"indexName2\" ON cql_test_keyspace_3.test_table_3 (reg1);",
                                      "CREATE INDEX IF NOT EXISTS \"indexName3\" ON cql_test_keyspace_3.test_table_3 (reg1);"),
>>>>>>> 277d8396
                     ColumnFamilyStoreCQLHelper.getIndexesAsCQL(cfs.metadata));
    }

    private final static String SNAPSHOT = "testsnapshot";

    @Test
    public void testSnapshot() throws Throwable
    {
        String typeA = createType("CREATE TYPE %s (a1 varint, a2 varint, a3 varint);");
        String typeB = createType("CREATE TYPE %s (b1 frozen<" + typeA + ">, b2 frozen<" + typeA + ">, b3 frozen<" + typeA + ">);");
        String typeC = createType("CREATE TYPE %s (c1 frozen<" + typeB + ">, c2 frozen<" + typeB + ">, c3 frozen<" + typeB + ">);");

        String tableName = createTable("CREATE TABLE IF NOT EXISTS %s (" +
                                       "pk1 varint," +
                                       "pk2 ascii," +
                                       "ck1 varint," +
                                       "ck2 varint," +
                                       "reg1 " + typeC + "," +
                                       "reg2 int," +
                                       "reg3 int," +
                                       "PRIMARY KEY ((pk1, pk2), ck1, ck2)) WITH " +
                                       "CLUSTERING ORDER BY (ck1 ASC, ck2 DESC);");

        alterTable("ALTER TABLE %s DROP reg3 USING TIMESTAMP 10000;");
        alterTable("ALTER TABLE %s ADD reg3 int;");

        for (int i = 0; i < 10; i++)
            execute("INSERT INTO %s (pk1, pk2, ck1, ck2, reg1, reg2) VALUES (?, ?, ?, ?, ?, ?)", i, i + 1, i + 2, i + 3, null, i + 5);

        ColumnFamilyStore cfs = Keyspace.open(keyspace()).getColumnFamilyStore(tableName);
        cfs.snapshot(SNAPSHOT);

        String schema = Files.toString(cfs.getDirectories().getSnapshotSchemaFile(SNAPSHOT), Charset.defaultCharset());
        assertTrue(schema.contains(String.format("CREATE TYPE IF NOT EXISTS %s.%s(a1 varint, a2 varint, a3 varint);", keyspace(), typeA)));
        assertTrue(schema.contains(String.format("CREATE TYPE IF NOT EXISTS %s.%s(a1 varint, a2 varint, a3 varint);", keyspace(), typeA)));
        assertTrue(schema.contains(String.format("CREATE TYPE IF NOT EXISTS %s.%s(b1 frozen<%s>, b2 frozen<%s>, b3 frozen<%s>);", keyspace(), typeB, typeA, typeA, typeA)));
        assertTrue(schema.contains(String.format("CREATE TYPE IF NOT EXISTS %s.%s(c1 frozen<%s>, c2 frozen<%s>, c3 frozen<%s>);", keyspace(), typeC, typeB, typeB, typeB)));

        schema = schema.substring(schema.indexOf("CREATE TABLE")); // trim to ensure order

        assertTrue(schema.startsWith("CREATE TABLE IF NOT EXISTS " + keyspace() + "." + tableName + " (\n" +
                                     "\tpk1 varint,\n" +
                                     "\tpk2 ascii,\n" +
                                     "\tck1 varint,\n" +
                                     "\tck2 varint,\n" +
                                     "\treg2 int,\n" +
                                     "\treg3 int,\n" +
                                     "\treg1 " + typeC + ",\n" +
                                     "\tPRIMARY KEY ((pk1, pk2), ck1, ck2))\n" +
                                     "\tWITH ID = " + cfs.metadata.cfId + "\n" +
                                     "\tAND CLUSTERING ORDER BY (ck1 ASC, ck2 DESC)"));

        schema = schema.substring(schema.indexOf("ALTER"));
        assertTrue(schema.startsWith(String.format("ALTER TABLE %s.%s DROP reg3 USING TIMESTAMP 10000;", keyspace(), tableName)));
        assertTrue(schema.contains(String.format("ALTER TABLE %s.%s ADD reg3 int;", keyspace(), tableName)));

        JSONObject manifest = (JSONObject) new JSONParser().parse(new FileReader(cfs.getDirectories().getSnapshotManifestFile(SNAPSHOT)));
        JSONArray files = (JSONArray) manifest.get("files");
        Assert.assertEquals(1, files.size());
    }

    @Test
    public void testSystemKsSnapshot() throws Throwable
    {
        ColumnFamilyStore cfs = Keyspace.open("system").getColumnFamilyStore("peers");
        cfs.snapshot(SNAPSHOT);

        Assert.assertTrue(cfs.getDirectories().getSnapshotManifestFile(SNAPSHOT).exists());
        Assert.assertFalse(cfs.getDirectories().getSnapshotSchemaFile(SNAPSHOT).exists());
    }

    @Test
    public void testDroppedType() throws Throwable
    {
        String typeA = createType("CREATE TYPE %s (a1 varint, a2 varint, a3 varint);");
        String typeB = createType("CREATE TYPE %s (b1 frozen<" + typeA + ">, b2 frozen<" + typeA + ">, b3 frozen<" + typeA + ">);");

        String tableName = createTable("CREATE TABLE IF NOT EXISTS %s (" +
                                       "pk1 varint," +
                                       "ck1 varint," +
                                       "reg1 " + typeB + "," +
                                       "reg2 varint," +
                                       "PRIMARY KEY (pk1, ck1));");

        alterTable("ALTER TABLE %s DROP reg1 USING TIMESTAMP 10000;");

        Runnable validate = () -> {
            try
            {
                ColumnFamilyStore cfs = Keyspace.open(keyspace()).getColumnFamilyStore(tableName);
                cfs.snapshot(SNAPSHOT);
                String schema = Files.toString(cfs.getDirectories().getSnapshotSchemaFile(SNAPSHOT), Charset.defaultCharset());

                // When both column and it's type are dropped, the type in column definition gets substituted with a tuple
                assertTrue(schema.startsWith("CREATE TABLE IF NOT EXISTS " + keyspace() + "." + tableName + " (\n" +
                                             "\tpk1 varint,\n" +
                                             "\tck1 varint,\n" +
                                             "\treg2 varint,\n" +
                                             "\treg1 frozen<tuple<frozen<tuple<varint, varint, varint>>, frozen<tuple<varint, varint, varint>>, frozen<tuple<varint, varint, varint>>>>,\n" +
                                             "\tPRIMARY KEY (pk1, ck1))"));
                assertTrue(schema.contains("ALTER TABLE " + keyspace() + "." + tableName + " DROP reg1 USING TIMESTAMP 10000;"));
            }
            catch (Exception e)
            {
                throw new RuntimeException(e);
            }
        };

        // Validate before and after the type drop
        validate.run();
        schemaChange("DROP TYPE " + keyspace() + "." + typeB);
        schemaChange("DROP TYPE " + keyspace() + "." + typeA);
        validate.run();
    }

    @Test
    public void testDenseTable() throws Throwable
    {
        String tableName = createTable("CREATE TABLE IF NOT EXISTS %s (" +
                                       "pk1 varint PRIMARY KEY," +
                                       "reg1 int)" +
                                       " WITH COMPACT STORAGE");

        ColumnFamilyStore cfs = Keyspace.open(keyspace()).getColumnFamilyStore(tableName);

        assertTrue(ColumnFamilyStoreCQLHelper.getCFMetadataAsCQL(cfs.metadata, true).startsWith(
        "CREATE TABLE IF NOT EXISTS " + keyspace() + "." + tableName + " (\n" +
        "\tpk1 varint PRIMARY KEY,\n" +
        "\treg1 int)\n" +
        "\tWITH ID = " + cfs.metadata.cfId + "\n" +
        "\tAND COMPACT STORAGE"));
    }

    @Test
    public void testStaticCompactTable() throws Throwable
    {
        String tableName = createTable("CREATE TABLE IF NOT EXISTS %s (" +
                                       "pk1 varint PRIMARY KEY," +
                                       "reg1 int," +
                                       "reg2 int)" +
                                       " WITH COMPACT STORAGE");

        ColumnFamilyStore cfs = Keyspace.open(keyspace()).getColumnFamilyStore(tableName);

        assertTrue(ColumnFamilyStoreCQLHelper.getCFMetadataAsCQL(cfs.metadata, true).startsWith(
        "CREATE TABLE IF NOT EXISTS " + keyspace() + "." + tableName + " (\n" +
        "\tpk1 varint PRIMARY KEY,\n" +
        "\treg1 int,\n" +
        "\treg2 int)\n" +
        "\tWITH ID = " + cfs.metadata.cfId + "\n" +
        "\tAND COMPACT STORAGE"));
    }

    @Test
    public void testStaticCompactWithCounters() throws Throwable
    {
        String tableName = createTable("CREATE TABLE IF NOT EXISTS %s (" +
                                       "pk1 varint PRIMARY KEY," +
                                       "reg1 counter," +
                                       "reg2 counter)" +
                                       " WITH COMPACT STORAGE");


        ColumnFamilyStore cfs = Keyspace.open(keyspace()).getColumnFamilyStore(tableName);

        assertTrue(ColumnFamilyStoreCQLHelper.getCFMetadataAsCQL(cfs.metadata, true).startsWith(
        "CREATE TABLE IF NOT EXISTS " + keyspace() + "." + tableName + " (\n" +
        "\tpk1 varint PRIMARY KEY,\n" +
        "\treg1 counter,\n" +
        "\treg2 counter)\n" +
        "\tWITH ID = " + cfs.metadata.cfId + "\n" +
        "\tAND COMPACT STORAGE"));
    }

    @Test
    public void testDenseCompactTableWithoutRegulars() throws Throwable
    {
        String tableName = createTable("CREATE TABLE IF NOT EXISTS %s (" +
                                       "pk1 varint," +
                                       "ck1 int," +
                                       "PRIMARY KEY (pk1, ck1))" +
                                       " WITH COMPACT STORAGE");

        ColumnFamilyStore cfs = Keyspace.open(keyspace()).getColumnFamilyStore(tableName);

        assertTrue(ColumnFamilyStoreCQLHelper.getCFMetadataAsCQL(cfs.metadata, true).startsWith(
        "CREATE TABLE IF NOT EXISTS " + keyspace() + "." + tableName + " (\n" +
        "\tpk1 varint,\n" +
        "\tck1 int,\n" +
        "\tPRIMARY KEY (pk1, ck1))\n" +
        "\tWITH ID = " + cfs.metadata.cfId + "\n" +
        "\tAND COMPACT STORAGE"));
    }

    @Test
    public void testCompactDynamic() throws Throwable
    {
        String tableName = createTable("CREATE TABLE IF NOT EXISTS %s (" +
                                       "pk1 varint," +
                                       "ck1 int," +
                                       "reg int," +
                                       "PRIMARY KEY (pk1, ck1))" +
                                       " WITH COMPACT STORAGE");

        ColumnFamilyStore cfs = Keyspace.open(keyspace()).getColumnFamilyStore(tableName);

        assertTrue(ColumnFamilyStoreCQLHelper.getCFMetadataAsCQL(cfs.metadata, true).startsWith(
        "CREATE TABLE IF NOT EXISTS " + keyspace() + "." + tableName + " (\n" +
        "\tpk1 varint,\n" +
        "\tck1 int,\n" +
        "\treg int,\n" +
        "\tPRIMARY KEY (pk1, ck1))\n" +
        "\tWITH ID = " + cfs.metadata.cfId + "\n" +
        "\tAND COMPACT STORAGE"));
    }

    @Test
    public void testDynamicComposite() throws Throwable
    {
        Map<Byte, AbstractType<?>> aliases = new HashMap<>();
        aliases.put((byte)'a', BytesType.instance);
        aliases.put((byte)'b', BytesType.instance);
        aliases.put((byte)'c', BytesType.instance);

        String DYNAMIC_COMPOSITE = "dynamic_composite";
        AbstractType<?> dynamicComposite = DynamicCompositeType.getInstance(aliases);

        SchemaLoader.createKeyspace(DYNAMIC_COMPOSITE,
                                    KeyspaceParams.simple(1),
                                    SchemaLoader.denseCFMD(DYNAMIC_COMPOSITE, DYNAMIC_COMPOSITE, dynamicComposite));

        ColumnFamilyStore cfs = Keyspace.open(DYNAMIC_COMPOSITE).getColumnFamilyStore(DYNAMIC_COMPOSITE);

        assertTrue(ColumnFamilyStoreCQLHelper.getCFMetadataAsCQL(cfs.metadata, true).startsWith(
        "CREATE TABLE IF NOT EXISTS " + DYNAMIC_COMPOSITE + "." + DYNAMIC_COMPOSITE + " (\n" +
        "\tkey ascii,\n" +
        "\tcols 'org.apache.cassandra.db.marshal.DynamicCompositeType(a=>org.apache.cassandra.db.marshal.BytesType,b=>org.apache.cassandra.db.marshal.BytesType,c=>org.apache.cassandra.db.marshal.BytesType)',\n" +
        "\tval ascii,\n" +
        "\tPRIMARY KEY (key, cols))\n" +
        "\tWITH ID = " + cfs.metadata.cfId + "\n" +
        "\tAND COMPACT STORAGE"));
    }

    @Test
    public void superColumnFamilyTest() throws Throwable
    {
        final String KEYSPACE = "thrift_compact_table_with_supercolumns_test";
        final String TABLE = "test_table_1";

        CFMetaData cfm = CFMetaData.Builder.createSuper(KEYSPACE, TABLE, false)
                                           .addPartitionKey("key", BytesType.instance)
                                           .addClusteringColumn("column1", AsciiType.instance)
                                           .addRegularColumn("", MapType.getInstance(Int32Type.instance, AsciiType.instance, true))
                                           .build();

        SchemaLoader.createKeyspace(KEYSPACE,
                                    KeyspaceParams.simple(1),
                                    cfm);

        ColumnFamilyStore cfs = Keyspace.open(KEYSPACE).getColumnFamilyStore(TABLE);

        assertTrue(ColumnFamilyStoreCQLHelper.getCFMetadataAsCQL(cfs.metadata, true).startsWith(
        "/*\n" +
        "Warning: Table " + KEYSPACE + "." + TABLE + " omitted because it has constructs not compatible with CQL (was created via legacy API).\n\n" +
        "Approximate structure, for reference:\n" +
        "(this should not be used to reproduce this schema)\n\n" +
        "CREATE TABLE IF NOT EXISTS " + KEYSPACE + "." + TABLE + " (\n" +
        "\tkey blob,\n" +
        "\tcolumn1 ascii,\n" +
        "\t\"\" map<int, ascii>,\n" +
        "\tPRIMARY KEY (key, column1))\n" +
        "\tWITH ID = " + cfs.metadata.cfId + "\n" +
        "\tAND COMPACT STORAGE"));
    }
}<|MERGE_RESOLUTION|>--- conflicted
+++ resolved
@@ -102,15 +102,9 @@
 
         ColumnFamilyStore cfs = Keyspace.open(keyspace).getColumnFamilyStore(table);
 
-<<<<<<< HEAD
-        assertEquals(ImmutableList.of("CREATE TYPE cql_test_keyspace_user_types.a(a1 varint, a2 varint, a3 varint);",
-                                      "CREATE TYPE cql_test_keyspace_user_types.b(b1 a, b2 a, b3 a);",
-                                      "CREATE TYPE cql_test_keyspace_user_types.c(c1 b, c2 b, c3 b);"),
-=======
         assertEquals(ImmutableList.of("CREATE TYPE IF NOT EXISTS cql_test_keyspace_user_types.a(a1 varint, a2 varint, a3 varint);",
-                                      "CREATE TYPE IF NOT EXISTS cql_test_keyspace_user_types.b(b1 frozen<a>, b2 frozen<a>, b3 frozen<a>);",
-                                      "CREATE TYPE IF NOT EXISTS cql_test_keyspace_user_types.c(c1 frozen<b>, c2 frozen<b>, c3 frozen<b>);"),
->>>>>>> 277d8396
+                                      "CREATE TYPE IF NOT EXISTS cql_test_keyspace_user_types.b(b1 a, b2 a, b3 a);",
+                                      "CREATE TYPE IF NOT EXISTS cql_test_keyspace_user_types.c(c1 b, c2 b, c3 b);"),
                      ColumnFamilyStoreCQLHelper.getUserTypesAsCQL(cfs.metadata));
     }
 
@@ -416,16 +410,10 @@
 
         ColumnFamilyStore cfs = Keyspace.open(keyspace).getColumnFamilyStore(table);
 
-<<<<<<< HEAD
-        assertEquals(ImmutableList.of("CREATE INDEX \"indexName\" ON cql_test_keyspace_3.test_table_3 (reg1);",
-                                      "CREATE INDEX \"indexName2\" ON cql_test_keyspace_3.test_table_3 (reg1);",
-                                      "CREATE INDEX \"indexName3\" ON cql_test_keyspace_3.test_table_3 (reg1);",
-                                      "CREATE CUSTOM INDEX \"indexName4\" ON cql_test_keyspace_3.test_table_3 (reg1) USING 'org.apache.cassandra.index.sasi.SASIIndex';"),
-=======
         assertEquals(ImmutableList.of("CREATE INDEX IF NOT EXISTS \"indexName\" ON cql_test_keyspace_3.test_table_3 (reg1);",
                                       "CREATE INDEX IF NOT EXISTS \"indexName2\" ON cql_test_keyspace_3.test_table_3 (reg1);",
-                                      "CREATE INDEX IF NOT EXISTS \"indexName3\" ON cql_test_keyspace_3.test_table_3 (reg1);"),
->>>>>>> 277d8396
+                                      "CREATE INDEX IF NOT EXISTS \"indexName3\" ON cql_test_keyspace_3.test_table_3 (reg1);",
+                                      "CREATE CUSTOM INDEX IF NOT EXISTS \"indexName4\" ON cql_test_keyspace_3.test_table_3 (reg1) USING 'org.apache.cassandra.index.sasi.SASIIndex';"),
                      ColumnFamilyStoreCQLHelper.getIndexesAsCQL(cfs.metadata));
     }
 
