--- conflicted
+++ resolved
@@ -58,15 +58,11 @@
 import org.apache.cassandra.net.RateBasedBackPressure;
 import org.apache.cassandra.scheduler.IRequestScheduler;
 import org.apache.cassandra.scheduler.NoScheduler;
-<<<<<<< HEAD
 import org.apache.cassandra.security.EncryptionContext;
 import org.apache.cassandra.service.CacheService.CacheType;
 import org.apache.cassandra.thrift.ThriftServer.ThriftServerType;
-=======
-import org.apache.cassandra.service.CacheService;
-import org.apache.cassandra.thrift.ThriftServer;
-import org.apache.cassandra.transport.Server;
->>>>>>> 0388d89e
+import org.apache.cassandra.transport.ProtocolVersion;
+import org.apache.cassandra.transport.ProtocolVersionLimit;
 import org.apache.cassandra.utils.FBUtilities;
 
 import org.apache.commons.lang3.StringUtils;
@@ -734,6 +730,21 @@
             throw new ConfigurationException("Encryption must be enabled in client_encryption_options for native_transport_port_ssl", false);
         }
 
+        // If max protocol version has been set, just validate it's within an acceptable range
+        if (conf.native_transport_max_negotiable_protocol_version != Integer.MIN_VALUE)
+        {
+            try
+            {
+                ProtocolVersion.decode(conf.native_transport_max_negotiable_protocol_version, ProtocolVersionLimit.SERVER_DEFAULT);
+                logger.info("Native transport max negotiable version statically limited to {}", conf.native_transport_max_negotiable_protocol_version);
+            }
+            catch (Exception e)
+            {
+                throw new ConfigurationException("Invalid setting for native_transport_max_negotiable_protocol_version; " +
+                                                 ProtocolVersion.invalidVersionMessage(conf.native_transport_max_negotiable_protocol_version));
+            }
+        }
+
         if (conf.max_value_size_in_mb <= 0)
             throw new ConfigurationException("max_value_size_in_mb must be positive", false);
         else if (conf.max_value_size_in_mb >= 2048)
@@ -1029,35 +1040,7 @@
             throw new ConfigurationException("Invalid partitioner class " + conf.partitioner, false);
         }
 
-<<<<<<< HEAD
         paritionerName = partitioner.getClass().getCanonicalName();
-=======
-        // If max protocol version has been set, just validate it's within an acceptable range
-        if (conf.native_transport_max_negotiable_protocol_version != Integer.MIN_VALUE)
-        {
-            if (conf.native_transport_max_negotiable_protocol_version < Server.MIN_SUPPORTED_VERSION
-                || conf.native_transport_max_negotiable_protocol_version > Server.CURRENT_VERSION)
-            {
-                throw new ConfigurationException(String.format("Invalid setting for native_transport_max_negotiable_version (%d); " +
-                                                               "Values between %s and %s are supported",
-                                                               conf.native_transport_max_negotiable_protocol_version,
-                                                               Server.MIN_SUPPORTED_VERSION,
-                                                               Server.CURRENT_VERSION));
-            }
-        }
-
-        if (conf.max_value_size_in_mb == null || conf.max_value_size_in_mb <= 0)
-            throw new ConfigurationException("max_value_size_in_mb must be positive", false);
-        else if (conf.max_value_size_in_mb >= 2048)
-            throw new ConfigurationException("max_value_size_in_mb must be smaller than 2048, but was "
-                    + conf.max_value_size_in_mb, false);
-
-        if (conf.otc_coalescing_enough_coalesced_messages > 128)
-            throw new ConfigurationException("otc_coalescing_enough_coalesced_messages must be smaller than 128", false);
-
-        if (conf.otc_coalescing_enough_coalesced_messages <= 0)
-            throw new ConfigurationException("otc_coalescing_enough_coalesced_messages must be positive", false);
->>>>>>> 0388d89e
     }
 
     /**
