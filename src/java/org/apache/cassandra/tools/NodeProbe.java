--- conflicted
+++ resolved
@@ -105,23 +105,6 @@
     private String username;
     private String password;
 
-<<<<<<< HEAD
-    private JMXConnector jmxc;
-    private MBeanServerConnection mbeanServerConn;
-    private CompactionManagerMBean compactionProxy;
-    private StorageServiceMBean ssProxy;
-    private GossiperMBean gossProxy;
-    private MemoryMXBean memProxy;
-    private GCInspectorMXBean gcProxy;
-    private RuntimeMXBean runtimeProxy;
-    private StreamManagerMBean streamProxy;
-    public MessagingServiceMBean msProxy;
-    private FailureDetectorMBean fdProxy;
-    private CacheServiceMBean cacheService;
-    private StorageProxyMBean spProxy;
-    private HintedHandOffManagerMBean hhProxy;
-    private BatchlogManagerMBean bmProxy;
-=======
     protected JMXConnector jmxc;
     protected MBeanServerConnection mbeanServerConn;
     protected CompactionManagerMBean compactionProxy;
@@ -136,7 +119,7 @@
     protected CacheServiceMBean cacheService;
     protected StorageProxyMBean spProxy;
     protected HintedHandOffManagerMBean hhProxy;
->>>>>>> 5459c121
+    protected BatchlogManagerMBean bmProxy;
     private boolean failed;
 
     /**
@@ -827,6 +810,11 @@
     public StorageProxyMBean getSpProxy()
     {
         return spProxy;
+    }
+
+    public GossiperMBean getGossProxy()
+    {
+        return gossProxy;
     }
 
     public String getEndpoint()
