/*
 * Licensed to the Apache Software Foundation (ASF) under one
 * or more contributor license agreements.  See the NOTICE file
 * distributed with this work for additional information
 * regarding copyright ownership.  The ASF licenses this file
 * to you under the Apache License, Version 2.0 (the
 * "License"); you may not use this file except in compliance
 * with the License.  You may obtain a copy of the License at
 *
 *     http://www.apache.org/licenses/LICENSE-2.0
 *
 * Unless required by applicable law or agreed to in writing, software
 * distributed under the License is distributed on an "AS IS" BASIS,
 * WITHOUT WARRANTIES OR CONDITIONS OF ANY KIND, either express or implied.
 * See the License for the specific language governing permissions and
 * limitations under the License.
 */
package org.apache.cassandra.tools.nodetool;

import io.airlift.command.Arguments;
import io.airlift.command.Command;
import io.airlift.command.Option;

import java.io.PrintStream;
import java.net.InetAddress;
import java.net.UnknownHostException;
import java.text.DecimalFormat;
import java.util.Collection;
import java.util.HashSet;
import java.util.List;
import java.util.Map;
import java.util.Set;
import java.util.SortedMap;

import org.apache.cassandra.locator.EndpointSnitchInfoMBean;
import org.apache.cassandra.tools.NodeProbe;
import org.apache.cassandra.tools.NodeTool;
import org.apache.cassandra.tools.NodeTool.NodeToolCmd;

import com.google.common.collect.ArrayListMultimap;

@Command(name = "status", description = "Print cluster information (state, load, IDs, ...)")
public class Status extends NodeToolCmd
{
    @Arguments(usage = "[<keyspace>]", description = "The keyspace name")
    private String keyspace = null;

    @Option(title = "resolve_ip", name = {"-r", "--resolve-ip"}, description = "Show node domain names instead of IPs")
    private boolean resolveIp = false;

    private boolean isTokenPerNode = true;
    private String format = null;
    private Collection<String> joiningNodes, leavingNodes, movingNodes, liveNodes, unreachableNodes;
    private Map<String, String> loadMap, hostIDMap;
    private EndpointSnitchInfoMBean epSnitchInfo;

    @Override
    public void execute(NodeProbe probe)
    {
        PrintStream out = probe.output().out;
        joiningNodes = probe.getJoiningNodes();
        leavingNodes = probe.getLeavingNodes();
        movingNodes = probe.getMovingNodes();
        loadMap = probe.getLoadMap();
        Map<String, String> tokensToEndpoints = probe.getTokenToEndpointMap();
        liveNodes = probe.getLiveNodes();
        unreachableNodes = probe.getUnreachableNodes();
        hostIDMap = probe.getHostIdMap();
        epSnitchInfo = probe.getEndpointSnitchInfoProxy();

        StringBuilder errors = new StringBuilder();

        Map<InetAddress, Float> ownerships = null;
        boolean hasEffectiveOwns = false;
        try
        {
            ownerships = probe.effectiveOwnership(keyspace);
            hasEffectiveOwns = true;
        }
        catch (IllegalStateException e)
        {
            ownerships = probe.getOwnership();
            errors.append("Note: ").append(e.getMessage()).append("%n");
        }
        catch (IllegalArgumentException ex)
        {
<<<<<<< HEAD
            System.out.printf("%nError: %s%n", ex.getMessage());
=======
            out.printf("%nError: " + ex.getMessage() + "%n");
>>>>>>> 5bb76ba9
            System.exit(1);
        }

        SortedMap<String, SetHostStat> dcs = NodeTool.getOwnershipByDc(probe, resolveIp, tokensToEndpoints, ownerships);

        // More tokens than nodes (aka vnodes)?
        if (dcs.values().size() < tokensToEndpoints.keySet().size())
            isTokenPerNode = false;

        int maxAddressLength = computeMaxAddressLength(dcs);

        // Datacenters
        for (Map.Entry<String, SetHostStat> dc : dcs.entrySet())
        {
            String dcHeader = String.format("Datacenter: %s%n", dc.getKey());
            out.print(dcHeader);
            for (int i = 0; i < (dcHeader.length() - 1); i++) out.print('=');
            out.println();

            // Legend
            out.println("Status=Up/Down");
            out.println("|/ State=Normal/Leaving/Joining/Moving");

            printNodesHeader(hasEffectiveOwns, isTokenPerNode, maxAddressLength, out);

            ArrayListMultimap<InetAddress, HostStat> hostToTokens = ArrayListMultimap.create();
            for (HostStat stat : dc.getValue())
                hostToTokens.put(stat.endpoint, stat);

            for (InetAddress endpoint : hostToTokens.keySet())
            {
                Float owns = ownerships.get(endpoint);
                List<HostStat> tokens = hostToTokens.get(endpoint);
                printNode(endpoint.getHostAddress(), owns, tokens, hasEffectiveOwns, isTokenPerNode, maxAddressLength, out);
            }
        }

        out.printf("%n" + errors);

    }

    private int computeMaxAddressLength(Map<String, SetHostStat> dcs)
    {
        int maxAddressLength = 0;

        Set<InetAddress> seenHosts = new HashSet<>();
        for (SetHostStat stats : dcs.values())
            for (HostStat stat : stats)
                if (seenHosts.add(stat.endpoint))
                    maxAddressLength = Math.max(maxAddressLength, stat.ipOrDns().length());

        return maxAddressLength;
    }

    private void printNodesHeader(boolean hasEffectiveOwns, boolean isTokenPerNode, int maxAddressLength, PrintStream out)
    {
        String fmt = getFormat(hasEffectiveOwns, isTokenPerNode, maxAddressLength);
        String owns = hasEffectiveOwns ? "Owns (effective)" : "Owns";

        if (isTokenPerNode)
            out.printf(fmt, "-", "-", "Address", "Load", owns, "Host ID", "Token", "Rack");
        else
            out.printf(fmt, "-", "-", "Address", "Load", "Tokens", owns, "Host ID", "Rack");
    }

    private void printNode(String endpoint, Float owns, List<HostStat> tokens, boolean hasEffectiveOwns,
                           boolean isTokenPerNode, int maxAddressLength, PrintStream out)
    {
        String status, state, load, strOwns, hostID, rack, fmt;
        fmt = getFormat(hasEffectiveOwns, isTokenPerNode, maxAddressLength);
        if (liveNodes.contains(endpoint)) status = "U";
        else if (unreachableNodes.contains(endpoint)) status = "D";
        else status = "?";
        if (joiningNodes.contains(endpoint)) state = "J";
        else if (leavingNodes.contains(endpoint)) state = "L";
        else if (movingNodes.contains(endpoint)) state = "M";
        else state = "N";

        load = loadMap.containsKey(endpoint) ? loadMap.get(endpoint) : "?";
        strOwns = owns != null && hasEffectiveOwns ? new DecimalFormat("##0.0%").format(owns) : "?";
        hostID = hostIDMap.get(endpoint);

        try
        {
            rack = epSnitchInfo.getRack(endpoint);
        } catch (UnknownHostException e)
        {
            throw new RuntimeException(e);
        }

        String endpointDns = tokens.get(0).ipOrDns();
        if (isTokenPerNode)
            out.printf(fmt, status, state, endpointDns, load, strOwns, hostID, tokens.get(0).token, rack);
        else
            out.printf(fmt, status, state, endpointDns, load, tokens.size(), strOwns, hostID, rack);
    }

    private String getFormat(boolean hasEffectiveOwns, boolean isTokenPerNode, int maxAddressLength)
    {
        if (format == null)
        {
            StringBuilder buf = new StringBuilder();
            String addressPlaceholder = String.format("%%-%ds  ", maxAddressLength);
            buf.append("%s%s  ");                         // status
            buf.append(addressPlaceholder);               // address
            buf.append("%-9s  ");                         // load
            if (!isTokenPerNode)
                buf.append("%-11s  ");                     // "Tokens"
            if (hasEffectiveOwns)
                buf.append("%-16s  ");                    // "Owns (effective)"
            else
                buf.append("%-6s  ");                     // "Owns
            buf.append("%-36s  ");                        // Host ID
            if (isTokenPerNode)
                buf.append("%-39s  ");                    // token
            buf.append("%s%n");                           // "Rack"

            format = buf.toString();
        }

        return format;
    }
}<|MERGE_RESOLUTION|>--- conflicted
+++ resolved
@@ -84,11 +84,7 @@
         }
         catch (IllegalArgumentException ex)
         {
-<<<<<<< HEAD
-            System.out.printf("%nError: %s%n", ex.getMessage());
-=======
-            out.printf("%nError: " + ex.getMessage() + "%n");
->>>>>>> 5bb76ba9
+            out.printf("%nError: %s%n", ex.getMessage());
             System.exit(1);
         }
 
