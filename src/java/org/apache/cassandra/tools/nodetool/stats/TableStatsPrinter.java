--- conflicted
+++ resolved
@@ -65,7 +65,6 @@
                 List<StatsTable> tables = keyspace.tables;
                 for (StatsTable table : tables)
                 {
-<<<<<<< HEAD
                     printStatsTable(table, table.tableName, "\t\t", out);
                 }
                 out.println("----------------");
@@ -74,19 +73,12 @@
 
         protected void printStatsTable(StatsTable table, String tableDisplayName, String indent, PrintStream out)
         {
-            out.println(indent + "Table" + (table.isIndex ? " (index): " + table.tableName : ": ") + tableDisplayName);
+            out.println(indent + "Table" + (table.isIndex ? " (index): " : ": ") + tableDisplayName);
             out.println(indent + "SSTable count: " + table.sstableCount);
             out.println(indent + "Old SSTable count: " + table.oldSSTableCount);
             if (table.isLeveledSstable)
                 out.println(indent + "SSTables in each level: [" + String.join(", ",
                                                                           table.sstablesInEachLevel) + "]");
-=======
-                    out.println("\t\tTable" + (table.isIndex ? " (index): " : ": ") + table.name);
-                    out.println("\t\tSSTable count: " + table.sstableCount);
-                    if (table.isLeveledSstable)
-                        out.println("\t\tSSTables in each level: [" + String.join(", ",
-                                                                                  table.sstablesInEachLevel) + "]");
->>>>>>> f0aef2c5
 
             out.println(indent + "Space used (live): " + table.spaceUsedLive);
             out.println(indent + "Space used (total): " + table.spaceUsedTotal);
