--- conflicted
+++ resolved
@@ -35,18 +35,10 @@
     private final Iterator<Pair<Long, Long>> rangeIterator;
     private Pair<Long, Long> currentRange;
 
-<<<<<<< HEAD
-    SSTableBoundedScanner(SSTableReader sstable, boolean skipCache, Range<Token> range)
-    {
-        super(sstable, skipCache);
-        this.rangeIterator = sstable.getPositionsForRanges(Collections.singletonList(range)).iterator();
-=======
-    SSTableBoundedScanner(SSTableReader sstable, Iterator<Pair<Long, Long>> rangeIterator)
+    SSTableBoundedScanner(SSTableReader sstable, Range<Token> range)
     {
         super(sstable);
-        this.rangeIterator = rangeIterator;
-        assert rangeIterator.hasNext(); // use EmptyCompactionScanner otherwise
->>>>>>> 27ed655f
+        this.rangeIterator = sstable.getPositionsForRanges(Collections.singletonList(range)).iterator();
         currentRange = rangeIterator.next();
         dfile.seek(currentRange.left);
     }
