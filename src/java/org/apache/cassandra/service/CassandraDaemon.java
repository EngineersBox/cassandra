/*
 * Licensed to the Apache Software Foundation (ASF) under one
 * or more contributor license agreements.  See the NOTICE file
 * distributed with this work for additional information
 * regarding copyright ownership.  The ASF licenses this file
 * to you under the Apache License, Version 2.0 (the
 * "License"); you may not use this file except in compliance
 * with the License.  You may obtain a copy of the License at
 *
 *     http://www.apache.org/licenses/LICENSE-2.0
 *
 * Unless required by applicable law or agreed to in writing, software
 * distributed under the License is distributed on an "AS IS" BASIS,
 * WITHOUT WARRANTIES OR CONDITIONS OF ANY KIND, either express or implied.
 * See the License for the specific language governing permissions and
 * limitations under the License.
 */
package org.apache.cassandra.service;

import java.io.File;
import java.io.IOException;
import java.lang.management.ManagementFactory;
import java.lang.management.MemoryPoolMXBean;
import java.net.InetAddress;
import java.net.URL;
import java.net.UnknownHostException;
import java.util.List;
import java.util.concurrent.TimeUnit;
import javax.management.ObjectName;
import javax.management.StandardMBean;
import javax.management.remote.JMXConnectorServer;

import com.google.common.annotations.VisibleForTesting;
import com.google.common.util.concurrent.Futures;
import com.google.common.util.concurrent.ListenableFuture;
import org.slf4j.Logger;
import org.slf4j.LoggerFactory;

import com.addthis.metrics3.reporter.config.ReporterConfig;
import com.codahale.metrics.Meter;
import com.codahale.metrics.MetricRegistryListener;
import com.codahale.metrics.SharedMetricRegistries;
import com.codahale.metrics.jvm.BufferPoolMetricSet;
import com.codahale.metrics.jvm.FileDescriptorRatioGauge;
import com.codahale.metrics.jvm.GarbageCollectorMetricSet;
import com.codahale.metrics.jvm.MemoryUsageGaugeSet;
<<<<<<< HEAD
import com.google.common.annotations.VisibleForTesting;
import com.google.common.util.concurrent.Futures;
import com.google.common.util.concurrent.ListenableFuture;
import org.slf4j.Logger;
import org.slf4j.LoggerFactory;

import org.apache.cassandra.audit.AuditLogManager;
=======
import org.apache.cassandra.batchlog.LegacyBatchlogMigrator;
>>>>>>> 34dde962
import org.apache.cassandra.concurrent.ScheduledExecutors;
import org.apache.cassandra.db.virtual.SystemViewsKeyspace;
import org.apache.cassandra.db.virtual.VirtualKeyspaceRegistry;
import org.apache.cassandra.db.virtual.VirtualSchemaKeyspace;
import org.apache.cassandra.locator.InetAddressAndPort;
import org.apache.cassandra.net.StartupClusterConnectivityChecker;
import org.apache.cassandra.schema.TableMetadata;
import org.apache.cassandra.config.DatabaseDescriptor;
import org.apache.cassandra.schema.Schema;
import org.apache.cassandra.schema.SchemaConstants;
import org.apache.cassandra.cql3.QueryProcessor;
import org.apache.cassandra.db.ColumnFamilyStore;
import org.apache.cassandra.db.Keyspace;
import org.apache.cassandra.db.SizeEstimatesRecorder;
import org.apache.cassandra.db.SystemKeyspace;
import org.apache.cassandra.db.WindowsFailedSnapshotTracker;
import org.apache.cassandra.db.commitlog.CommitLog;
import org.apache.cassandra.exceptions.ConfigurationException;
import org.apache.cassandra.exceptions.StartupException;
import org.apache.cassandra.gms.Gossiper;
import org.apache.cassandra.io.FSError;
import org.apache.cassandra.io.sstable.CorruptSSTableException;
import org.apache.cassandra.io.sstable.SSTableHeaderFix;
import org.apache.cassandra.io.util.FileUtils;
import org.apache.cassandra.metrics.CassandraMetricsRegistry;
import org.apache.cassandra.metrics.DefaultNameFactory;
import org.apache.cassandra.metrics.StorageMetrics;
<<<<<<< HEAD
=======
import org.apache.cassandra.schema.LegacySchemaMigrator;
import org.apache.cassandra.security.ThreadAwareSecurityManager;
import org.apache.cassandra.thrift.ThriftServer;
>>>>>>> 34dde962
import org.apache.cassandra.tracing.Tracing;
import org.apache.cassandra.utils.FBUtilities;
import org.apache.cassandra.utils.JMXServerUtils;
import org.apache.cassandra.utils.JVMStabilityInspector;
import org.apache.cassandra.utils.MBeanWrapper;
import org.apache.cassandra.utils.Mx4jTool;
import org.apache.cassandra.utils.NativeLibrary;
import org.apache.cassandra.utils.WindowsTimer;

import static java.util.concurrent.TimeUnit.NANOSECONDS;
import static org.apache.cassandra.config.CassandraRelevantProperties.CASSANDRA_FOREGROUND;
import static org.apache.cassandra.config.CassandraRelevantProperties.CASSANDRA_PID_FILE;
import static org.apache.cassandra.config.CassandraRelevantProperties.CASSANDRA_JMX_REMOTE_PORT;
import static org.apache.cassandra.config.CassandraRelevantProperties.COM_SUN_MANAGEMENT_JMXREMOTE_PORT;
import static org.apache.cassandra.config.CassandraRelevantProperties.JAVA_CLASS_PATH;
import static org.apache.cassandra.config.CassandraRelevantProperties.JAVA_VERSION;
import static org.apache.cassandra.config.CassandraRelevantProperties.JAVA_VM_NAME;

/**
 * The <code>CassandraDaemon</code> is an abstraction for a Cassandra daemon
 * service, which defines not only a way to activate and deactivate it, but also
 * hooks into its lifecycle methods (see {@link #setup()}, {@link #start()},
 * {@link #stop()} and {@link #setup()}).
 */
public class CassandraDaemon
{
    public static final String MBEAN_NAME = "org.apache.cassandra.db:type=NativeAccess";

    private static final Logger logger;

    @VisibleForTesting
    public static CassandraDaemon getInstanceForTesting()
    {
        return instance;
    }

    static {
        // Need to register metrics before instrumented appender is created(first access to LoggerFactory).
        SharedMetricRegistries.getOrCreate("logback-metrics").addListener(new MetricRegistryListener.Base()
        {
            @Override
            public void onMeterAdded(String metricName, Meter meter)
            {
                // Given metricName consists of appender name in logback.xml + "." + metric name.
                // We first separate appender name
                int separator = metricName.lastIndexOf('.');
                String appenderName = metricName.substring(0, separator);
                String metric = metricName.substring(separator + 1); // remove "."
                ObjectName name = DefaultNameFactory.createMetricName(appenderName, metric, null).getMBeanName();
                CassandraMetricsRegistry.Metrics.registerMBean(meter, name);
            }
        });
        logger = LoggerFactory.getLogger(CassandraDaemon.class);
    }

    private void maybeInitJmx()
    {
        // If the standard com.sun.management.jmxremote.port property has been set
        // then the JVM agent will have already started up a default JMX connector
        // server. This behaviour is deprecated, but some clients may be relying
        // on it, so log a warning and skip setting up the server with the settings
        // as configured in cassandra-env.(sh|ps1)
        // See: CASSANDRA-11540 & CASSANDRA-11725
        if (COM_SUN_MANAGEMENT_JMXREMOTE_PORT.isPresent())
        {
            logger.warn("JMX settings in cassandra-env.sh have been bypassed as the JMX connector server is " +
                        "already initialized. Please refer to cassandra-env.(sh|ps1) for JMX configuration info");
            return;
        }

        System.setProperty("java.rmi.server.randomIDs", "true");

        // If a remote port has been specified then use that to set up a JMX
        // connector server which can be accessed remotely. Otherwise, look
        // for the local port property and create a server which is bound
        // only to the loopback address. Auth options are applied to both
        // remote and local-only servers, but currently SSL is only
        // available for remote.
        // If neither is remote nor local port is set in cassandra-env.(sh|ps)
        // then JMX is effectively  disabled.
        boolean localOnly = false;
        String jmxPort = CASSANDRA_JMX_REMOTE_PORT.getString();

        if (jmxPort == null)
        {
            localOnly = true;
            jmxPort = System.getProperty("cassandra.jmx.local.port");
        }

        if (jmxPort == null)
            return;

        try
        {
            jmxServer = JMXServerUtils.createJMXServer(Integer.parseInt(jmxPort), localOnly);
            if (jmxServer == null)
                return;
        }
        catch (IOException e)
        {
            exitOrFail(1, e.getMessage(), e.getCause());
        }
    }

    @VisibleForTesting
    public static Runnable SPECULATION_THRESHOLD_UPDATER = 
        () -> 
        {
            try
            {
                Keyspace.allExisting().forEach(k -> k.getColumnFamilyStores().forEach(ColumnFamilyStore::updateSpeculationThreshold));
            }
            catch (Throwable t)
            {
                logger.warn("Failed to update speculative retry thresholds.", t);
                JVMStabilityInspector.inspectThrowable(t);
            }
        };
    
    static final CassandraDaemon instance = new CassandraDaemon();

<<<<<<< HEAD
    private NativeTransportService nativeTransportService;
=======
    private volatile Server thriftServer;
    private volatile NativeTransportService nativeTransportService;
>>>>>>> 34dde962
    private JMXConnectorServer jmxServer;

    private final boolean runManaged;
    protected final StartupChecks startupChecks;
    private boolean setupCompleted;

    public CassandraDaemon()
    {
        this(false);
    }

    public CassandraDaemon(boolean runManaged)
    {
        this.runManaged = runManaged;
        this.startupChecks = new StartupChecks().withDefaultTests();
        this.setupCompleted = false;
    }

    /**
     * This is a hook for concrete daemons to initialize themselves suitably.
     *
     * Subclasses should override this to finish the job (listening on ports, etc.)
     */
    protected void setup()
    {
        FileUtils.setFSErrorHandler(new DefaultFSErrorHandler());

        // Delete any failed snapshot deletions on Windows - see CASSANDRA-9658
        if (FBUtilities.isWindows)
            WindowsFailedSnapshotTracker.deleteOldSnapshots();

        maybeInitJmx();

        Mx4jTool.maybeLoad();

        ThreadAwareSecurityManager.install();

        logSystemInfo();

        NativeLibrary.tryMlockall();

        CommitLog.instance.start();

        try
        {
            startupChecks.verify();
        }
        catch (StartupException e)
        {
            exitOrFail(e.returnCode, e.getMessage(), e.getCause());
        }

        try
        {
            SystemKeyspace.snapshotOnVersionChange();
        }
        catch (IOException e)
        {
            exitOrFail(3, e.getMessage(), e.getCause());
        }

        // We need to persist this as soon as possible after startup checks.
        // This should be the first write to SystemKeyspace (CASSANDRA-11742)
        SystemKeyspace.persistLocalMetadata();

        Thread.setDefaultUncaughtExceptionHandler(CassandraDaemon::uncaughtException);

        SystemKeyspaceMigrator40.migrate();

        // Populate token metadata before flushing, for token-aware sstable partitioning (#6696)
        StorageService.instance.populateTokenMetadata();

        try
        {
            // load schema from disk
            Schema.instance.loadFromDisk();
        }
        catch (Exception e)
        {
            logger.error("Error while loading schema: ", e);
            throw e;
        }

        setupVirtualKeyspaces();

        SSTableHeaderFix.fixNonFrozenUDTIfUpgradeFrom30();

        // clean up debris in the rest of the keyspaces
        for (String keyspaceName : Schema.instance.getKeyspaces())
        {
            // Skip system as we've already cleaned it
            if (keyspaceName.equals(SchemaConstants.SYSTEM_KEYSPACE_NAME))
                continue;

            for (TableMetadata cfm : Schema.instance.getTablesAndViews(keyspaceName))
            {
                try
                {
                    ColumnFamilyStore.scrubDataDirectories(cfm);
                }
                catch (StartupException e)
                {
                    exitOrFail(e.returnCode, e.getMessage(), e.getCause());
                }
            }
        }

        Keyspace.setInitialized();

        // initialize keyspaces
        for (String keyspaceName : Schema.instance.getKeyspaces())
        {
            if (logger.isDebugEnabled())
                logger.debug("opening keyspace {}", keyspaceName);
            // disable auto compaction until gossip settles since disk boundaries may be affected by ring layout
            for (ColumnFamilyStore cfs : Keyspace.open(keyspaceName).getColumnFamilyStores())
            {
                for (ColumnFamilyStore store : cfs.concatWithIndexes())
                {
                    store.disableAutoCompaction();
                }
            }
        }


        try
        {
            loadRowAndKeyCacheAsync().get();
        }
        catch (Throwable t)
        {
            JVMStabilityInspector.inspectThrowable(t);
            logger.warn("Error loading key or row cache", t);
        }

        try
        {
            GCInspector.register();
        }
        catch (Throwable t)
        {
            JVMStabilityInspector.inspectThrowable(t);
            logger.warn("Unable to start GCInspector (currently only supported on the Sun JVM)");
        }

        // Replay any CommitLogSegments found on disk
        try
        {
            CommitLog.instance.recoverSegmentsOnDisk();
        }
        catch (IOException e)
        {
            throw new RuntimeException(e);
        }

        // Re-populate token metadata after commit log recover (new peers might be loaded onto system keyspace #10293)
        StorageService.instance.populateTokenMetadata();

        SystemKeyspace.finishStartup();

        // Clean up system.size_estimates entries left lying around from missed keyspace drops (CASSANDRA-14905)
        StorageService.instance.cleanupSizeEstimates();

        // schedule periodic dumps of table size estimates into SystemKeyspace.SIZE_ESTIMATES_CF
        // set cassandra.size_recorder_interval to 0 to disable
        int sizeRecorderInterval = Integer.getInteger("cassandra.size_recorder_interval", 5 * 60);
        if (sizeRecorderInterval > 0)
            ScheduledExecutors.optionalTasks.scheduleWithFixedDelay(SizeEstimatesRecorder.instance, 30, sizeRecorderInterval, TimeUnit.SECONDS);

        ActiveRepairService.instance.start();

        // Prepared statements
        QueryProcessor.preloadPreparedStatement();

        // Metrics
        String metricsReporterConfigFile = System.getProperty("cassandra.metricsReporterConfigFile");
        if (metricsReporterConfigFile != null)
        {
            logger.info("Trying to load metrics-reporter-config from file: {}", metricsReporterConfigFile);
            try
            {
                // enable metrics provided by metrics-jvm.jar
                CassandraMetricsRegistry.Metrics.register("jvm.buffers", new BufferPoolMetricSet(ManagementFactory.getPlatformMBeanServer()));
                CassandraMetricsRegistry.Metrics.register("jvm.gc", new GarbageCollectorMetricSet());
                CassandraMetricsRegistry.Metrics.register("jvm.memory", new MemoryUsageGaugeSet());
                CassandraMetricsRegistry.Metrics.register("jvm.fd.usage", new FileDescriptorRatioGauge());
                // initialize metrics-reporter-config from yaml file
                URL resource = CassandraDaemon.class.getClassLoader().getResource(metricsReporterConfigFile);
                if (resource == null)
                {
                    logger.warn("Failed to load metrics-reporter-config, file does not exist: {}", metricsReporterConfigFile);
                }
                else
                {
                    String reportFileLocation = resource.getFile();
                    ReporterConfig.loadFromFile(reportFileLocation).enableAll(CassandraMetricsRegistry.Metrics);
                }
            }
            catch (Exception e)
            {
                logger.warn("Failed to load metrics-reporter-config, metric sinks will not be activated", e);
            }
        }

        // start server internals
        StorageService.instance.registerDaemon(this);
        try
        {
            StorageService.instance.initServer();
        }
        catch (ConfigurationException e)
        {
            System.err.println(e.getMessage() + "\nFatal configuration error; unable to start server.  See log for stacktrace.");
            exitOrFail(1, "Fatal configuration error", e);
        }

        // Because we are writing to the system_distributed keyspace, this should happen after that is created, which
        // happens in StorageService.instance.initServer()
        Runnable viewRebuild = () -> {
            for (Keyspace keyspace : Keyspace.all())
            {
                keyspace.viewManager.buildAllViews();
            }
            logger.debug("Completed submission of build tasks for any materialized views defined at startup");
        };

        ScheduledExecutors.optionalTasks.schedule(viewRebuild, StorageService.RING_DELAY, TimeUnit.MILLISECONDS);

        if (!FBUtilities.getBroadcastAddressAndPort().equals(InetAddressAndPort.getLoopbackAddress()))
            Gossiper.waitToSettle();

        // re-enable auto-compaction after gossip is settled, so correct disk boundaries are used
        for (Keyspace keyspace : Keyspace.all())
        {
            for (ColumnFamilyStore cfs : keyspace.getColumnFamilyStores())
            {
                for (final ColumnFamilyStore store : cfs.concatWithIndexes())
                {
                    store.reload(); //reload CFs in case there was a change of disk boundaries
                    if (store.getCompactionStrategyManager().shouldBeEnabled())
                    {
                        if (DatabaseDescriptor.getAutocompactionOnStartupEnabled())
                        {
                            store.enableAutoCompaction();
                        }
                        else
                        {
                            logger.info("Not enabling compaction for {}.{}; autocompaction_on_startup_enabled is set to false", store.keyspace.getName(), store.name);
                        }
                    }
                }
            }
        }

        AuditLogManager.instance.initialize();

        // schedule periodic background compaction task submission. this is simply a backstop against compactions stalling
        // due to scheduling errors or race conditions
        ScheduledExecutors.optionalTasks.scheduleWithFixedDelay(ColumnFamilyStore.getBackgroundCompactionTaskSubmitter(), 5, 1, TimeUnit.MINUTES);

<<<<<<< HEAD
        // schedule periodic recomputation of speculative retry thresholds
        ScheduledExecutors.optionalTasks.scheduleWithFixedDelay(SPECULATION_THRESHOLD_UPDATER, 
                                                                DatabaseDescriptor.getReadRpcTimeout(NANOSECONDS),
                                                                DatabaseDescriptor.getReadRpcTimeout(NANOSECONDS),
                                                                NANOSECONDS);

        initializeNativeTransport();
=======
        initializeClientTransports();
>>>>>>> 34dde962

        completeSetup();
    }

<<<<<<< HEAD
    public void setupVirtualKeyspaces()
=======
    public synchronized void initializeClientTransports()
>>>>>>> 34dde962
    {
        VirtualKeyspaceRegistry.instance.register(VirtualSchemaKeyspace.instance);
        VirtualKeyspaceRegistry.instance.register(SystemViewsKeyspace.instance);
    }

    public void initializeNativeTransport()
    {
        // Native transport
        if (nativeTransportService == null)
            nativeTransportService = new NativeTransportService();
    }

    @VisibleForTesting
    public static void uncaughtException(Thread t, Throwable e)
    {
        StorageMetrics.uncaughtExceptions.inc();
        logger.error("Exception in thread {}", t, e);
        Tracing.trace("Exception in thread {}", t, e);
        for (Throwable e2 = e; e2 != null; e2 = e2.getCause())
        {
            // make sure error gets logged exactly once.
            if (e2 != e && (e2 instanceof FSError || e2 instanceof CorruptSSTableException))
                logger.error("Exception in thread {}", t, e2);
        }
        JVMStabilityInspector.inspectThrowable(e);
    }

    /*
     * Asynchronously load the row and key cache in one off threads and return a compound future of the result.
     * Error handling is pushed into the cache load since cache loads are allowed to fail and are handled by logging.
     */
    private ListenableFuture<?> loadRowAndKeyCacheAsync()
    {
        final ListenableFuture<Integer> keyCacheLoad = CacheService.instance.keyCache.loadSavedAsync();

        final ListenableFuture<Integer> rowCacheLoad = CacheService.instance.rowCache.loadSavedAsync();

        @SuppressWarnings("unchecked")
        ListenableFuture<List<Integer>> retval = Futures.successfulAsList(keyCacheLoad, rowCacheLoad);

        return retval;
    }

    @VisibleForTesting
    public void completeSetup()
    {
        setupCompleted = true;
    }

    public boolean setupCompleted()
    {
        return setupCompleted;
    }

    private void logSystemInfo()
    {
    	if (logger.isInfoEnabled())
    	{
	        try
	        {
	            logger.info("Hostname: {}", InetAddress.getLocalHost().getHostName() + ":" + DatabaseDescriptor.getStoragePort() + ":" + DatabaseDescriptor.getSSLStoragePort());
	        }
	        catch (UnknownHostException e1)
	        {
	            logger.info("Could not resolve local host");
	        }

	        logger.info("JVM vendor/version: {}/{}", JAVA_VM_NAME.getString(), JAVA_VERSION.getString());
	        logger.info("Heap size: {}/{}",
                        FBUtilities.prettyPrintMemory(Runtime.getRuntime().totalMemory()),
                        FBUtilities.prettyPrintMemory(Runtime.getRuntime().maxMemory()));

	        for(MemoryPoolMXBean pool: ManagementFactory.getMemoryPoolMXBeans())
	            logger.info("{} {}: {}", pool.getName(), pool.getType(), pool.getPeakUsage());

	        logger.info("Classpath: {}", JAVA_CLASS_PATH.getString());

            logger.info("JVM Arguments: {}", ManagementFactory.getRuntimeMXBean().getInputArguments());
    	}
    }

    /**
     * Initialize the Cassandra Daemon based on the given <a
     * href="http://commons.apache.org/daemon/jsvc.html">Commons
     * Daemon</a>-specific arguments. To clarify, this is a hook for JSVC.
     *
     * @param arguments
     *            the arguments passed in from JSVC
     * @throws IOException
     */
    public void init(String[] arguments) throws IOException
    {
        setup();
    }

    /**
     * Start the Cassandra Daemon, assuming that it has already been
     * initialized via {@link #init(String[])}
     *
     * Hook for JSVC
     */
    public void start()
    {
<<<<<<< HEAD
        StartupClusterConnectivityChecker connectivityChecker = StartupClusterConnectivityChecker.create(DatabaseDescriptor.getBlockForPeersTimeoutInSeconds(),
                                                                                                         DatabaseDescriptor.getBlockForPeersInRemoteDatacenters());
        connectivityChecker.execute(Gossiper.instance.getEndpoints(), DatabaseDescriptor.getEndpointSnitch()::getDatacenter);

        // We only start transports if bootstrap has completed and we're not in survey mode,
        // OR if we are in survey mode and streaming has completed but we're not using auth
        // OR if we have not joined the ring yet.
        if (StorageService.instance.hasJoined())
=======
        // check to see if transports may start else return without starting.  This is needed when in survey mode or
        // when bootstrap has not completed.
        try
        {
            validateTransportsCanStart();
        }
        catch (IllegalStateException isx)
>>>>>>> 34dde962
        {
            if (StorageService.instance.isSurveyMode())
            {
                if (StorageService.instance.isBootstrapMode() || DatabaseDescriptor.getAuthenticator().requireAuthentication())
                {
                    logger.info("Not starting client transports in write_survey mode as it's bootstrapping or " +
                            "auth is enabled");
                    return;
                }
            }
            else
            {
                if (!SystemKeyspace.bootstrapComplete())
                {
                    logger.info("Not starting client transports as bootstrap has not completed");
                    return;
                }
            }
        }

        startClientTransports();
    }

    private void startClientTransports()
    {
        String nativeFlag = System.getProperty("cassandra.start_native_transport");
        if ((nativeFlag != null && Boolean.parseBoolean(nativeFlag)) || (nativeFlag == null && DatabaseDescriptor.startNativeTransport()))
        {
            startNativeTransport();
            StorageService.instance.setRpcReady(true);
        }
        else
            logger.info("Not starting native transport as requested. Use JMX (StorageService->startNativeTransport()) or nodetool (enablebinary) to start it");
<<<<<<< HEAD
=======

        String rpcFlag = System.getProperty("cassandra.start_rpc");
        if ((rpcFlag != null && Boolean.parseBoolean(rpcFlag)) || (rpcFlag == null && DatabaseDescriptor.startRpc()))
            startThriftServer();
        else
            logger.info("Not starting RPC server as requested. Use JMX (StorageService->startRPCServer()) or nodetool (enablethrift) to start it");
>>>>>>> 34dde962
    }

    /**
     * Stop the daemon, ideally in an idempotent manner.
     *
     * Hook for JSVC / Procrun
     */
    public void stop()
    {
        // On linux, this doesn't entirely shut down Cassandra, just the RPC server.
        // jsvc takes care of taking the rest down
        logger.info("Cassandra shutting down...");
<<<<<<< HEAD
        if (nativeTransportService != null)
            nativeTransportService.destroy();
=======
        destroyClientTransports();
>>>>>>> 34dde962
        StorageService.instance.setRpcReady(false);

        // On windows, we need to stop the entire system as prunsrv doesn't have the jsvc hooks
        // We rely on the shutdown hook to drain the node
        if (FBUtilities.isWindows)
            System.exit(0);

        if (jmxServer != null)
        {
            try
            {
                jmxServer.stop();
            }
            catch (IOException e)
            {
                logger.error("Error shutting down local JMX server: ", e);
            }
        }
    }

    @VisibleForTesting
    public void destroyClientTransports()
    {
        stopThriftServer();
        stopNativeTransport();
        if (nativeTransportService != null)
            nativeTransportService.destroy();
<<<<<<< HEAD
            nativeTransportService = null;
        }
=======
>>>>>>> 34dde962
    }

    /**
     * Clean up all resources obtained during the lifetime of the daemon. This
     * is a hook for JSVC.
     */
    public void destroy()
    {}

    /**
     * A convenience method to initialize and start the daemon in one shot.
     */
    public void activate()
    {
        // Do not put any references to DatabaseDescriptor above the forceStaticInitialization call.
        try
        {
            applyConfig();

            registerNativeAccess();

            if (FBUtilities.isWindows)
            {
                // We need to adjust the system timer on windows from the default 15ms down to the minimum of 1ms as this
                // impacts timer intervals, thread scheduling, driver interrupts, etc.
                WindowsTimer.startTimerPeriod(DatabaseDescriptor.getWindowsTimerInterval());
            }

            setup();

            String pidFile = CASSANDRA_PID_FILE.getString();

            if (pidFile != null)
            {
                new File(pidFile).deleteOnExit();
            }

            if (CASSANDRA_FOREGROUND.getString() == null)
            {
                System.out.close();
                System.err.close();
            }

            start();

            logger.info("Startup complete");
        }
        catch (Throwable e)
        {
            boolean logStackTrace =
                    e instanceof ConfigurationException ? ((ConfigurationException)e).logStackTrace : true;

            System.out.println("Exception (" + e.getClass().getName() + ") encountered during startup: " + e.getMessage());

            if (logStackTrace)
            {
                if (runManaged)
                    logger.error("Exception encountered during startup", e);
                // try to warn user on stdout too, if we haven't already detached
                e.printStackTrace();
                exitOrFail(3, "Exception encountered during startup", e);
            }
            else
            {
                if (runManaged)
                    logger.error("Exception encountered during startup: {}", e.getMessage());
                // try to warn user on stdout too, if we haven't already detached
                System.err.println(e.getMessage());
                exitOrFail(3, "Exception encountered during startup: " + e.getMessage());
            }
        }
    }

    @VisibleForTesting
    public static void registerNativeAccess() throws javax.management.NotCompliantMBeanException
    {
        MBeanWrapper.instance.registerMBean(new StandardMBean(new NativeAccess(), NativeAccessMBean.class), MBEAN_NAME, MBeanWrapper.OnException.LOG);
    }

    public void applyConfig()
    {
        DatabaseDescriptor.daemonInitialization();
    }

    public void validateTransportsCanStart()
    {
        // We only start transports if bootstrap has completed and we're not in survey mode, OR if we are in
        // survey mode and streaming has completed but we're not using auth.
        // OR if we have not joined the ring yet.
        if (StorageService.instance.hasJoined())
        {
            if (StorageService.instance.isSurveyMode())
            {
                if (StorageService.instance.isBootstrapMode() || DatabaseDescriptor.getAuthenticator().requireAuthentication())
                {
                    throw new IllegalStateException("Not starting client transports in write_survey mode as it's bootstrapping or " +
                                                    "auth is enabled");
                }
            }
            else
            {
                if (!SystemKeyspace.bootstrapComplete())
                {
                    throw new IllegalStateException("Node is not yet bootstrapped completely. Use nodetool to check bootstrap" +
                                                    " state and resume. For more, see `nodetool help bootstrap`");
                }
            }
        }
    }

    public void startNativeTransport()
    {
        validateTransportsCanStart();

        if (nativeTransportService == null)
            throw new IllegalStateException("setup() must be called first for CassandraDaemon");
<<<<<<< HEAD
        else
            nativeTransportService.start();
=======

        nativeTransportService.start();
>>>>>>> 34dde962
    }

    public void stopNativeTransport()
    {
        if (nativeTransportService != null)
            nativeTransportService.stop();
<<<<<<< HEAD
=======
        }
    }

    public boolean isNativeTransportRunning()
    {
        return nativeTransportService != null && nativeTransportService.isRunning();
    }

    public void startThriftServer()
    {
        validateTransportsCanStart();

        if (thriftServer == null)
            throw new IllegalStateException("setup() must be called first for CassandraDaemon");
        thriftServer.start();
    }

    public void stopThriftServer()
    {
        if (thriftServer != null)
        {
            thriftServer.stop();
        }
>>>>>>> 34dde962
    }

    public boolean isThriftServerRunning()
    {
        return thriftServer != null && thriftServer.isRunning();
    }


    /**
     * A convenience method to stop and destroy the daemon in one shot.
     */
    public void deactivate()
    {
        stop();
        destroy();
        // completely shut down cassandra
        if(!runManaged)
        {
            System.exit(0);
        }
    }

    public static void stop(String[] args)
    {
        instance.deactivate();
    }

    public static void main(String[] args)
    {
        instance.activate();
    }

    public void clearConnectionHistory()
    {
        nativeTransportService.clearConnectionHistory();
    }

    private void exitOrFail(int code, String message)
    {
        exitOrFail(code, message, null);
    }

    private void exitOrFail(int code, String message, Throwable cause)
    {
        if (runManaged)
        {
            RuntimeException t = cause!=null ? new RuntimeException(message, cause) : new RuntimeException(message);
            throw t;
        }
        else
        {
            logger.error(message, cause);
            System.exit(code);
        }
    }

    static class NativeAccess implements NativeAccessMBean
    {
        public boolean isAvailable()
        {
            return NativeLibrary.isAvailable();
        }

        public boolean isMemoryLockable()
        {
            return NativeLibrary.jnaMemoryLockable();
        }
    }

    public interface Server
    {
        /**
         * Start the server.
         * This method shoud be able to restart a server stopped through stop().
         * Should throw a RuntimeException if the server cannot be started
         */
        public void start();

        /**
         * Stop the server.
         * This method should be able to stop server started through start().
         * Should throw a RuntimeException if the server cannot be stopped
         */
        public void stop();

        /**
         * Returns whether the server is currently running.
         */
        public boolean isRunning();

        public void clearConnectionHistory();
    }
}<|MERGE_RESOLUTION|>--- conflicted
+++ resolved
@@ -44,34 +44,20 @@
 import com.codahale.metrics.jvm.FileDescriptorRatioGauge;
 import com.codahale.metrics.jvm.GarbageCollectorMetricSet;
 import com.codahale.metrics.jvm.MemoryUsageGaugeSet;
-<<<<<<< HEAD
-import com.google.common.annotations.VisibleForTesting;
-import com.google.common.util.concurrent.Futures;
-import com.google.common.util.concurrent.ListenableFuture;
-import org.slf4j.Logger;
-import org.slf4j.LoggerFactory;
-
 import org.apache.cassandra.audit.AuditLogManager;
-=======
-import org.apache.cassandra.batchlog.LegacyBatchlogMigrator;
->>>>>>> 34dde962
 import org.apache.cassandra.concurrent.ScheduledExecutors;
-import org.apache.cassandra.db.virtual.SystemViewsKeyspace;
-import org.apache.cassandra.db.virtual.VirtualKeyspaceRegistry;
-import org.apache.cassandra.db.virtual.VirtualSchemaKeyspace;
-import org.apache.cassandra.locator.InetAddressAndPort;
-import org.apache.cassandra.net.StartupClusterConnectivityChecker;
-import org.apache.cassandra.schema.TableMetadata;
 import org.apache.cassandra.config.DatabaseDescriptor;
-import org.apache.cassandra.schema.Schema;
-import org.apache.cassandra.schema.SchemaConstants;
 import org.apache.cassandra.cql3.QueryProcessor;
 import org.apache.cassandra.db.ColumnFamilyStore;
 import org.apache.cassandra.db.Keyspace;
 import org.apache.cassandra.db.SizeEstimatesRecorder;
 import org.apache.cassandra.db.SystemKeyspace;
+import org.apache.cassandra.db.SystemKeyspaceMigrator40;
 import org.apache.cassandra.db.WindowsFailedSnapshotTracker;
 import org.apache.cassandra.db.commitlog.CommitLog;
+import org.apache.cassandra.db.virtual.SystemViewsKeyspace;
+import org.apache.cassandra.db.virtual.VirtualKeyspaceRegistry;
+import org.apache.cassandra.db.virtual.VirtualSchemaKeyspace;
 import org.apache.cassandra.exceptions.ConfigurationException;
 import org.apache.cassandra.exceptions.StartupException;
 import org.apache.cassandra.gms.Gossiper;
@@ -79,15 +65,15 @@
 import org.apache.cassandra.io.sstable.CorruptSSTableException;
 import org.apache.cassandra.io.sstable.SSTableHeaderFix;
 import org.apache.cassandra.io.util.FileUtils;
+import org.apache.cassandra.locator.InetAddressAndPort;
 import org.apache.cassandra.metrics.CassandraMetricsRegistry;
 import org.apache.cassandra.metrics.DefaultNameFactory;
 import org.apache.cassandra.metrics.StorageMetrics;
-<<<<<<< HEAD
-=======
-import org.apache.cassandra.schema.LegacySchemaMigrator;
+import org.apache.cassandra.net.StartupClusterConnectivityChecker;
+import org.apache.cassandra.schema.Schema;
+import org.apache.cassandra.schema.SchemaConstants;
+import org.apache.cassandra.schema.TableMetadata;
 import org.apache.cassandra.security.ThreadAwareSecurityManager;
-import org.apache.cassandra.thrift.ThriftServer;
->>>>>>> 34dde962
 import org.apache.cassandra.tracing.Tracing;
 import org.apache.cassandra.utils.FBUtilities;
 import org.apache.cassandra.utils.JMXServerUtils;
@@ -99,8 +85,8 @@
 
 import static java.util.concurrent.TimeUnit.NANOSECONDS;
 import static org.apache.cassandra.config.CassandraRelevantProperties.CASSANDRA_FOREGROUND;
+import static org.apache.cassandra.config.CassandraRelevantProperties.CASSANDRA_JMX_REMOTE_PORT;
 import static org.apache.cassandra.config.CassandraRelevantProperties.CASSANDRA_PID_FILE;
-import static org.apache.cassandra.config.CassandraRelevantProperties.CASSANDRA_JMX_REMOTE_PORT;
 import static org.apache.cassandra.config.CassandraRelevantProperties.COM_SUN_MANAGEMENT_JMXREMOTE_PORT;
 import static org.apache.cassandra.config.CassandraRelevantProperties.JAVA_CLASS_PATH;
 import static org.apache.cassandra.config.CassandraRelevantProperties.JAVA_VERSION;
@@ -209,12 +195,7 @@
     
     static final CassandraDaemon instance = new CassandraDaemon();
 
-<<<<<<< HEAD
-    private NativeTransportService nativeTransportService;
-=======
-    private volatile Server thriftServer;
     private volatile NativeTransportService nativeTransportService;
->>>>>>> 34dde962
     private JMXConnectorServer jmxServer;
 
     private final boolean runManaged;
@@ -475,32 +456,24 @@
         // due to scheduling errors or race conditions
         ScheduledExecutors.optionalTasks.scheduleWithFixedDelay(ColumnFamilyStore.getBackgroundCompactionTaskSubmitter(), 5, 1, TimeUnit.MINUTES);
 
-<<<<<<< HEAD
         // schedule periodic recomputation of speculative retry thresholds
         ScheduledExecutors.optionalTasks.scheduleWithFixedDelay(SPECULATION_THRESHOLD_UPDATER, 
                                                                 DatabaseDescriptor.getReadRpcTimeout(NANOSECONDS),
                                                                 DatabaseDescriptor.getReadRpcTimeout(NANOSECONDS),
                                                                 NANOSECONDS);
 
-        initializeNativeTransport();
-=======
         initializeClientTransports();
->>>>>>> 34dde962
 
         completeSetup();
     }
 
-<<<<<<< HEAD
     public void setupVirtualKeyspaces()
-=======
-    public synchronized void initializeClientTransports()
->>>>>>> 34dde962
     {
         VirtualKeyspaceRegistry.instance.register(VirtualSchemaKeyspace.instance);
         VirtualKeyspaceRegistry.instance.register(SystemViewsKeyspace.instance);
     }
 
-    public void initializeNativeTransport()
+    public synchronized void initializeClientTransports()
     {
         // Native transport
         if (nativeTransportService == null)
@@ -598,16 +571,10 @@
      */
     public void start()
     {
-<<<<<<< HEAD
         StartupClusterConnectivityChecker connectivityChecker = StartupClusterConnectivityChecker.create(DatabaseDescriptor.getBlockForPeersTimeoutInSeconds(),
                                                                                                          DatabaseDescriptor.getBlockForPeersInRemoteDatacenters());
         connectivityChecker.execute(Gossiper.instance.getEndpoints(), DatabaseDescriptor.getEndpointSnitch()::getDatacenter);
 
-        // We only start transports if bootstrap has completed and we're not in survey mode,
-        // OR if we are in survey mode and streaming has completed but we're not using auth
-        // OR if we have not joined the ring yet.
-        if (StorageService.instance.hasJoined())
-=======
         // check to see if transports may start else return without starting.  This is needed when in survey mode or
         // when bootstrap has not completed.
         try
@@ -615,25 +582,10 @@
             validateTransportsCanStart();
         }
         catch (IllegalStateException isx)
->>>>>>> 34dde962
-        {
-            if (StorageService.instance.isSurveyMode())
-            {
-                if (StorageService.instance.isBootstrapMode() || DatabaseDescriptor.getAuthenticator().requireAuthentication())
-                {
-                    logger.info("Not starting client transports in write_survey mode as it's bootstrapping or " +
-                            "auth is enabled");
-                    return;
-                }
-            }
-            else
-            {
-                if (!SystemKeyspace.bootstrapComplete())
-                {
-                    logger.info("Not starting client transports as bootstrap has not completed");
-                    return;
-                }
-            }
+        {
+            // If there are any errors, we just log and return in this case
+            logger.warn(isx.getMessage());
+            return;
         }
 
         startClientTransports();
@@ -649,15 +601,6 @@
         }
         else
             logger.info("Not starting native transport as requested. Use JMX (StorageService->startNativeTransport()) or nodetool (enablebinary) to start it");
-<<<<<<< HEAD
-=======
-
-        String rpcFlag = System.getProperty("cassandra.start_rpc");
-        if ((rpcFlag != null && Boolean.parseBoolean(rpcFlag)) || (rpcFlag == null && DatabaseDescriptor.startRpc()))
-            startThriftServer();
-        else
-            logger.info("Not starting RPC server as requested. Use JMX (StorageService->startRPCServer()) or nodetool (enablethrift) to start it");
->>>>>>> 34dde962
     }
 
     /**
@@ -670,12 +613,7 @@
         // On linux, this doesn't entirely shut down Cassandra, just the RPC server.
         // jsvc takes care of taking the rest down
         logger.info("Cassandra shutting down...");
-<<<<<<< HEAD
-        if (nativeTransportService != null)
-            nativeTransportService.destroy();
-=======
         destroyClientTransports();
->>>>>>> 34dde962
         StorageService.instance.setRpcReady(false);
 
         // On windows, we need to stop the entire system as prunsrv doesn't have the jsvc hooks
@@ -699,15 +637,9 @@
     @VisibleForTesting
     public void destroyClientTransports()
     {
-        stopThriftServer();
         stopNativeTransport();
         if (nativeTransportService != null)
             nativeTransportService.destroy();
-<<<<<<< HEAD
-            nativeTransportService = null;
-        }
-=======
->>>>>>> 34dde962
     }
 
     /**
@@ -824,52 +756,20 @@
 
         if (nativeTransportService == null)
             throw new IllegalStateException("setup() must be called first for CassandraDaemon");
-<<<<<<< HEAD
-        else
-            nativeTransportService.start();
-=======
 
         nativeTransportService.start();
->>>>>>> 34dde962
     }
 
     public void stopNativeTransport()
     {
         if (nativeTransportService != null)
             nativeTransportService.stop();
-<<<<<<< HEAD
-=======
-        }
     }
 
     public boolean isNativeTransportRunning()
     {
         return nativeTransportService != null && nativeTransportService.isRunning();
     }
-
-    public void startThriftServer()
-    {
-        validateTransportsCanStart();
-
-        if (thriftServer == null)
-            throw new IllegalStateException("setup() must be called first for CassandraDaemon");
-        thriftServer.start();
-    }
-
-    public void stopThriftServer()
-    {
-        if (thriftServer != null)
-        {
-            thriftServer.stop();
-        }
->>>>>>> 34dde962
-    }
-
-    public boolean isThriftServerRunning()
-    {
-        return thriftServer != null && thriftServer.isRunning();
-    }
-
 
     /**
      * A convenience method to stop and destroy the daemon in one shot.
