/*
 * Licensed to the Apache Software Foundation (ASF) under one
 * or more contributor license agreements.  See the NOTICE file
 * distributed with this work for additional information
 * regarding copyright ownership.  The ASF licenses this file
 * to you under the Apache License, Version 2.0 (the
 * "License"); you may not use this file except in compliance
 * with the License.  You may obtain a copy of the License at
 *
 *     http://www.apache.org/licenses/LICENSE-2.0
 *
 * Unless required by applicable law or agreed to in writing, software
 * distributed under the License is distributed on an "AS IS" BASIS,
 * WITHOUT WARRANTIES OR CONDITIONS OF ANY KIND, either express or implied.
 * See the License for the specific language governing permissions and
 * limitations under the License.
 */
package org.apache.cassandra.service.pager;

import org.apache.cassandra.config.CFMetaData;
import org.apache.cassandra.db.*;
import org.apache.cassandra.db.rows.*;
import org.apache.cassandra.db.partitions.*;
import org.apache.cassandra.db.filter.DataLimits;
import org.apache.cassandra.db.transform.Transformation;
import org.apache.cassandra.service.ClientState;
import org.apache.cassandra.transport.ProtocolVersion;

abstract class AbstractQueryPager implements QueryPager
{
    protected final ReadCommand command;
    protected final DataLimits limits;
    protected final ProtocolVersion protocolVersion;
    private final boolean enforceStrictLiveness;

    private int remaining;

    // This is the last key we've been reading from (or can still be reading within). This the key for
    // which remainingInPartition makes sense: if we're starting another key, we should reset remainingInPartition
    // (and this is done in PagerIterator). This can be null (when we start).
    private DecoratedKey lastKey;
    private int remainingInPartition;

    private boolean exhausted;

    protected AbstractQueryPager(ReadCommand command, ProtocolVersion protocolVersion)
    {
        this.command = command;
        this.protocolVersion = protocolVersion;
        this.limits = command.limits();
        this.enforceStrictLiveness = command.metadata().enforceStrictLiveness();

        this.remaining = limits.count();
        this.remainingInPartition = limits.perPartitionCount();
    }

    public ReadExecutionController executionController()
    {
        return command.executionController();
    }

    public PartitionIterator fetchPage(int pageSize, ConsistencyLevel consistency, ClientState clientState, long queryStartNanoTime)
    {
        if (isExhausted())
            return EmptyIterators.partition();

        pageSize = Math.min(pageSize, remaining);
        Pager pager = new RowPager(limits.forPaging(pageSize), command.nowInSec());
<<<<<<< HEAD
        return Transformation.apply(nextPageReadCommand(pageSize).execute(consistency, clientState, queryStartNanoTime), pager);
=======
        ReadCommand readCommand = nextPageReadCommand(pageSize);
        if (readCommand == null)
        {
            exhausted = true;
            return EmptyIterators.partition();
        }
        return Transformation.apply(readCommand.execute(consistency, clientState), pager);
>>>>>>> 6cd2d07d
    }

    public PartitionIterator fetchPageInternal(int pageSize, ReadExecutionController executionController)
    {
        if (isExhausted())
            return EmptyIterators.partition();

        pageSize = Math.min(pageSize, remaining);
        RowPager pager = new RowPager(limits.forPaging(pageSize), command.nowInSec());
<<<<<<< HEAD
        return Transformation.apply(nextPageReadCommand(pageSize).executeInternal(executionController), pager);
=======
        ReadCommand readCommand = nextPageReadCommand(pageSize);
        if (readCommand == null)
        {
            exhausted = true;
            return EmptyIterators.partition();
        }
        return Transformation.apply(readCommand.executeInternal(orderGroup), pager);
>>>>>>> 6cd2d07d
    }

    public UnfilteredPartitionIterator fetchPageUnfiltered(CFMetaData cfm, int pageSize, ReadExecutionController executionController)
    {
        if (isExhausted())
            return EmptyIterators.unfilteredPartition(cfm, false);

        pageSize = Math.min(pageSize, remaining);

<<<<<<< HEAD
        return Transformation.apply(nextPageReadCommand(pageSize).executeLocally(executionController), pager);
=======
        ReadCommand readCommand = nextPageReadCommand(pageSize);
        if (readCommand == null)
        {
            exhausted = true;
            return EmptyIterators.unfilteredPartition(cfm, false);
        }
        UnfilteredPager pager = new UnfilteredPager(limits.forPaging(pageSize), command.nowInSec());
        return Transformation.apply(readCommand.executeLocally(orderGroup), pager);
>>>>>>> 6cd2d07d
    }

    private class UnfilteredPager extends Pager<Unfiltered>
    {

        private UnfilteredPager(DataLimits pageLimits, int nowInSec)
        {
            super(pageLimits, nowInSec);
        }

        protected BaseRowIterator<Unfiltered> apply(BaseRowIterator<Unfiltered> partition)
        {
            return Transformation.apply(counter.applyTo((UnfilteredRowIterator) partition), this);
        }
    }

    private class RowPager extends Pager<Row>
    {

        private RowPager(DataLimits pageLimits, int nowInSec)
        {
            super(pageLimits, nowInSec);
        }

        protected BaseRowIterator<Row> apply(BaseRowIterator<Row> partition)
        {
            return Transformation.apply(counter.applyTo((RowIterator) partition), this);
        }
    }

    private abstract class Pager<T extends Unfiltered> extends Transformation<BaseRowIterator<T>>
    {
        private final DataLimits pageLimits;
        protected final DataLimits.Counter counter;
        private DecoratedKey currentKey;
        private Row lastRow;
        private boolean isFirstPartition = true;

        private Pager(DataLimits pageLimits, int nowInSec)
        {
            this.counter = pageLimits.newCounter(nowInSec, true, command.selectsFullPartition(), enforceStrictLiveness);
            this.pageLimits = pageLimits;
        }

        @Override
        public BaseRowIterator<T> applyToPartition(BaseRowIterator<T> partition)
        {
            currentKey = partition.partitionKey();

            // If this is the first partition of this page, this could be the continuation of a partition we've started
            // on the previous page. In which case, we could have the problem that the partition has no more "regular"
            // rows (but the page size is such we didn't knew before) but it does has a static row. We should then skip
            // the partition as returning it would means to the upper layer that the partition has "only" static columns,
            // which is not the case (and we know the static results have been sent on the previous page).
            if (isFirstPartition)
            {
                isFirstPartition = false;
                if (isPreviouslyReturnedPartition(currentKey) && !partition.hasNext())
                {
                    partition.close();
                    return null;
                }
            }

            return apply(partition);
        }

        protected abstract BaseRowIterator<T> apply(BaseRowIterator<T> partition);

        @Override
        public void onClose()
        {
            // In some case like GROUP BY a counter need to know when the processing is completed.
            counter.onClose();

            recordLast(lastKey, lastRow);

            remaining -= counter.counted();
            // If the clustering of the last row returned is a static one, it means that the partition was only
            // containing data within the static columns. If the clustering of the last row returned is empty
            // it means that there is only one row per partition. Therefore, in both cases there are no data remaining
            // within the partition.
            if (lastRow != null && (lastRow.clustering() == Clustering.STATIC_CLUSTERING
                    || lastRow.clustering() == Clustering.EMPTY))
            {
                remainingInPartition = 0;
            }
            else
            {
                remainingInPartition -= counter.countedInCurrentPartition();
            }
            exhausted = pageLimits.isExhausted(counter);
        }

        public Row applyToStatic(Row row)
        {
            if (!row.isEmpty())
            {
                remainingInPartition = limits.perPartitionCount();
                lastKey = currentKey;
                lastRow = row;
            }
            return row;
        }

        @Override
        public Row applyToRow(Row row)
        {
            if (!currentKey.equals(lastKey))
            {
                remainingInPartition = limits.perPartitionCount();
                lastKey = currentKey;
            }
            lastRow = row;
            return row;
        }
    }

    protected void restoreState(DecoratedKey lastKey, int remaining, int remainingInPartition)
    {
        this.lastKey = lastKey;
        this.remaining = remaining;
        this.remainingInPartition = remainingInPartition;
    }

    public boolean isExhausted()
    {
        return exhausted || remaining == 0 || ((this instanceof SinglePartitionPager) && remainingInPartition == 0);
    }

    public int maxRemaining()
    {
        return remaining;
    }

    protected int remainingInPartition()
    {
        return remainingInPartition;
    }

    protected abstract ReadCommand nextPageReadCommand(int pageSize);
    protected abstract void recordLast(DecoratedKey key, Row row);
    protected abstract boolean isPreviouslyReturnedPartition(DecoratedKey key);
}<|MERGE_RESOLUTION|>--- conflicted
+++ resolved
@@ -66,17 +66,13 @@
 
         pageSize = Math.min(pageSize, remaining);
         Pager pager = new RowPager(limits.forPaging(pageSize), command.nowInSec());
-<<<<<<< HEAD
-        return Transformation.apply(nextPageReadCommand(pageSize).execute(consistency, clientState, queryStartNanoTime), pager);
-=======
         ReadCommand readCommand = nextPageReadCommand(pageSize);
         if (readCommand == null)
         {
             exhausted = true;
             return EmptyIterators.partition();
         }
-        return Transformation.apply(readCommand.execute(consistency, clientState), pager);
->>>>>>> 6cd2d07d
+        return Transformation.apply(readCommand.execute(consistency, clientState, queryStartNanoTime), pager);
     }
 
     public PartitionIterator fetchPageInternal(int pageSize, ReadExecutionController executionController)
@@ -86,17 +82,13 @@
 
         pageSize = Math.min(pageSize, remaining);
         RowPager pager = new RowPager(limits.forPaging(pageSize), command.nowInSec());
-<<<<<<< HEAD
-        return Transformation.apply(nextPageReadCommand(pageSize).executeInternal(executionController), pager);
-=======
         ReadCommand readCommand = nextPageReadCommand(pageSize);
         if (readCommand == null)
         {
             exhausted = true;
             return EmptyIterators.partition();
         }
-        return Transformation.apply(readCommand.executeInternal(orderGroup), pager);
->>>>>>> 6cd2d07d
+        return Transformation.apply(readCommand.executeInternal(executionController), pager);
     }
 
     public UnfilteredPartitionIterator fetchPageUnfiltered(CFMetaData cfm, int pageSize, ReadExecutionController executionController)
@@ -105,19 +97,14 @@
             return EmptyIterators.unfilteredPartition(cfm, false);
 
         pageSize = Math.min(pageSize, remaining);
-
-<<<<<<< HEAD
-        return Transformation.apply(nextPageReadCommand(pageSize).executeLocally(executionController), pager);
-=======
+        UnfilteredPager pager = new UnfilteredPager(limits.forPaging(pageSize), command.nowInSec());
         ReadCommand readCommand = nextPageReadCommand(pageSize);
         if (readCommand == null)
         {
             exhausted = true;
             return EmptyIterators.unfilteredPartition(cfm, false);
         }
-        UnfilteredPager pager = new UnfilteredPager(limits.forPaging(pageSize), command.nowInSec());
-        return Transformation.apply(readCommand.executeLocally(orderGroup), pager);
->>>>>>> 6cd2d07d
+        return Transformation.apply(readCommand.executeLocally(executionController), pager);
     }
 
     private class UnfilteredPager extends Pager<Unfiltered>
@@ -216,7 +203,8 @@
         {
             if (!row.isEmpty())
             {
-                remainingInPartition = limits.perPartitionCount();
+                if (!currentKey.equals(lastKey))
+                    remainingInPartition = limits.perPartitionCount();
                 lastKey = currentKey;
                 lastRow = row;
             }
