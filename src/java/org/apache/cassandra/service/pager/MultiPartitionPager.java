--- conflicted
+++ resolved
@@ -132,17 +132,10 @@
     public PartitionIterator fetchPageInternal(int pageSize, ReadExecutionController executionController) throws RequestValidationException, RequestExecutionException
     {
         int toQuery = Math.min(remaining, pageSize);
-<<<<<<< HEAD
         PagersIterator iter = new PagersIterator(toQuery, null, null, executionController);
-        CountingPartitionIterator countingIter = new CountingPartitionIterator(iter, limit.forPaging(toQuery), nowInSec);
-        iter.setCounter(countingIter.counter());
-        return countingIter;
-=======
-        PagersIterator iter = new PagersIterator(toQuery, null, null, orderGroup);
         DataLimits.Counter counter = limit.forPaging(toQuery).newCounter(nowInSec, true);
         iter.setCounter(counter);
         return counter.applyTo(iter);
->>>>>>> 60949747
     }
 
     private class PagersIterator extends AbstractIterator<RowIterator> implements PartitionIterator
