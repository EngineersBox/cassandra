--- conflicted
+++ resolved
@@ -928,13 +928,8 @@
         assert ttl > 0;
         UUID hostId = StorageService.instance.getTokenMetadata().getHostId(target);
         assert hostId != null : "Missing host ID for " + target.getHostAddress();
-<<<<<<< HEAD
         HintedHandOffManager.instance.hintFor(mutation, ttl, hostId).apply();
-        totalHints.incrementAndGet();
-=======
-        mutation.toHint(ttl, hostId).apply();
         StorageMetrics.totalHints.inc();
->>>>>>> 0e18f23c
     }
 
     private static void sendMessagesToNonlocalDC(MessageOut message, Collection<InetAddress> targets, AbstractWriteResponseHandler handler)
