/*
 * Licensed to the Apache Software Foundation (ASF) under one
 * or more contributor license agreements.  See the NOTICE file
 * distributed with this work for additional information
 * regarding copyright ownership.  The ASF licenses this file
 * to you under the Apache License, Version 2.0 (the
 * "License"); you may not use this file except in compliance
 * with the License.  You may obtain a copy of the License at
 *
 *     http://www.apache.org/licenses/LICENSE-2.0
 *
 * Unless required by applicable law or agreed to in writing, software
 * distributed under the License is distributed on an "AS IS" BASIS,
 * WITHOUT WARRANTIES OR CONDITIONS OF ANY KIND, either express or implied.
 * See the License for the specific language governing permissions and
 * limitations under the License.
 */
package org.apache.cassandra.cql3;

import java.nio.ByteBuffer;
import java.util.*;
import java.util.concurrent.CopyOnWriteArrayList;

import com.google.common.primitives.Ints;

import com.googlecode.concurrentlinkedhashmap.ConcurrentLinkedHashMap;
import com.googlecode.concurrentlinkedhashmap.EntryWeigher;
import org.antlr.runtime.*;
import org.github.jamm.MemoryMeter;
import org.slf4j.Logger;
import org.slf4j.LoggerFactory;

import org.apache.cassandra.cql3.hooks.*;
import org.apache.cassandra.cql3.statements.*;
import org.apache.cassandra.transport.messages.ResultMessage;
import org.apache.cassandra.db.*;
import org.apache.cassandra.exceptions.*;
import org.apache.cassandra.service.ClientState;
import org.apache.cassandra.service.QueryState;
import org.apache.cassandra.tracing.Tracing;
import org.apache.cassandra.utils.FBUtilities;
import org.apache.cassandra.utils.MD5Digest;
import org.apache.cassandra.utils.SemanticVersion;

public class QueryProcessor
{
    public static final SemanticVersion CQL_VERSION = new SemanticVersion("3.1.3");

    private static final Logger logger = LoggerFactory.getLogger(QueryProcessor.class);
    private static final MemoryMeter meter = new MemoryMeter();
    private static final long MAX_CACHE_PREPARED_MEMORY = Runtime.getRuntime().maxMemory() / 256;
    private static final int MAX_CACHE_PREPARED_COUNT = 10000;

    private static EntryWeigher<MD5Digest, CQLStatement> cqlMemoryUsageWeigher = new EntryWeigher<MD5Digest, CQLStatement>()
    {
        @Override
        public int weightOf(MD5Digest key, CQLStatement value)
        {
            return Ints.checkedCast(measure(key) + measure(value));
        }
    };

    private static EntryWeigher<Integer, CQLStatement> thriftMemoryUsageWeigher = new EntryWeigher<Integer, CQLStatement>()
    {
        @Override
        public int weightOf(Integer key, CQLStatement value)
        {
            return Ints.checkedCast(measure(key) + measure(value));
        }
    };

    private static final ConcurrentLinkedHashMap<MD5Digest, CQLStatement> preparedStatements;
    private static final ConcurrentLinkedHashMap<Integer, CQLStatement> thriftPreparedStatements;

    static
    {
        if (MemoryMeter.isInitialized())
        {
            preparedStatements = new ConcurrentLinkedHashMap.Builder<MD5Digest, CQLStatement>()
                                 .maximumWeightedCapacity(MAX_CACHE_PREPARED_MEMORY)
                                 .weigher(cqlMemoryUsageWeigher)
                                 .build();
            thriftPreparedStatements = new ConcurrentLinkedHashMap.Builder<Integer, CQLStatement>()
                                       .maximumWeightedCapacity(MAX_CACHE_PREPARED_MEMORY)
                                       .weigher(thriftMemoryUsageWeigher)
                                       .build();
        }
        else
        {
            logger.error("Unable to initialize MemoryMeter (jamm not specified as javaagent).  This means "
                         + "Cassandra will be unable to measure object sizes accurately and may consequently OOM.");
            preparedStatements = new ConcurrentLinkedHashMap.Builder<MD5Digest, CQLStatement>()
                                 .maximumWeightedCapacity(MAX_CACHE_PREPARED_COUNT)
                                 .build();
            thriftPreparedStatements = new ConcurrentLinkedHashMap.Builder<Integer, CQLStatement>()
                                       .maximumWeightedCapacity(MAX_CACHE_PREPARED_COUNT)
                                       .build();
        }
    }

    private static final List<PreExecutionHook> preExecutionHooks = new CopyOnWriteArrayList<>();
    private static final List<PostExecutionHook> postExecutionHooks = new CopyOnWriteArrayList<>();
    private static final List<PostPreparationHook> postPreparationHooks = new CopyOnWriteArrayList<>();

    public static void addPreExecutionHook(PreExecutionHook hook)
    {
        preExecutionHooks.add(hook);
    }

    public static void removePreExecutionHook(PreExecutionHook hook)
    {
        preExecutionHooks.remove(hook);
    }

    public static void addPostExecutionHook(PostExecutionHook hook)
    {
        postExecutionHooks.add(hook);
    }

    public static void removePostExecutionHook(PostExecutionHook hook)
    {
        postExecutionHooks.remove(hook);
    }

    public static void addPostPreparationHook(PostPreparationHook hook)
    {
        postPreparationHooks.add(hook);
    }

    public static void removePostPreparationHook(PostPreparationHook hook)
    {
        postPreparationHooks.remove(hook);
    }

    public static CQLStatement getPrepared(MD5Digest id)
    {
        return preparedStatements.get(id);
    }

    public static CQLStatement getPrepared(Integer id)
    {
        return thriftPreparedStatements.get(id);
    }

    public static void validateKey(ByteBuffer key) throws InvalidRequestException
    {
        if (key == null || key.remaining() == 0)
        {
            throw new InvalidRequestException("Key may not be empty");
        }

        // check that key can be handled by FBUtilities.writeShortByteArray
        if (key.remaining() > FBUtilities.MAX_UNSIGNED_SHORT)
        {
            throw new InvalidRequestException("Key length of " + key.remaining() +
                                              " is longer than maximum of " + FBUtilities.MAX_UNSIGNED_SHORT);
        }
    }

    public static void validateCellNames(Iterable<ByteBuffer> cellNames) throws InvalidRequestException
    {
        for (ByteBuffer name : cellNames)
            validateCellName(name);
    }

    public static void validateCellName(ByteBuffer name) throws InvalidRequestException
    {
        if (name.remaining() > Column.MAX_NAME_LENGTH)
            throw new InvalidRequestException(String.format("The sum of all clustering columns is too long (%s > %s)",
                                                            name.remaining(),
                                                            Column.MAX_NAME_LENGTH));

        if (name.remaining() == 0)
            throw new InvalidRequestException("Invalid empty value for clustering column of COMPACT TABLE");
    }

    private static ResultMessage processStatement(CQLStatement statement,
                                                  QueryState queryState,
                                                  QueryOptions options,
                                                  String queryString)
    throws RequestExecutionException, RequestValidationException
    {
        logger.trace("Process {} @CL.{}", statement, options.getConsistency());
        ClientState clientState = queryState.getClientState();
        statement.checkAccess(clientState);
        statement.validate(clientState);

        ResultMessage result = preExecutionHooks.isEmpty() && postExecutionHooks.isEmpty()
                             ? statement.execute(queryState, options)
                             : executeWithHooks(statement, new ExecutionContext(queryState, queryString, options));

        return result == null ? new ResultMessage.Void() : result;
    }

    private static ResultMessage executeWithHooks(CQLStatement statement, ExecutionContext context)
    throws RequestExecutionException, RequestValidationException
    {
        for (PreExecutionHook hook : preExecutionHooks)
           statement = hook.processStatement(statement, context);

        ResultMessage result = statement.execute(context.queryState, context.queryOptions);

        for (PostExecutionHook hook : postExecutionHooks)
            hook.processStatement(statement, context);

        return result;
    }

    public static ResultMessage process(String queryString, ConsistencyLevel cl, QueryState queryState)
    throws RequestExecutionException, RequestValidationException
    {
        return process(queryString, queryState, new QueryOptions(cl, Collections.<ByteBuffer>emptyList()));
    }

    public static ResultMessage process(String queryString, QueryState queryState, QueryOptions options)
    throws RequestExecutionException, RequestValidationException
    {
        CQLStatement prepared = getStatement(queryString, queryState.getClientState()).statement;
<<<<<<< HEAD
        if (prepared.getBoundsTerms() != options.getValues().size())
            throw new InvalidRequestException("Invalid amount of bind variables");

        return processStatement(prepared, queryState, options, queryString);
    }

    public static CQLStatement parseStatement(String queryStr, QueryState queryState) throws RequestValidationException
    {
        return getStatement(queryStr, queryState.getClientState()).statement;
=======
        if (prepared.getBoundTerms() > 0)
            throw new InvalidRequestException("Cannot execute query with bind variables");
        return processStatement(prepared, cl, queryState, Collections.<ByteBuffer>emptyList());
>>>>>>> b97c5233
    }

    public static UntypedResultSet process(String query, ConsistencyLevel cl) throws RequestExecutionException
    {
        try
        {
            ResultMessage result = process(query, QueryState.forInternalCalls(), new QueryOptions(cl, Collections.<ByteBuffer>emptyList()));
            if (result instanceof ResultMessage.Rows)
                return new UntypedResultSet(((ResultMessage.Rows)result).result);
            else
                return null;
        }
        catch (RequestValidationException e)
        {
            throw new RuntimeException(e);
        }
    }

    public static UntypedResultSet processInternal(String query)
    {
        try
        {
            ClientState state = ClientState.forInternalCalls();
            QueryState qState = new QueryState(state);
            state.setKeyspace(Keyspace.SYSTEM_KS);
            CQLStatement statement = getStatement(query, state).statement;
            statement.validate(state);
            ResultMessage result = statement.executeInternal(qState);
            if (result instanceof ResultMessage.Rows)
                return new UntypedResultSet(((ResultMessage.Rows)result).result);
            else
                return null;
        }
        catch (RequestExecutionException e)
        {
            throw new RuntimeException(e);
        }
        catch (RequestValidationException e)
        {
            throw new RuntimeException("Error validating " + query, e);
        }
    }

    public static UntypedResultSet resultify(String query, Row row)
    {
        try
        {
            SelectStatement ss = (SelectStatement) getStatement(query, null).statement;
            ResultSet cqlRows = ss.process(Collections.singletonList(row));
            return new UntypedResultSet(cqlRows);
        }
        catch (RequestValidationException e)
        {
            throw new AssertionError(e);
        }
    }

    public static ResultMessage.Prepared prepare(String queryString, ClientState clientState, boolean forThrift)
    throws RequestValidationException
    {
        ParsedStatement.Prepared prepared = getStatement(queryString, clientState);
<<<<<<< HEAD
        int bountTerms = prepared.statement.getBoundsTerms();
=======
        ResultMessage.Prepared msg = storePreparedStatement(queryString, clientState.getRawKeyspace(), prepared, forThrift);

        int bountTerms = prepared.statement.getBoundTerms();
>>>>>>> b97c5233
        if (bountTerms > FBUtilities.MAX_UNSIGNED_SHORT)
            throw new InvalidRequestException(String.format("Too many markers(?). %d markers exceed the allowed maximum of %d", bountTerms, FBUtilities.MAX_UNSIGNED_SHORT));
        assert bountTerms == prepared.boundNames.size();

        ResultMessage.Prepared msg = storePreparedStatement(queryString, clientState.getRawKeyspace(), prepared, forThrift);

        if (!postPreparationHooks.isEmpty())
        {
            PreparationContext context = new PreparationContext(clientState, queryString, prepared.boundNames);
            for (PostPreparationHook hook : postPreparationHooks)
                hook.processStatement(prepared.statement, context);
        }

        return msg;
    }

    private static ResultMessage.Prepared storePreparedStatement(String queryString, String keyspace, ParsedStatement.Prepared prepared, boolean forThrift)
    throws InvalidRequestException
    {
        // Concatenate the current keyspace so we don't mix prepared statements between keyspace (#5352).
        // (if the keyspace is null, queryString has to have a fully-qualified keyspace so it's fine.
        String toHash = keyspace == null ? queryString : keyspace + queryString;
        long statementSize = measure(prepared.statement);
        // don't execute the statement if it's bigger than the allowed threshold
        if (statementSize > MAX_CACHE_PREPARED_MEMORY)
            throw new InvalidRequestException(String.format("Prepared statement of size %d bytes is larger than allowed maximum of %d bytes.",
                                                            statementSize,
                                                            MAX_CACHE_PREPARED_MEMORY));

        if (forThrift)
        {
            int statementId = toHash.hashCode();
            thriftPreparedStatements.put(statementId, prepared.statement);
            logger.trace(String.format("Stored prepared statement #%d with %d bind markers",
                                       statementId,
                                       prepared.statement.getBoundTerms()));
            return ResultMessage.Prepared.forThrift(statementId, prepared.boundNames);
        }
        else
        {
            MD5Digest statementId = MD5Digest.compute(toHash);
            preparedStatements.put(statementId, prepared.statement);
            logger.trace(String.format("Stored prepared statement %s with %d bind markers",
<<<<<<< HEAD
                                       statementId,
                                       prepared.statement.getBoundsTerms()));
            return new ResultMessage.Prepared(statementId, prepared);
=======
                         statementId,
                         prepared.statement.getBoundTerms()));
            return new ResultMessage.Prepared(statementId, prepared.boundNames);
>>>>>>> b97c5233
        }
    }

    public static ResultMessage processPrepared(CQLStatement statement, QueryState queryState, QueryOptions options)
    throws RequestExecutionException, RequestValidationException
    {
        List<ByteBuffer> variables = options.getValues();
        // Check to see if there are any bound variables to verify
        if (!(variables.isEmpty() && (statement.getBoundTerms() == 0)))
        {
            if (variables.size() != statement.getBoundTerms())
                throw new InvalidRequestException(String.format("there were %d markers(?) in CQL but %d bound variables",
                                                                statement.getBoundTerms(),
                                                                variables.size()));

            // at this point there is a match in count between markers and variables that is non-zero

            if (logger.isTraceEnabled())
                for (int i = 0; i < variables.size(); i++)
                    logger.trace("[{}] '{}'", i+1, variables.get(i));
        }

        return processStatement(statement, queryState, options, null);
    }

    public static ResultMessage processBatch(BatchStatement batch,
                                             ConsistencyLevel cl,
                                             QueryState queryState,
                                             List<List<ByteBuffer>> variables,
                                             List<Object> queryOrIdList)
    throws RequestExecutionException, RequestValidationException
    {
        ClientState clientState = queryState.getClientState();
        batch.checkAccess(clientState);
        batch.validate(clientState);

        if (preExecutionHooks.isEmpty() && postExecutionHooks.isEmpty())
            batch.executeWithPerStatementVariables(cl, queryState, variables);
        else
            executeBatchWithHooks(batch, cl, new BatchExecutionContext(queryState, queryOrIdList, variables));

        return new ResultMessage.Void();
    }

    private static void executeBatchWithHooks(BatchStatement batch, ConsistencyLevel cl, BatchExecutionContext context)
    throws RequestExecutionException, RequestValidationException
    {
        for (PreExecutionHook hook : preExecutionHooks)
            batch = hook.processBatch(batch, context);

        batch.executeWithPerStatementVariables(cl, context.queryState, context.variables);

        for (PostExecutionHook hook : postExecutionHooks)
            hook.processBatch(batch, context);
    }

    public static ParsedStatement.Prepared getStatement(String queryStr, ClientState clientState)
    throws RequestValidationException
    {
        Tracing.trace("Parsing {}", queryStr);
        ParsedStatement statement = parseStatement(queryStr);

        // Set keyspace for statement that require login
        if (statement instanceof CFStatement)
            ((CFStatement)statement).prepareKeyspace(clientState);

        Tracing.trace("Preparing statement");
        return statement.prepare();
    }

    public static ParsedStatement parseStatement(String queryStr) throws SyntaxException
    {
        try
        {
            // Lexer and parser
            CharStream stream = new ANTLRStringStream(queryStr);
            CqlLexer lexer = new CqlLexer(stream);
            TokenStream tokenStream = new CommonTokenStream(lexer);
            CqlParser parser = new CqlParser(tokenStream);

            // Parse the query string to a statement instance
            ParsedStatement statement = parser.query();

            // The lexer and parser queue up any errors they may have encountered
            // along the way, if necessary, we turn them into exceptions here.
            lexer.throwLastRecognitionError();
            parser.throwLastRecognitionError();

            return statement;
        }
        catch (RuntimeException re)
        {
            throw new SyntaxException(String.format("Failed parsing statement: [%s] reason: %s %s",
                                                    queryStr,
                                                    re.getClass().getSimpleName(),
                                                    re.getMessage()));
        }
        catch (RecognitionException e)
        {
            throw new SyntaxException("Invalid or malformed CQL query string: " + e.getMessage());
        }
    }

    private static long measure(Object key)
    {
        if (!MemoryMeter.isInitialized())
            return 1;

        return key instanceof MeasurableForPreparedCache
             ? ((MeasurableForPreparedCache)key).measureForPreparedCache(meter)
             : meter.measureDeep(key);
    }
}<|MERGE_RESOLUTION|>--- conflicted
+++ resolved
@@ -216,8 +216,7 @@
     throws RequestExecutionException, RequestValidationException
     {
         CQLStatement prepared = getStatement(queryString, queryState.getClientState()).statement;
-<<<<<<< HEAD
-        if (prepared.getBoundsTerms() != options.getValues().size())
+        if (prepared.getBoundTerms() != options.getValues().size())
             throw new InvalidRequestException("Invalid amount of bind variables");
 
         return processStatement(prepared, queryState, options, queryString);
@@ -226,11 +225,6 @@
     public static CQLStatement parseStatement(String queryStr, QueryState queryState) throws RequestValidationException
     {
         return getStatement(queryStr, queryState.getClientState()).statement;
-=======
-        if (prepared.getBoundTerms() > 0)
-            throw new InvalidRequestException("Cannot execute query with bind variables");
-        return processStatement(prepared, cl, queryState, Collections.<ByteBuffer>emptyList());
->>>>>>> b97c5233
     }
 
     public static UntypedResultSet process(String query, ConsistencyLevel cl) throws RequestExecutionException
@@ -292,16 +286,10 @@
     throws RequestValidationException
     {
         ParsedStatement.Prepared prepared = getStatement(queryString, clientState);
-<<<<<<< HEAD
-        int bountTerms = prepared.statement.getBoundsTerms();
-=======
-        ResultMessage.Prepared msg = storePreparedStatement(queryString, clientState.getRawKeyspace(), prepared, forThrift);
-
-        int bountTerms = prepared.statement.getBoundTerms();
->>>>>>> b97c5233
-        if (bountTerms > FBUtilities.MAX_UNSIGNED_SHORT)
-            throw new InvalidRequestException(String.format("Too many markers(?). %d markers exceed the allowed maximum of %d", bountTerms, FBUtilities.MAX_UNSIGNED_SHORT));
-        assert bountTerms == prepared.boundNames.size();
+        int boundTerms = prepared.statement.getBoundTerms();
+        if (boundTerms > FBUtilities.MAX_UNSIGNED_SHORT)
+            throw new InvalidRequestException(String.format("Too many markers(?). %d markers exceed the allowed maximum of %d", boundTerms, FBUtilities.MAX_UNSIGNED_SHORT));
+        assert boundTerms == prepared.boundNames.size();
 
         ResultMessage.Prepared msg = storePreparedStatement(queryString, clientState.getRawKeyspace(), prepared, forThrift);
 
@@ -342,15 +330,9 @@
             MD5Digest statementId = MD5Digest.compute(toHash);
             preparedStatements.put(statementId, prepared.statement);
             logger.trace(String.format("Stored prepared statement %s with %d bind markers",
-<<<<<<< HEAD
                                        statementId,
-                                       prepared.statement.getBoundsTerms()));
+                                       prepared.statement.getBoundTerms()));
             return new ResultMessage.Prepared(statementId, prepared);
-=======
-                         statementId,
-                         prepared.statement.getBoundTerms()));
-            return new ResultMessage.Prepared(statementId, prepared.boundNames);
->>>>>>> b97c5233
         }
     }
 
