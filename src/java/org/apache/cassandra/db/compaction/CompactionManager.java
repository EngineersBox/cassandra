/*
 * Licensed to the Apache Software Foundation (ASF) under one
 * or more contributor license agreements.  See the NOTICE file
 * distributed with this work for additional information
 * regarding copyright ownership.  The ASF licenses this file
 * to you under the Apache License, Version 2.0 (the
 * "License"); you may not use this file except in compliance
 * with the License.  You may obtain a copy of the License at
 *
 *     http://www.apache.org/licenses/LICENSE-2.0
 *
 * Unless required by applicable law or agreed to in writing, software
 * distributed under the License is distributed on an "AS IS" BASIS,
 * WITHOUT WARRANTIES OR CONDITIONS OF ANY KIND, either express or implied.
 * See the License for the specific language governing permissions and
 * limitations under the License.
 */
package org.apache.cassandra.db.compaction;

import java.io.File;
import java.io.IOException;
import java.util.*;
import java.util.concurrent.*;
import java.util.function.Predicate;
import java.util.stream.Collectors;
import javax.management.openmbean.OpenDataException;
import javax.management.openmbean.TabularData;

import com.google.common.annotations.VisibleForTesting;
import com.google.common.collect.*;
import com.google.common.util.concurrent.*;

import org.slf4j.Logger;
import org.slf4j.LoggerFactory;

import io.netty.util.concurrent.FastThreadLocal;
import org.apache.cassandra.cache.AutoSavingCache;
import org.apache.cassandra.concurrent.DebuggableThreadPoolExecutor;
import org.apache.cassandra.concurrent.JMXEnabledThreadPoolExecutor;
import org.apache.cassandra.concurrent.NamedThreadFactory;
import org.apache.cassandra.config.CFMetaData;
import org.apache.cassandra.config.DatabaseDescriptor;
import org.apache.cassandra.config.Schema;
import org.apache.cassandra.db.*;
import org.apache.cassandra.db.compaction.CompactionInfo.Holder;
import org.apache.cassandra.db.lifecycle.ILifecycleTransaction;
import org.apache.cassandra.db.lifecycle.LifecycleTransaction;
import org.apache.cassandra.db.lifecycle.SSTableIntervalTree;
import org.apache.cassandra.db.lifecycle.SSTableSet;
import org.apache.cassandra.db.lifecycle.View;
import org.apache.cassandra.db.lifecycle.WrappedLifecycleTransaction;
import org.apache.cassandra.db.rows.UnfilteredRowIterator;
import org.apache.cassandra.db.view.ViewBuilder;
import org.apache.cassandra.dht.Bounds;
import org.apache.cassandra.dht.Range;
import org.apache.cassandra.dht.Token;
import org.apache.cassandra.index.SecondaryIndexBuilder;
import org.apache.cassandra.io.sstable.Descriptor;
import org.apache.cassandra.io.sstable.ISSTableScanner;
import org.apache.cassandra.io.sstable.IndexSummaryRedistribution;
import org.apache.cassandra.io.sstable.SSTableRewriter;
import org.apache.cassandra.io.sstable.SnapshotDeletingTask;
import org.apache.cassandra.io.sstable.format.SSTableReader;
import org.apache.cassandra.io.sstable.format.SSTableWriter;
import org.apache.cassandra.io.sstable.metadata.MetadataCollector;
import org.apache.cassandra.io.util.FileUtils;
import org.apache.cassandra.metrics.CompactionMetrics;
import org.apache.cassandra.repair.Validator;
import org.apache.cassandra.schema.CompactionParams.TombstoneOption;
import org.apache.cassandra.service.ActiveRepairService;
import org.apache.cassandra.service.StorageService;
import org.apache.cassandra.utils.*;
import org.apache.cassandra.utils.concurrent.Refs;

import static java.util.Collections.singleton;

/**
 * <p>
 * A singleton which manages a private executor of ongoing compactions.
 * </p>
 * Scheduling for compaction is accomplished by swapping sstables to be compacted into
 * a set via Tracker. New scheduling attempts will ignore currently compacting
 * sstables.
 */
public class CompactionManager implements CompactionManagerMBean
{
    public static final String MBEAN_OBJECT_NAME = "org.apache.cassandra.db:type=CompactionManager";
    private static final Logger logger = LoggerFactory.getLogger(CompactionManager.class);
    public static final CompactionManager instance;

    public static final int NO_GC = Integer.MIN_VALUE;
    public static final int GC_ALL = Integer.MAX_VALUE;

    // A thread local that tells us if the current thread is owned by the compaction manager. Used
    // by CounterContext to figure out if it should log a warning for invalid counter shards.
    public static final FastThreadLocal<Boolean> isCompactionManager = new FastThreadLocal<Boolean>()
    {
        @Override
        protected Boolean initialValue()
        {
            return false;
        }
    };

    static
    {
        instance = new CompactionManager();

        MBeanWrapper.instance.registerMBean(instance, MBEAN_OBJECT_NAME);
    }

    private final CompactionExecutor executor = new CompactionExecutor();
    private final CompactionExecutor validationExecutor = new ValidationExecutor();
    private final CompactionExecutor cacheCleanupExecutor = new CacheCleanupExecutor();

    private final CompactionMetrics metrics = new CompactionMetrics(executor, validationExecutor);
    @VisibleForTesting
    final Multiset<ColumnFamilyStore> compactingCF = ConcurrentHashMultiset.create();

    private final RateLimiter compactionRateLimiter = RateLimiter.create(Double.MAX_VALUE);

    /**
     * Gets compaction rate limiter.
     * Rate unit is bytes per sec.
     *
     * @return RateLimiter with rate limit set
     */
    public RateLimiter getRateLimiter()
    {
        setRate(DatabaseDescriptor.getCompactionThroughputMbPerSec());
        return compactionRateLimiter;
    }

    /**
     * Sets the rate for the rate limiter. When compaction_throughput_mb_per_sec is 0 or node is bootstrapping,
     * this sets the rate to Double.MAX_VALUE bytes per second.
     * @param throughPutMbPerSec throughput to set in mb per second
     */
    public void setRate(final double throughPutMbPerSec)
    {
        double throughput = throughPutMbPerSec * 1024.0 * 1024.0;
        // if throughput is set to 0, throttling is disabled
        if (throughput == 0 || StorageService.instance.isBootstrapMode())
            throughput = Double.MAX_VALUE;
        if (compactionRateLimiter.getRate() != throughput)
            compactionRateLimiter.setRate(throughput);
    }

    /**
     * Call this whenever a compaction might be needed on the given columnfamily.
     * It's okay to over-call (within reason) if a call is unnecessary, it will
     * turn into a no-op in the bucketing/candidate-scan phase.
     */
    public List<Future<?>> submitBackground(final ColumnFamilyStore cfs)
    {
        if (cfs.isAutoCompactionDisabled())
        {
            logger.trace("Autocompaction is disabled");
            return Collections.emptyList();
        }

        /**
         * If a CF is currently being compacted, and there are no idle threads, submitBackground should be a no-op;
         * we can wait for the current compaction to finish and re-submit when more information is available.
         * Otherwise, we should submit at least one task to prevent starvation by busier CFs, and more if there
         * are idle threads stil. (CASSANDRA-4310)
         */
        int count = compactingCF.count(cfs);
        if (count > 0 && executor.getActiveCount() >= executor.getMaximumPoolSize())
        {
            logger.trace("Background compaction is still running for {}.{} ({} remaining). Skipping",
                         cfs.keyspace.getName(), cfs.name, count);
            return Collections.emptyList();
        }

        logger.trace("Scheduling a background task check for {}.{} with {}",
                     cfs.keyspace.getName(),
                     cfs.name,
                     cfs.getCompactionStrategyManager().getName());

        List<Future<?>> futures = new ArrayList<>(1);
        Future<?> fut = executor.submitIfRunning(new BackgroundCompactionCandidate(cfs), "background task");
        if (!fut.isCancelled())
            futures.add(fut);
        else
            compactingCF.remove(cfs);
        return futures;
    }

    public boolean isCompacting(Iterable<ColumnFamilyStore> cfses)
    {
        for (ColumnFamilyStore cfs : cfses)
            if (!cfs.getTracker().getCompacting().isEmpty())
                return true;
        return false;
    }

    /**
     * Shutdowns both compaction and validation executors, cancels running compaction / validation,
     * and waits for tasks to complete if tasks were not cancelable.
     */
    public void forceShutdown()
    {
        // shutdown executors to prevent further submission
        executor.shutdown();
        validationExecutor.shutdown();
        cacheCleanupExecutor.shutdown();

        // interrupt compactions and validations
        for (Holder compactionHolder : CompactionMetrics.getCompactions())
        {
            compactionHolder.stop();
        }

        // wait for tasks to terminate
        // compaction tasks are interrupted above, so it shuold be fairy quick
        // until not interrupted tasks to complete.
        for (ExecutorService exec : Arrays.asList(executor, validationExecutor, cacheCleanupExecutor))
        {
            try
            {
                if (!exec.awaitTermination(1, TimeUnit.MINUTES))
                    logger.warn("Failed to wait for compaction executors shutdown");
            }
            catch (InterruptedException e)
            {
                logger.error("Interrupted while waiting for tasks to be terminated", e);
            }
        }
    }

    public void finishCompactionsAndShutdown(long timeout, TimeUnit unit) throws InterruptedException
    {
        executor.shutdown();
        executor.awaitTermination(timeout, unit);
    }

    // the actual sstables to compact are not determined until we run the BCT; that way, if new sstables
    // are created between task submission and execution, we execute against the most up-to-date information
    class BackgroundCompactionCandidate implements Runnable
    {
        private final ColumnFamilyStore cfs;

        BackgroundCompactionCandidate(ColumnFamilyStore cfs)
        {
            compactingCF.add(cfs);
            this.cfs = cfs;
        }

        public void run()
        {
            try
            {
                logger.trace("Checking {}.{}", cfs.keyspace.getName(), cfs.name);
                if (!cfs.isValid())
                {
                    logger.trace("Aborting compaction for dropped CF");
                    return;
                }

                CompactionStrategyManager strategy = cfs.getCompactionStrategyManager();
                AbstractCompactionTask task = strategy.getNextBackgroundTask(getDefaultGcBefore(cfs, FBUtilities.nowInSeconds()));
                if (task == null)
                {
                    logger.trace("No tasks available");
                    return;
                }
                task.execute(metrics);
            }
            finally
            {
                compactingCF.remove(cfs);
            }
            submitBackground(cfs);
        }
    }

    /**
     * Run an operation over all sstables using jobs threads
     *
     * @param cfs the column family store to run the operation on
     * @param operation the operation to run
     * @param jobs the number of threads to use - 0 means use all available. It never uses more than concurrent_compactors threads
     * @return status of the operation
     * @throws ExecutionException
     * @throws InterruptedException
     */
    @SuppressWarnings("resource")
    private AllSSTableOpStatus parallelAllSSTableOperation(final ColumnFamilyStore cfs, final OneSSTableOperation operation, int jobs, OperationType operationType) throws ExecutionException, InterruptedException
    {
        logger.info("Starting {} for {}.{}", operationType, cfs.keyspace.getName(), cfs.getTableName());
        List<LifecycleTransaction> transactions = new ArrayList<>();
        List<Future<?>> futures = new ArrayList<>();
        try (LifecycleTransaction compacting = cfs.markAllCompacting(operationType))
        {
            if (compacting == null)
                return AllSSTableOpStatus.UNABLE_TO_CANCEL;

            Iterable<SSTableReader> sstables = Lists.newArrayList(operation.filterSSTables(compacting));
            if (Iterables.isEmpty(sstables))
            {
                logger.info("No sstables to {} for {}.{}", operationType.name(), cfs.keyspace.getName(), cfs.name);
                return AllSSTableOpStatus.SUCCESSFUL;
            }

            for (final SSTableReader sstable : sstables)
            {
                final LifecycleTransaction txn = compacting.split(singleton(sstable));
                transactions.add(txn);
                Callable<Object> callable = new Callable<Object>()
                {
                    @Override
                    public Object call() throws Exception
                    {
                        operation.execute(txn);
                        return this;
                    }
                };
                Future<?> fut = executor.submitIfRunning(callable, "paralell sstable operation");
                if (!fut.isCancelled())
                    futures.add(fut);
                else
                    return AllSSTableOpStatus.ABORTED;

                if (jobs > 0 && futures.size() == jobs)
                {
                    Future<?> f = FBUtilities.waitOnFirstFuture(futures);
                    futures.remove(f);
                }
            }
            FBUtilities.waitOnFutures(futures);
            assert compacting.originals().isEmpty();
            logger.info("Finished {} for {}.{} successfully", operationType, cfs.keyspace.getName(), cfs.getTableName());
            return AllSSTableOpStatus.SUCCESSFUL;
        }
        finally
        {
            // wait on any unfinished futures to make sure we don't close an ongoing transaction
            try
            {
                FBUtilities.waitOnFutures(futures);
            }
            catch (Throwable t)
            {
               // these are handled/logged in CompactionExecutor#afterExecute
            }
            Throwable fail = Throwables.close(null, transactions);
            if (fail != null)
                logger.error("Failed to cleanup lifecycle transactions ({} for {}.{})", operationType, cfs.keyspace.getName(), cfs.getTableName(), fail);
        }
    }

    private static interface OneSSTableOperation
    {
        Iterable<SSTableReader> filterSSTables(LifecycleTransaction transaction);
        void execute(LifecycleTransaction input) throws IOException;
    }

    public enum AllSSTableOpStatus
    {
        SUCCESSFUL(0),
        ABORTED(1),
        UNABLE_TO_CANCEL(2);

        public final int statusCode;

        AllSSTableOpStatus(int statusCode)
        {
            this.statusCode = statusCode;
        }
    }

    public AllSSTableOpStatus performScrub(final ColumnFamilyStore cfs, final boolean skipCorrupted, final boolean checkData,
                                           int jobs)
    throws InterruptedException, ExecutionException
    {
        return performScrub(cfs, skipCorrupted, checkData, false, jobs);
    }

    public AllSSTableOpStatus performScrub(final ColumnFamilyStore cfs, final boolean skipCorrupted, final boolean checkData,
                                           final boolean reinsertOverflowedTTL, int jobs)
    throws InterruptedException, ExecutionException
    {
        return parallelAllSSTableOperation(cfs, new OneSSTableOperation()
        {
            @Override
            public Iterable<SSTableReader> filterSSTables(LifecycleTransaction input)
            {
                return input.originals();
            }

            @Override
            public void execute(LifecycleTransaction input) throws IOException
            {
                scrubOne(cfs, input, skipCorrupted, checkData, reinsertOverflowedTTL);
            }
        }, jobs, OperationType.SCRUB);
    }

    public AllSSTableOpStatus performVerify(final ColumnFamilyStore cfs, final boolean extendedVerify) throws InterruptedException, ExecutionException
    {
        assert !cfs.isIndex();
        return parallelAllSSTableOperation(cfs, new OneSSTableOperation()
        {
            @Override
            public Iterable<SSTableReader> filterSSTables(LifecycleTransaction input)
            {
                return input.originals();
            }

            @Override
            public void execute(LifecycleTransaction input) throws IOException
            {
                verifyOne(cfs, input.onlyOne(), extendedVerify);
            }
        }, 0, OperationType.VERIFY);
    }

    public AllSSTableOpStatus performSSTableRewrite(final ColumnFamilyStore cfs, final boolean excludeCurrentVersion, int jobs) throws InterruptedException, ExecutionException
    {
        return parallelAllSSTableOperation(cfs, new OneSSTableOperation()
        {
            @Override
            public Iterable<SSTableReader> filterSSTables(LifecycleTransaction transaction)
            {
                List<SSTableReader> sortedSSTables = Lists.newArrayList(transaction.originals());
                Collections.sort(sortedSSTables, SSTableReader.sizeComparator.reversed());
                Iterator<SSTableReader> iter = sortedSSTables.iterator();
                while (iter.hasNext())
                {
                    SSTableReader sstable = iter.next();
                    if (excludeCurrentVersion && sstable.descriptor.version.equals(sstable.descriptor.getFormat().getLatestVersion()))
                    {
                        transaction.cancel(sstable);
                        iter.remove();
                    }
                }
                return sortedSSTables;
            }

            @Override
            public void execute(LifecycleTransaction txn)
            {
                AbstractCompactionTask task = cfs.getCompactionStrategyManager().getCompactionTask(txn, NO_GC, Long.MAX_VALUE);
                task.setUserDefined(true);
                task.setCompactionType(OperationType.UPGRADE_SSTABLES);
                task.execute(metrics);
            }
        }, jobs, OperationType.UPGRADE_SSTABLES);
    }

    public AllSSTableOpStatus performCleanup(final ColumnFamilyStore cfStore, int jobs) throws InterruptedException, ExecutionException
    {
        assert !cfStore.isIndex();
        Keyspace keyspace = cfStore.keyspace;
        if (!StorageService.instance.isJoined())
        {
            logger.info("Cleanup cannot run before a node has joined the ring");
            return AllSSTableOpStatus.ABORTED;
        }
        // if local ranges is empty, it means no data should remain
        final Collection<Range<Token>> ranges = StorageService.instance.getLocalRanges(keyspace.getName());
        final boolean hasIndexes = cfStore.indexManager.hasIndexes();

        return parallelAllSSTableOperation(cfStore, new OneSSTableOperation()
        {
            @Override
            public Iterable<SSTableReader> filterSSTables(LifecycleTransaction transaction)
            {
                List<SSTableReader> sortedSSTables = Lists.newArrayList(transaction.originals());
<<<<<<< HEAD
                Collections.sort(sortedSSTables, SSTableReader.sizeComparator);
=======
                Iterator<SSTableReader> sstableIter = sortedSSTables.iterator();
                int totalSSTables = 0;
                int skippedSStables = 0;
                while (sstableIter.hasNext())
                {
                    SSTableReader sstable = sstableIter.next();
                    totalSSTables++;
                    if (!needsCleanup(sstable, ranges))
                    {
                        logger.debug("Not cleaning up {} ([{}, {}]) - no tokens outside owned ranges {}",
                                     sstable, sstable.first.getToken(), sstable.last.getToken(), ranges);
                        sstableIter.remove();
                        transaction.cancel(sstable);
                        skippedSStables++;
                    }
                }
                logger.info("Skipping cleanup for {}/{} sstables for {}.{} since they are fully contained in owned ranges ({})",
                            skippedSStables, totalSSTables, cfStore.keyspace.getName(), cfStore.getTableName(), ranges);
                sortedSSTables.sort(new SSTableReader.SizeComparator());
>>>>>>> 9af57a50
                return sortedSSTables;
            }

            @Override
            public void execute(LifecycleTransaction txn) throws IOException
            {
                CleanupStrategy cleanupStrategy = CleanupStrategy.get(cfStore, ranges, FBUtilities.nowInSeconds());
                doCleanupOne(cfStore, txn, cleanupStrategy, ranges, hasIndexes);
            }
        }, jobs, OperationType.CLEANUP);
    }

    public AllSSTableOpStatus performGarbageCollection(final ColumnFamilyStore cfStore, TombstoneOption tombstoneOption, int jobs) throws InterruptedException, ExecutionException
    {
        assert !cfStore.isIndex();

        return parallelAllSSTableOperation(cfStore, new OneSSTableOperation()
        {
            @Override
            public Iterable<SSTableReader> filterSSTables(LifecycleTransaction transaction)
            {
                Iterable<SSTableReader> originals = transaction.originals();
                if (cfStore.getCompactionStrategyManager().onlyPurgeRepairedTombstones())
                    originals = Iterables.filter(originals, SSTableReader::isRepaired);
                List<SSTableReader> sortedSSTables = Lists.newArrayList(originals);
                Collections.sort(sortedSSTables, SSTableReader.maxTimestampAscending);
                return sortedSSTables;
            }

            @Override
            public void execute(LifecycleTransaction txn) throws IOException
            {
                logger.debug("Garbage collecting {}", txn.originals());
                CompactionTask task = new CompactionTask(cfStore, txn, getDefaultGcBefore(cfStore, FBUtilities.nowInSeconds()))
                {
                    @Override
                    protected CompactionController getCompactionController(Set<SSTableReader> toCompact)
                    {
                        return new CompactionController(cfStore, toCompact, gcBefore, null, tombstoneOption);
                    }
                };
                task.setUserDefined(true);
                task.setCompactionType(OperationType.GARBAGE_COLLECT);
                task.execute(metrics);
            }
        }, jobs, OperationType.GARBAGE_COLLECT);
    }

    public AllSSTableOpStatus relocateSSTables(final ColumnFamilyStore cfs, int jobs) throws ExecutionException, InterruptedException
    {
        if (!cfs.getPartitioner().splitter().isPresent())
        {
            logger.info("Partitioner does not support splitting");
            return AllSSTableOpStatus.ABORTED;
        }
        final Collection<Range<Token>> r = StorageService.instance.getLocalRanges(cfs.keyspace.getName());

        if (r.isEmpty())
        {
            logger.info("Relocate cannot run before a node has joined the ring");
            return AllSSTableOpStatus.ABORTED;
        }

        final DiskBoundaries diskBoundaries = cfs.getDiskBoundaries();

        return parallelAllSSTableOperation(cfs, new OneSSTableOperation()
        {
            @Override
            public Iterable<SSTableReader> filterSSTables(LifecycleTransaction transaction)
            {
                Set<SSTableReader> originals = Sets.newHashSet(transaction.originals());
                Set<SSTableReader> needsRelocation = originals.stream().filter(s -> !inCorrectLocation(s)).collect(Collectors.toSet());
                transaction.cancel(Sets.difference(originals, needsRelocation));

                Map<Integer, List<SSTableReader>> groupedByDisk = groupByDiskIndex(needsRelocation);

                int maxSize = 0;
                for (List<SSTableReader> diskSSTables : groupedByDisk.values())
                    maxSize = Math.max(maxSize, diskSSTables.size());

                List<SSTableReader> mixedSSTables = new ArrayList<>();

                for (int i = 0; i < maxSize; i++)
                    for (List<SSTableReader> diskSSTables : groupedByDisk.values())
                        if (i < diskSSTables.size())
                            mixedSSTables.add(diskSSTables.get(i));

                return mixedSSTables;
            }

            public Map<Integer, List<SSTableReader>> groupByDiskIndex(Set<SSTableReader> needsRelocation)
            {
                return needsRelocation.stream().collect(Collectors.groupingBy((s) -> diskBoundaries.getDiskIndex(s)));
            }

            private boolean inCorrectLocation(SSTableReader sstable)
            {
                if (!cfs.getPartitioner().splitter().isPresent())
                    return true;

                int diskIndex = diskBoundaries.getDiskIndex(sstable);
                File diskLocation = diskBoundaries.directories.get(diskIndex).location;
                PartitionPosition diskLast = diskBoundaries.positions.get(diskIndex);

                // the location we get from directoryIndex is based on the first key in the sstable
                // now we need to make sure the last key is less than the boundary as well:
                return sstable.descriptor.directory.getAbsolutePath().startsWith(diskLocation.getAbsolutePath()) && sstable.last.compareTo(diskLast) <= 0;
            }

            @Override
            public void execute(LifecycleTransaction txn)
            {
                logger.debug("Relocating {}", txn.originals());
                AbstractCompactionTask task = cfs.getCompactionStrategyManager().getCompactionTask(txn, NO_GC, Long.MAX_VALUE);
                task.setUserDefined(true);
                task.setCompactionType(OperationType.RELOCATE);
                task.execute(metrics);
            }
        }, jobs, OperationType.RELOCATE);
    }

    /**
     * Submit anti-compactions for a collection of SSTables over a set of repaired ranges and marks corresponding SSTables
     * as repaired.
     *
     * @param cfs Column family for anti-compaction
     * @param ranges Repaired ranges to be anti-compacted into separate SSTables.
     * @param sstables {@link Refs} of SSTables within CF to anti-compact.
     * @param repairedAt Unix timestamp of when repair was completed.
     * @param parentRepairSession Corresponding repair session
     * @return Futures executing anti-compaction.
     */
    public ListenableFuture<?> submitAntiCompaction(final ColumnFamilyStore cfs,
                                          final Collection<Range<Token>> ranges,
                                          final Refs<SSTableReader> sstables,
                                          final long repairedAt,
                                          final UUID parentRepairSession)
    {
        Runnable runnable = new WrappedRunnable()
        {
            @Override
            @SuppressWarnings("resource")
            public void runMayThrow() throws Exception
            {
                LifecycleTransaction modifier = null;
                while (modifier == null)
                {
                    for (SSTableReader compactingSSTable : cfs.getTracker().getCompacting())
                        sstables.releaseIfHolds(compactingSSTable);
                    // We don't anti-compact any SSTable that has been compacted during repair as it may have been compacted
                    // with unrepaired data.
                    Set<SSTableReader> compactedSSTables = new HashSet<>();
                    for (SSTableReader sstable : sstables)
                        if (sstable.isMarkedCompacted())
                            compactedSSTables.add(sstable);
                    sstables.release(compactedSSTables);
                    modifier = cfs.getTracker().tryModify(sstables, OperationType.ANTICOMPACTION);
                }
                performAnticompaction(cfs, ranges, sstables, modifier, repairedAt, parentRepairSession);
            }
        };

        ListenableFuture<?> ret = null;
        try
        {
            ret = executor.submitIfRunning(runnable, "anticompaction");
            return ret;
        }
        finally
        {
            if (ret == null || ret.isCancelled())
                sstables.release();
        }
    }

    /**
     * Make sure the {validatedForRepair} are marked for compaction before calling this.
     *
     * Caller must reference the validatedForRepair sstables (via ParentRepairSession.getActiveRepairedSSTableRefs(..)).
     *
     * NOTE: Repairs can take place on both unrepaired (incremental + full) and repaired (full) data.
     * Although anti-compaction could work on repaired sstables as well and would result in having more accurate
     * repairedAt values for these, we avoid anti-compacting already repaired sstables, as we currently don't
     * make use of any actual repairedAt value and splitting up sstables just for that is not worth it. However, we will
     * still update repairedAt if the SSTable is fully contained within the repaired ranges, as this does not require
     * anticompaction.
     *
     * @param cfs
     * @param ranges Ranges that the repair was carried out on
     * @param validatedForRepair SSTables containing the repaired ranges. Should be referenced before passing them.
     * @param txn Transaction across all SSTables that were repaired.
     * @param parentRepairSession parent repair session ID
     * @throws InterruptedException
     * @throws IOException
     */
    public void performAnticompaction(ColumnFamilyStore cfs,
                                      Collection<Range<Token>> ranges,
                                      Refs<SSTableReader> validatedForRepair,
                                      LifecycleTransaction txn,
                                      long repairedAt,
                                      UUID parentRepairSession) throws InterruptedException, IOException
    {
        logger.info("[repair #{}] Starting anticompaction for {}.{} on {}/{} sstables", parentRepairSession, cfs.keyspace.getName(), cfs.getTableName(), validatedForRepair.size(), cfs.getLiveSSTables());
        logger.trace("[repair #{}] Starting anticompaction for ranges {}", parentRepairSession, ranges);
        Set<SSTableReader> sstables = new HashSet<>(validatedForRepair);
        Set<SSTableReader> mutatedRepairStatuses = new HashSet<>(); // SSTables that were completely repaired only
        Set<SSTableReader> nonAnticompacting = new HashSet<>();

        Iterator<SSTableReader> sstableIterator = sstables.iterator();
        try
        {
            List<Range<Token>> normalizedRanges = Range.normalize(ranges);

            while (sstableIterator.hasNext())
            {
                SSTableReader sstable = sstableIterator.next();
                List<String> anticompactRanges = new ArrayList<>();
                // We don't anti-compact SSTables already marked repaired. See CASSANDRA-13153
                // and CASSANDRA-14423.
                if (sstable.isRepaired()) // We never anti-compact already repaired SSTables
                    nonAnticompacting.add(sstable);

                Bounds<Token> sstableBounds = new Bounds<>(sstable.first.getToken(), sstable.last.getToken());

                boolean shouldAnticompact = false;

                for (Range<Token> r : normalizedRanges)
                {
                    if (r.contains(sstableBounds.left) && r.contains(sstableBounds.right))
                    {
                        logger.info("[repair #{}] SSTable {} fully contained in range {}, mutating repairedAt instead of anticompacting", parentRepairSession, sstable, r);
                        sstable.descriptor.getMetadataSerializer().mutateRepairedAt(sstable.descriptor, repairedAt);
                        sstable.reloadSSTableMetadata();
                        if (!nonAnticompacting.contains(sstable)) // don't notify if the SSTable was already repaired
                            mutatedRepairStatuses.add(sstable);
                        sstableIterator.remove();
                        shouldAnticompact = true;
                        break;
                    }
                    else if (r.intersects(sstableBounds) && !nonAnticompacting.contains(sstable))
                    {
                        anticompactRanges.add(r.toString());
                        shouldAnticompact = true;
                    }
                }

                if (!anticompactRanges.isEmpty())
                    logger.info("[repair #{}] SSTable {} ({}) will be anticompacted on range {}", parentRepairSession, sstable, sstableBounds, String.join(", ", anticompactRanges));

                if (!shouldAnticompact)
                {
                    logger.info("[repair #{}] SSTable {} ({}) not subject to anticompaction of repaired ranges {}, not touching repairedAt.", parentRepairSession, sstable, sstableBounds, normalizedRanges);
                    nonAnticompacting.add(sstable);
                    sstableIterator.remove();
                }
            }
            cfs.getTracker().notifySSTableRepairedStatusChanged(mutatedRepairStatuses);
            txn.cancel(Sets.union(nonAnticompacting, mutatedRepairStatuses));
            validatedForRepair.release(Sets.union(nonAnticompacting, mutatedRepairStatuses));
            assert txn.originals().equals(sstables);
            if (!sstables.isEmpty())
                doAntiCompaction(cfs, ranges, txn, repairedAt);
            txn.finish();
        }
        finally
        {
            validatedForRepair.release();
            txn.close();
        }

        logger.info("[repair #{}] Completed anticompaction successfully", parentRepairSession);
    }

    public void performMaximal(final ColumnFamilyStore cfStore, boolean splitOutput)
    {
        FBUtilities.waitOnFutures(submitMaximal(cfStore, getDefaultGcBefore(cfStore, FBUtilities.nowInSeconds()), splitOutput));
    }

    public List<Future<?>> submitMaximal(final ColumnFamilyStore cfStore, final int gcBefore, boolean splitOutput)
    {
        // here we compute the task off the compaction executor, so having that present doesn't
        // confuse runWithCompactionsDisabled -- i.e., we don't want to deadlock ourselves, waiting
        // for ourselves to finish/acknowledge cancellation before continuing.
        final Collection<AbstractCompactionTask> tasks = cfStore.getCompactionStrategyManager().getMaximalTasks(gcBefore, splitOutput);

        if (tasks == null)
            return Collections.emptyList();

        List<Future<?>> futures = new ArrayList<>();

        int nonEmptyTasks = 0;
        for (final AbstractCompactionTask task : tasks)
        {
            if (task.transaction.originals().size() > 0)
                nonEmptyTasks++;

            Runnable runnable = new WrappedRunnable()
            {
                protected void runMayThrow()
                {
                    task.execute(metrics);
                }
            };

            Future<?> fut = executor.submitIfRunning(runnable, "maximal task");
            if (!fut.isCancelled())
                futures.add(fut);
        }
        if (nonEmptyTasks > 1)
            logger.info("Major compaction will not result in a single sstable - repaired and unrepaired data is kept separate and compaction runs per data_file_directory.");


        return futures;
    }

    public void forceCompactionForTokenRange(ColumnFamilyStore cfStore, Collection<Range<Token>> ranges)
    {
        Callable<Collection<AbstractCompactionTask>> taskCreator = () -> {
            Collection<SSTableReader> sstables = sstablesInBounds(cfStore, ranges);
            if (sstables == null || sstables.isEmpty())
            {
                logger.debug("No sstables found for the provided token range");
                return null;
            }
            return cfStore.getCompactionStrategyManager().getUserDefinedTasks(sstables, getDefaultGcBefore(cfStore, FBUtilities.nowInSeconds()));
        };

        final Collection<AbstractCompactionTask> tasks = cfStore.runWithCompactionsDisabled(taskCreator, false, false);

        if (tasks == null)
            return;

        Runnable runnable = new WrappedRunnable()
        {
            protected void runMayThrow() throws Exception
            {
                try
                {
                    for (AbstractCompactionTask task : tasks)
                        if (task != null)
                            task.execute(metrics);
                }
                finally
                {
                    FBUtilities.closeAll(tasks.stream().map(task -> task.transaction).collect(Collectors.toList()));
                }
            }
        };

        FBUtilities.waitOnFuture(executor.submitIfRunning(runnable, "force compaction for token range"));
    }

    private static Collection<SSTableReader> sstablesInBounds(ColumnFamilyStore cfs, Collection<Range<Token>> tokenRangeCollection)
    {
        final Set<SSTableReader> sstables = new HashSet<>();
        Iterable<SSTableReader> liveTables = cfs.getTracker().getView().select(SSTableSet.LIVE);
        SSTableIntervalTree tree = SSTableIntervalTree.build(liveTables);

        for (Range<Token> tokenRange : tokenRangeCollection)
        {
            Iterable<SSTableReader> ssTableReaders = View.sstablesInBounds(tokenRange.left.minKeyBound(), tokenRange.right.maxKeyBound(), tree);
            Iterables.addAll(sstables, ssTableReaders);
        }
        return sstables;
    }

    public void forceUserDefinedCompaction(String dataFiles)
    {
        String[] filenames = dataFiles.split(",");
        Multimap<ColumnFamilyStore, Descriptor> descriptors = ArrayListMultimap.create();

        for (String filename : filenames)
        {
            // extract keyspace and columnfamily name from filename
            Descriptor desc = Descriptor.fromFilename(filename.trim());
            if (Schema.instance.getCFMetaData(desc) == null)
            {
                logger.warn("Schema does not exist for file {}. Skipping.", filename);
                continue;
            }
            // group by keyspace/columnfamily
            ColumnFamilyStore cfs = Keyspace.open(desc.ksname).getColumnFamilyStore(desc.cfname);
            descriptors.put(cfs, cfs.getDirectories().find(new File(filename.trim()).getName()));
        }

        List<Future<?>> futures = new ArrayList<>();
        int nowInSec = FBUtilities.nowInSeconds();
        for (ColumnFamilyStore cfs : descriptors.keySet())
            futures.add(submitUserDefined(cfs, descriptors.get(cfs), getDefaultGcBefore(cfs, nowInSec)));
        FBUtilities.waitOnFutures(futures);
    }

    public void forceUserDefinedCleanup(String dataFiles)
    {
        String[] filenames = dataFiles.split(",");
        HashMap<ColumnFamilyStore, Descriptor> descriptors = Maps.newHashMap();

        for (String filename : filenames)
        {
            // extract keyspace and columnfamily name from filename
            Descriptor desc = Descriptor.fromFilename(filename.trim());
            if (Schema.instance.getCFMetaData(desc) == null)
            {
                logger.warn("Schema does not exist for file {}. Skipping.", filename);
                continue;
            }
            // group by keyspace/columnfamily
            ColumnFamilyStore cfs = Keyspace.open(desc.ksname).getColumnFamilyStore(desc.cfname);
            desc = cfs.getDirectories().find(new File(filename.trim()).getName());
            if (desc != null)
                descriptors.put(cfs, desc);
        }

        if (!StorageService.instance.isJoined())
        {
            logger.error("Cleanup cannot run before a node has joined the ring");
            return;
        }

        for (Map.Entry<ColumnFamilyStore,Descriptor> entry : descriptors.entrySet())
        {
            ColumnFamilyStore cfs = entry.getKey();
            Keyspace keyspace = cfs.keyspace;
            Collection<Range<Token>> ranges = StorageService.instance.getLocalRanges(keyspace.getName());
            boolean hasIndexes = cfs.indexManager.hasIndexes();
            SSTableReader sstable = lookupSSTable(cfs, entry.getValue());

            if (sstable == null)
            {
                logger.warn("Will not clean {}, it is not an active sstable", entry.getValue());
            }
            else
            {
                CleanupStrategy cleanupStrategy = CleanupStrategy.get(cfs, ranges, FBUtilities.nowInSeconds());
                try (LifecycleTransaction txn = cfs.getTracker().tryModify(sstable, OperationType.CLEANUP))
                {
                    doCleanupOne(cfs, txn, cleanupStrategy, ranges, hasIndexes);
                }
                catch (IOException e)
                {
                    logger.error("forceUserDefinedCleanup failed: {}", e.getLocalizedMessage());
                }
            }
        }
    }


    public Future<?> submitUserDefined(final ColumnFamilyStore cfs, final Collection<Descriptor> dataFiles, final int gcBefore)
    {
        Runnable runnable = new WrappedRunnable()
        {
            protected void runMayThrow() throws Exception
            {
                // look up the sstables now that we're on the compaction executor, so we don't try to re-compact
                // something that was already being compacted earlier.
                Collection<SSTableReader> sstables = new ArrayList<>(dataFiles.size());
                for (Descriptor desc : dataFiles)
                {
                    // inefficient but not in a performance sensitive path
                    SSTableReader sstable = lookupSSTable(cfs, desc);
                    if (sstable == null)
                    {
                        logger.info("Will not compact {}: it is not an active sstable", desc);
                    }
                    else
                    {
                        sstables.add(sstable);
                    }
                }

                if (sstables.isEmpty())
                {
                    logger.info("No files to compact for user defined compaction");
                }
                else
                {
                    List<AbstractCompactionTask> tasks = cfs.getCompactionStrategyManager().getUserDefinedTasks(sstables, gcBefore);
                    try
                    {
                        for (AbstractCompactionTask task : tasks)
                        {
                            if (task != null)
                                task.execute(metrics);
                        }
                    }
                    finally
                    {
                        FBUtilities.closeAll(tasks.stream().map(task -> task.transaction).collect(Collectors.toList()));
                    }
                }
            }
        };

        return executor.submitIfRunning(runnable, "user defined task");
    }

    // This acquire a reference on the sstable
    // This is not efficient, do not use in any critical path
    private SSTableReader lookupSSTable(final ColumnFamilyStore cfs, Descriptor descriptor)
    {
        for (SSTableReader sstable : cfs.getSSTables(SSTableSet.CANONICAL))
        {
            if (sstable.descriptor.equals(descriptor))
                return sstable;
        }
        return null;
    }

    /**
     * Does not mutate data, so is not scheduled.
     */
    public Future<?> submitValidation(final ColumnFamilyStore cfStore, final Validator validator)
    {
        Callable<Object> callable = new Callable<Object>()
        {
            public Object call() throws IOException
            {
                try
                {
                    doValidationCompaction(cfStore, validator);
                }
                catch (Throwable e)
                {
                    // we need to inform the remote end of our failure, otherwise it will hang on repair forever
                    validator.fail();
                    throw e;
                }
                return this;
            }
        };

        return validationExecutor.submitIfRunning(callable, "validation");
    }

    /* Used in tests. */
    public void disableAutoCompaction()
    {
        for (String ksname : Schema.instance.getNonSystemKeyspaces())
        {
            for (ColumnFamilyStore cfs : Keyspace.open(ksname).getColumnFamilyStores())
                cfs.disableAutoCompaction();
        }
    }

    private void scrubOne(ColumnFamilyStore cfs, LifecycleTransaction modifier, boolean skipCorrupted, boolean checkData, boolean reinsertOverflowedTTL) throws IOException
    {
        CompactionInfo.Holder scrubInfo = null;

        try (Scrubber scrubber = new Scrubber(cfs, modifier, skipCorrupted, checkData, reinsertOverflowedTTL))
        {
            scrubInfo = scrubber.getScrubInfo();
            metrics.beginCompaction(scrubInfo);
            scrubber.scrub();
        }
        finally
        {
            if (scrubInfo != null)
                metrics.finishCompaction(scrubInfo);
        }
    }

    private void verifyOne(ColumnFamilyStore cfs, SSTableReader sstable, boolean extendedVerify) throws IOException
    {
        CompactionInfo.Holder verifyInfo = null;

        try (Verifier verifier = new Verifier(cfs, sstable, false))
        {
            verifyInfo = verifier.getVerifyInfo();
            metrics.beginCompaction(verifyInfo);
            verifier.verify(extendedVerify);
        }
        finally
        {
            if (verifyInfo != null)
                metrics.finishCompaction(verifyInfo);
        }
    }

    /**
     * Determines if a cleanup would actually remove any data in this SSTable based
     * on a set of owned ranges.
     */
    @VisibleForTesting
    public static boolean needsCleanup(SSTableReader sstable, Collection<Range<Token>> ownedRanges)
    {
        if (ownedRanges.isEmpty())
        {
            return true; // all data will be cleaned
        }

        // unwrap and sort the ranges by LHS token
        List<Range<Token>> sortedRanges = Range.normalize(ownedRanges);

        // see if there are any keys LTE the token for the start of the first range
        // (token range ownership is exclusive on the LHS.)
        Range<Token> firstRange = sortedRanges.get(0);
        if (sstable.first.getToken().compareTo(firstRange.left) <= 0)
            return true;

        // then, iterate over all owned ranges and see if the next key beyond the end of the owned
        // range falls before the start of the next range
        for (int i = 0; i < sortedRanges.size(); i++)
        {
            Range<Token> range = sortedRanges.get(i);
            if (range.right.isMinimum())
            {
                // we split a wrapping range and this is the second half.
                // there can't be any keys beyond this (and this is the last range)
                return false;
            }

            DecoratedKey firstBeyondRange = sstable.firstKeyBeyond(range.right.maxKeyBound());
            if (firstBeyondRange == null)
            {
                // we ran off the end of the sstable looking for the next key; we don't need to check any more ranges
                return false;
            }

            if (i == (sortedRanges.size() - 1))
            {
                // we're at the last range and we found a key beyond the end of the range
                return true;
            }

            Range<Token> nextRange = sortedRanges.get(i + 1);
            if (firstBeyondRange.getToken().compareTo(nextRange.left) <= 0)
            {
                // we found a key in between the owned ranges
                return true;
            }
        }

        return false;
    }

    /**
     * This function goes over a file and removes the keys that the node is not responsible for
     * and only keeps keys that this node is responsible for.
     *
     * @throws IOException
     */
    private void doCleanupOne(final ColumnFamilyStore cfs, LifecycleTransaction txn, CleanupStrategy cleanupStrategy, Collection<Range<Token>> ranges, boolean hasIndexes) throws IOException
    {
        assert !cfs.isIndex();

        SSTableReader sstable = txn.onlyOne();

        // if ranges is empty and no index, entire sstable is discarded
        if (!hasIndexes && !new Bounds<>(sstable.first.getToken(), sstable.last.getToken()).intersects(ranges))
        {
            txn.obsoleteOriginals();
            txn.finish();
            logger.info("SSTable {} ([{}, {}]) does not intersect the owned ranges ({}), dropping it", sstable, sstable.first.getToken(), sstable.last.getToken(), ranges);
            return;
        }

        long start = System.nanoTime();

        long totalkeysWritten = 0;

        long expectedBloomFilterSize = Math.max(cfs.metadata.params.minIndexInterval,
                                               SSTableReader.getApproximateKeyCount(txn.originals()));
        if (logger.isTraceEnabled())
            logger.trace("Expected bloom filter size : {}", expectedBloomFilterSize);

        logger.info("Cleaning up {}", sstable);

        File compactionFileLocation = sstable.descriptor.directory;
        RateLimiter limiter = getRateLimiter();
        double compressionRatio = sstable.getCompressionRatio();
        if (compressionRatio == MetadataCollector.NO_COMPRESSION_RATIO)
            compressionRatio = 1.0;

        List<SSTableReader> finished;

        int nowInSec = FBUtilities.nowInSeconds();
        try (SSTableRewriter writer = SSTableRewriter.construct(cfs, txn, false, sstable.maxDataAge);
             ISSTableScanner scanner = cleanupStrategy.getScanner(sstable, null);
             CompactionController controller = new CompactionController(cfs, txn.originals(), getDefaultGcBefore(cfs, nowInSec));
             Refs<SSTableReader> refs = Refs.ref(Collections.singleton(sstable));
             CompactionIterator ci = new CompactionIterator(OperationType.CLEANUP, Collections.singletonList(scanner), controller, nowInSec, UUIDGen.getTimeUUID(), metrics))
        {
            writer.switchWriter(createWriter(cfs, compactionFileLocation, expectedBloomFilterSize, sstable.getSSTableMetadata().repairedAt, sstable, txn));
            long lastBytesScanned = 0;


            while (ci.hasNext())
            {
                if (ci.isStopRequested())
                    throw new CompactionInterruptedException(ci.getCompactionInfo());

                try (UnfilteredRowIterator partition = ci.next();
                     UnfilteredRowIterator notCleaned = cleanupStrategy.cleanup(partition))
                {
                    if (notCleaned == null)
                        continue;

                    if (writer.append(notCleaned) != null)
                        totalkeysWritten++;

                    long bytesScanned = scanner.getBytesScanned();

                    compactionRateLimiterAcquire(limiter, bytesScanned, lastBytesScanned, compressionRatio);

                    lastBytesScanned = bytesScanned;
                }
            }

            // flush to ensure we don't lose the tombstones on a restart, since they are not commitlog'd
            cfs.indexManager.flushAllIndexesBlocking();

            finished = writer.finish();
        }

        if (!finished.isEmpty())
        {
            String format = "Cleaned up to %s.  %s to %s (~%d%% of original) for %,d keys.  Time: %,dms.";
            long dTime = TimeUnit.NANOSECONDS.toMillis(System.nanoTime() - start);
            long startsize = sstable.onDiskLength();
            long endsize = 0;
            for (SSTableReader newSstable : finished)
                endsize += newSstable.onDiskLength();
            double ratio = (double) endsize / (double) startsize;
            logger.info(String.format(format, finished.get(0).getFilename(), FBUtilities.prettyPrintMemory(startsize),
                                      FBUtilities.prettyPrintMemory(endsize), (int) (ratio * 100), totalkeysWritten, dTime));
        }

    }

    static void compactionRateLimiterAcquire(RateLimiter limiter, long bytesScanned, long lastBytesScanned, double compressionRatio)
    {
        long lengthRead = (long) ((bytesScanned - lastBytesScanned) * compressionRatio) + 1;
        while (lengthRead >= Integer.MAX_VALUE)
        {
            limiter.acquire(Integer.MAX_VALUE);
            lengthRead -= Integer.MAX_VALUE;
        }
        if (lengthRead > 0)
        {
            limiter.acquire((int) lengthRead);
        }
    }

    private static abstract class CleanupStrategy
    {
        protected final Collection<Range<Token>> ranges;
        protected final int nowInSec;

        protected CleanupStrategy(Collection<Range<Token>> ranges, int nowInSec)
        {
            this.ranges = ranges;
            this.nowInSec = nowInSec;
        }

        public static CleanupStrategy get(ColumnFamilyStore cfs, Collection<Range<Token>> ranges, int nowInSec)
        {
            return cfs.indexManager.hasIndexes()
                 ? new Full(cfs, ranges, nowInSec)
                 : new Bounded(cfs, ranges, nowInSec);
        }

        public abstract ISSTableScanner getScanner(SSTableReader sstable, RateLimiter limiter);
        public abstract UnfilteredRowIterator cleanup(UnfilteredRowIterator partition);

        private static final class Bounded extends CleanupStrategy
        {
            public Bounded(final ColumnFamilyStore cfs, Collection<Range<Token>> ranges, int nowInSec)
            {
                super(ranges, nowInSec);
                instance.cacheCleanupExecutor.submit(new Runnable()
                {
                    @Override
                    public void run()
                    {
                        cfs.cleanupCache();
                    }
                });
            }

            @Override
            public ISSTableScanner getScanner(SSTableReader sstable, RateLimiter limiter)
            {
                return sstable.getScanner(ranges, limiter);
            }

            @Override
            public UnfilteredRowIterator cleanup(UnfilteredRowIterator partition)
            {
                return partition;
            }
        }

        private static final class Full extends CleanupStrategy
        {
            private final ColumnFamilyStore cfs;

            public Full(ColumnFamilyStore cfs, Collection<Range<Token>> ranges, int nowInSec)
            {
                super(ranges, nowInSec);
                this.cfs = cfs;
            }

            @Override
            public ISSTableScanner getScanner(SSTableReader sstable, RateLimiter limiter)
            {
                return sstable.getScanner(limiter);
            }

            @Override
            public UnfilteredRowIterator cleanup(UnfilteredRowIterator partition)
            {
                if (Range.isInRanges(partition.partitionKey().getToken(), ranges))
                    return partition;

                cfs.invalidateCachedPartition(partition.partitionKey());

                cfs.indexManager.deletePartition(partition, nowInSec);
                return null;
            }
        }
    }

    public static SSTableWriter createWriter(ColumnFamilyStore cfs,
                                             File compactionFileLocation,
                                             long expectedBloomFilterSize,
                                             long repairedAt,
                                             SSTableReader sstable,
                                             LifecycleTransaction txn)
    {
        FileUtils.createDirectory(compactionFileLocation);
        SerializationHeader header = sstable.header;
        if (header == null)
            header = SerializationHeader.make(sstable.metadata, Collections.singleton(sstable));

        return SSTableWriter.create(cfs.metadata,
                                    Descriptor.fromFilename(cfs.getSSTablePath(compactionFileLocation)),
                                    expectedBloomFilterSize,
                                    repairedAt,
                                    sstable.getSSTableLevel(),
                                    header,
                                    cfs.indexManager.listIndexes(),
                                    txn);
    }

    public static SSTableWriter createWriterForAntiCompaction(ColumnFamilyStore cfs,
                                                              File compactionFileLocation,
                                                              int expectedBloomFilterSize,
                                                              long repairedAt,
                                                              Collection<SSTableReader> sstables,
                                                              ILifecycleTransaction txn)
    {
        FileUtils.createDirectory(compactionFileLocation);
        int minLevel = Integer.MAX_VALUE;
        // if all sstables have the same level, we can compact them together without creating overlap during anticompaction
        // note that we only anticompact from unrepaired sstables, which is not leveled, but we still keep original level
        // after first migration to be able to drop the sstables back in their original place in the repaired sstable manifest
        for (SSTableReader sstable : sstables)
        {
            if (minLevel == Integer.MAX_VALUE)
                minLevel = sstable.getSSTableLevel();

            if (minLevel != sstable.getSSTableLevel())
            {
                minLevel = 0;
                break;
            }
        }
        return SSTableWriter.create(Descriptor.fromFilename(cfs.getSSTablePath(compactionFileLocation)),
                                    (long) expectedBloomFilterSize,
                                    repairedAt,
                                    cfs.metadata,
                                    new MetadataCollector(sstables, cfs.metadata.comparator, minLevel),
                                    SerializationHeader.make(cfs.metadata, sstables),
                                    cfs.indexManager.listIndexes(),
                                    txn);
    }


    /**
     * Performs a readonly "compaction" of all sstables in order to validate complete rows,
     * but without writing the merge result
     */
    @SuppressWarnings("resource")
    private void doValidationCompaction(ColumnFamilyStore cfs, Validator validator) throws IOException
    {
        // this isn't meant to be race-proof, because it's not -- it won't cause bugs for a CFS to be dropped
        // mid-validation, or to attempt to validate a droped CFS.  this is just a best effort to avoid useless work,
        // particularly in the scenario where a validation is submitted before the drop, and there are compactions
        // started prior to the drop keeping some sstables alive.  Since validationCompaction can run
        // concurrently with other compactions, it would otherwise go ahead and scan those again.
        if (!cfs.isValid())
            return;

        Refs<SSTableReader> sstables = null;
        try
        {

            int gcBefore;
            int nowInSec = FBUtilities.nowInSeconds();
            UUID parentRepairSessionId = validator.desc.parentSessionId;
            String snapshotName;
            boolean isGlobalSnapshotValidation = cfs.snapshotExists(parentRepairSessionId.toString());
            if (isGlobalSnapshotValidation)
                snapshotName = parentRepairSessionId.toString();
            else
                snapshotName = validator.desc.sessionId.toString();
            boolean isSnapshotValidation = cfs.snapshotExists(snapshotName);

            if (isSnapshotValidation)
            {
                // If there is a snapshot created for the session then read from there.
                // note that we populate the parent repair session when creating the snapshot, meaning the sstables in the snapshot are the ones we
                // are supposed to validate.
                sstables = cfs.getSnapshotSSTableReader(snapshotName);


                // Computing gcbefore based on the current time wouldn't be very good because we know each replica will execute
                // this at a different time (that's the whole purpose of repair with snaphsot). So instead we take the creation
                // time of the snapshot, which should give us roughtly the same time on each replica (roughtly being in that case
                // 'as good as in the non-snapshot' case)
                gcBefore = cfs.gcBefore((int)(cfs.getSnapshotCreationTime(snapshotName) / 1000));
            }
            else
            {
                // flush first so everyone is validating data that is as similar as possible
                StorageService.instance.forceKeyspaceFlush(cfs.keyspace.getName(), cfs.name);
                sstables = getSSTablesToValidate(cfs, validator);
                if (sstables == null)
                    return; // this means the parent repair session was removed - the repair session failed on another node and we removed it
                if (validator.gcBefore > 0)
                    gcBefore = validator.gcBefore;
                else
                    gcBefore = getDefaultGcBefore(cfs, nowInSec);
            }

            // Create Merkle trees suitable to hold estimated partitions for the given ranges.
            // We blindly assume that a partition is evenly distributed on all sstables for now.
            MerkleTrees tree = createMerkleTrees(sstables, validator.desc.ranges, cfs);
            long start = System.nanoTime();
            try (AbstractCompactionStrategy.ScannerList scanners = cfs.getCompactionStrategyManager().getScanners(sstables, validator.desc.ranges);
                 ValidationCompactionController controller = new ValidationCompactionController(cfs, gcBefore);
                 CompactionIterator ci = new ValidationCompactionIterator(scanners.scanners, controller, nowInSec, metrics))
            {
                // validate the CF as we iterate over it
                validator.prepare(cfs, tree);
                while (ci.hasNext())
                {
                    if (ci.isStopRequested())
                        throw new CompactionInterruptedException(ci.getCompactionInfo());
                    try (UnfilteredRowIterator partition = ci.next())
                    {
                        validator.add(partition);
                    }
                }
                validator.complete();
            }
            finally
            {
                if (isSnapshotValidation && !isGlobalSnapshotValidation)
                {
                    // we can only clear the snapshot if we are not doing a global snapshot validation (we then clear it once anticompaction
                    // is done).
                    cfs.clearSnapshot(snapshotName);
                }
            }

            if (logger.isDebugEnabled())
            {
                long duration = TimeUnit.NANOSECONDS.toMillis(System.nanoTime() - start);
                logger.debug("Validation finished in {} msec, for {}",
                             duration,
                             validator.desc);
            }
        }
        finally
        {
            if (sstables != null)
                sstables.release();
        }
    }

    private static MerkleTrees createMerkleTrees(Iterable<SSTableReader> sstables, Collection<Range<Token>> ranges, ColumnFamilyStore cfs)
    {
        MerkleTrees tree = new MerkleTrees(cfs.getPartitioner());
        long allPartitions = 0;
        Map<Range<Token>, Long> rangePartitionCounts = Maps.newHashMapWithExpectedSize(ranges.size());
        for (Range<Token> range : ranges)
        {
            long numPartitions = 0;
            for (SSTableReader sstable : sstables)
                numPartitions += sstable.estimatedKeysForRanges(Collections.singleton(range));
            rangePartitionCounts.put(range, numPartitions);
            allPartitions += numPartitions;
        }

        for (Range<Token> range : ranges)
        {
            long numPartitions = rangePartitionCounts.get(range);
            double rangeOwningRatio = allPartitions > 0 ? (double)numPartitions / allPartitions : 0;
            // determine max tree depth proportional to range size to avoid blowing up memory with multiple tress,
            // capping at a configurable depth (default 18) to prevent large tree (CASSANDRA-11390, CASSANDRA-14096)
            int maxDepth = rangeOwningRatio > 0
                           ? (int) Math.floor(Math.max(0.0, DatabaseDescriptor.getRepairSessionMaxTreeDepth() -
                                                            Math.log(1 / rangeOwningRatio) / Math.log(2)))
                           : 0;

            // determine tree depth from number of partitions, capping at max tree depth (CASSANDRA-5263)
            int depth = numPartitions > 0 ? (int) Math.min(Math.ceil(Math.log(numPartitions) / Math.log(2)), maxDepth) : 0;
            tree.addMerkleTree((int) Math.pow(2, depth), range);
        }
        if (logger.isDebugEnabled())
        {
            // MT serialize may take time
            logger.debug("Created {} merkle trees with merkle trees size {}, {} partitions, {} bytes", tree.ranges().size(), tree.size(), allPartitions, MerkleTrees.serializer.serializedSize(tree, 0));
        }

        return tree;
    }

    private synchronized Refs<SSTableReader> getSSTablesToValidate(ColumnFamilyStore cfs, Validator validator)
    {
        Refs<SSTableReader> sstables;

        ActiveRepairService.ParentRepairSession prs = ActiveRepairService.instance.getParentRepairSession(validator.desc.parentSessionId);
        if (prs == null)
            return null;
        Set<SSTableReader> sstablesToValidate = new HashSet<>();
        if (prs.isGlobal)
            prs.markSSTablesRepairing(cfs.metadata.cfId, validator.desc.parentSessionId);
        // note that we always grab all existing sstables for this - if we were to just grab the ones that
        // were marked as repairing, we would miss any ranges that were compacted away and this would cause us to overstream
        try (ColumnFamilyStore.RefViewFragment sstableCandidates = cfs.selectAndReference(View.select(SSTableSet.CANONICAL, (s) -> !prs.isIncremental || !s.isRepaired())))
        {
            for (SSTableReader sstable : sstableCandidates.sstables)
            {
                if (new Bounds<>(sstable.first.getToken(), sstable.last.getToken()).intersects(validator.desc.ranges))
                {
                    sstablesToValidate.add(sstable);
                }
            }

            sstables = Refs.tryRef(sstablesToValidate);
            if (sstables == null)
            {
                logger.error("Could not reference sstables");
                throw new RuntimeException("Could not reference sstables");
            }
        }

        return sstables;
    }

    /**
     * Splits up an sstable into two new sstables. The first of the new tables will store repaired ranges, the second
     * will store the non-repaired ranges. Once anticompation is completed, the original sstable is marked as compacted
     * and subsequently deleted.
     * @param cfs
     * @param repaired a transaction over the repaired sstables to anticompacy
     * @param ranges Repaired ranges to be placed into one of the new sstables. The repaired table will be tracked via
     * the {@link org.apache.cassandra.io.sstable.metadata.StatsMetadata#repairedAt} field.
     */
    private void doAntiCompaction(ColumnFamilyStore cfs, Collection<Range<Token>> ranges, LifecycleTransaction repaired, long repairedAt)
    {
        int numAnticompact = repaired.originals().size();
        logger.info("Performing anticompaction on {} sstables", numAnticompact);

        //Group SSTables
        Collection<Collection<SSTableReader>> groupedSSTables = cfs.getCompactionStrategyManager().groupSSTablesForAntiCompaction(repaired.originals());
        // iterate over sstables to check if the repaired / unrepaired ranges intersect them.
        int antiCompactedSSTableCount = 0;
        for (Collection<SSTableReader> sstableGroup : groupedSSTables)
        {
            try (LifecycleTransaction txn = repaired.split(sstableGroup))
            {
                int antiCompacted = antiCompactGroup(cfs, ranges, txn, repairedAt);
                antiCompactedSSTableCount += antiCompacted;
            }
        }

        String format = "Anticompaction completed successfully, anticompacted from {} to {} sstable(s).";
        logger.info(format, numAnticompact, antiCompactedSSTableCount);
    }


    @VisibleForTesting
    int antiCompactGroup(ColumnFamilyStore cfs, Collection<Range<Token>> ranges,
                         LifecycleTransaction anticompactionGroup, long repairedAt)
    {
        long groupMaxDataAge = -1;

        for (Iterator<SSTableReader> i = anticompactionGroup.originals().iterator(); i.hasNext();)
        {
            SSTableReader sstable = i.next();
            if (groupMaxDataAge < sstable.maxDataAge)
                groupMaxDataAge = sstable.maxDataAge;
        }

        if (anticompactionGroup.originals().size() == 0)
        {
            logger.info("No valid anticompactions for this group, All sstables were compacted and are no longer available");
            return 0;
        }

        logger.info("Anticompacting {}", anticompactionGroup);
        Set<SSTableReader> sstableAsSet = anticompactionGroup.originals();

        File destination = cfs.getDirectories().getWriteableLocationAsFile(cfs.getExpectedCompactedFileSize(sstableAsSet, OperationType.ANTICOMPACTION));
        long repairedKeyCount = 0;
        long unrepairedKeyCount = 0;
        int nowInSec = FBUtilities.nowInSeconds();

        /**
         * HACK WARNING
         *
         * We have multiple writers operating over the same Transaction, producing different sets of sstables that all
         * logically replace the transaction's originals.  The SSTableRewriter assumes it has exclusive control over
         * the transaction state, and this will lead to temporarily inconsistent sstable/tracker state if we do not
         * take special measures to avoid it.
         *
         * Specifically, if a number of rewriter have prepareToCommit() invoked in sequence, then two problematic things happen:
         *   1. The obsoleteOriginals() call of the first rewriter immediately remove the originals from the tracker, despite
         *      their having been only partially replaced.  To avoid this, we must either avoid obsoleteOriginals() or checkpoint()
         *   2. The LifecycleTransaction may only have prepareToCommit() invoked once, and this will checkpoint() also.
         *
         * Similarly commit() would finalise partially complete on-disk state.
         *
         * To avoid these problems, we introduce a SharedTxn that proxies all calls onto the underlying transaction
         * except prepareToCommit(), checkpoint(), obsoleteOriginals(), and commit().
         * We then invoke these methods directly once each of the rewriter has updated the transaction
         * with their share of replacements.
         *
         * Note that for the same essential reason we also explicitly disable early open.
         * By noop-ing checkpoint we avoid any of the problems with early open, but by continuing to explicitly
         * disable it we also prevent any of the extra associated work from being performed.
         */
        class SharedTxn extends WrappedLifecycleTransaction
        {
            public SharedTxn(ILifecycleTransaction delegate) { super(delegate); }
            public Throwable commit(Throwable accumulate) { return accumulate; }
            public void prepareToCommit() {}
            public void checkpoint() {}
            public void obsoleteOriginals() {}
            public void close() {}
        }

        CompactionStrategyManager strategy = cfs.getCompactionStrategyManager();
        try (SharedTxn sharedTxn = new SharedTxn(anticompactionGroup);
             SSTableRewriter repairedSSTableWriter = SSTableRewriter.constructWithoutEarlyOpening(sharedTxn, false, groupMaxDataAge);
             SSTableRewriter unRepairedSSTableWriter = SSTableRewriter.constructWithoutEarlyOpening(sharedTxn, false, groupMaxDataAge);
             AbstractCompactionStrategy.ScannerList scanners = strategy.getScanners(anticompactionGroup.originals());
             CompactionController controller = new CompactionController(cfs, sstableAsSet, getDefaultGcBefore(cfs, nowInSec));
             CompactionIterator ci = new CompactionIterator(OperationType.ANTICOMPACTION, scanners.scanners, controller, nowInSec, UUIDGen.getTimeUUID(), metrics))
        {
            int expectedBloomFilterSize = Math.max(cfs.metadata.params.minIndexInterval, (int)(SSTableReader.getApproximateKeyCount(sstableAsSet)));

            repairedSSTableWriter.switchWriter(CompactionManager.createWriterForAntiCompaction(cfs, destination, expectedBloomFilterSize, repairedAt, sstableAsSet, sharedTxn));
            unRepairedSSTableWriter.switchWriter(CompactionManager.createWriterForAntiCompaction(cfs, destination, expectedBloomFilterSize, ActiveRepairService.UNREPAIRED_SSTABLE, sstableAsSet, sharedTxn));
            Range.OrderedRangeContainmentChecker containmentChecker = new Range.OrderedRangeContainmentChecker(ranges);
            while (ci.hasNext())
            {
                try (UnfilteredRowIterator partition = ci.next())
                {
                    // if current range from sstable is repaired, save it into the new repaired sstable
                    if (containmentChecker.contains(partition.partitionKey().getToken()))
                    {
                        repairedSSTableWriter.append(partition);
                        repairedKeyCount++;
                    }
                    // otherwise save into the new 'non-repaired' table
                    else
                    {
                        unRepairedSSTableWriter.append(partition);
                        unrepairedKeyCount++;
                    }
                }
            }

            List<SSTableReader> anticompactedSSTables = new ArrayList<>();

            repairedSSTableWriter.setRepairedAt(repairedAt).prepareToCommit();
            unRepairedSSTableWriter.prepareToCommit();
            anticompactionGroup.checkpoint();
            anticompactionGroup.obsoleteOriginals();
            anticompactionGroup.prepareToCommit();
            anticompactedSSTables.addAll(repairedSSTableWriter.finished());
            anticompactedSSTables.addAll(unRepairedSSTableWriter.finished());
            repairedSSTableWriter.commit();
            unRepairedSSTableWriter.commit();
            Throwables.maybeFail(anticompactionGroup.commit(null));

            logger.trace("Repaired {} keys out of {} for {}/{} in {}", repairedKeyCount,
                                                                       repairedKeyCount + unrepairedKeyCount,
                                                                       cfs.keyspace.getName(),
                                                                       cfs.getColumnFamilyName(),
                                                                       anticompactionGroup);
            return anticompactedSSTables.size();
        }
        catch (Throwable e)
        {
            JVMStabilityInspector.inspectThrowable(e);
            logger.error("Error anticompacting " + anticompactionGroup, e);
        }
        return 0;
    }

    /**
     * Is not scheduled, because it is performing disjoint work from sstable compaction.
     */
    public Future<?> submitIndexBuild(final SecondaryIndexBuilder builder)
    {
        Runnable runnable = new Runnable()
        {
            public void run()
            {
                metrics.beginCompaction(builder);
                try
                {
                    builder.build();
                }
                finally
                {
                    metrics.finishCompaction(builder);
                }
            }
        };

        return executor.submitIfRunning(runnable, "index build");
    }

    public Future<?> submitCacheWrite(final AutoSavingCache.Writer writer)
    {
        Runnable runnable = new Runnable()
        {
            public void run()
            {
                if (!AutoSavingCache.flushInProgress.add(writer.cacheType()))
                {
                    logger.trace("Cache flushing was already in progress: skipping {}", writer.getCompactionInfo());
                    return;
                }
                try
                {
                    metrics.beginCompaction(writer);
                    try
                    {
                        writer.saveCache();
                    }
                    finally
                    {
                        metrics.finishCompaction(writer);
                    }
                }
                finally
                {
                    AutoSavingCache.flushInProgress.remove(writer.cacheType());
                }
            }
        };

        return executor.submitIfRunning(runnable, "cache write");
    }

    public List<SSTableReader> runIndexSummaryRedistribution(IndexSummaryRedistribution redistribution) throws IOException
    {
        metrics.beginCompaction(redistribution);

        try
        {
            return redistribution.redistributeSummaries();
        }
        finally
        {
            metrics.finishCompaction(redistribution);
        }
    }

    public static int getDefaultGcBefore(ColumnFamilyStore cfs, int nowInSec)
    {
        // 2ndary indexes have ExpiringColumns too, so we need to purge tombstones deleted before now. We do not need to
        // add any GcGrace however since 2ndary indexes are local to a node.
        return cfs.isIndex() ? nowInSec : cfs.gcBefore(nowInSec);
    }

    private static class ValidationCompactionIterator extends CompactionIterator
    {
        public ValidationCompactionIterator(List<ISSTableScanner> scanners, ValidationCompactionController controller, int nowInSec, CompactionMetrics metrics)
        {
            super(OperationType.VALIDATION, scanners, controller, nowInSec, UUIDGen.getTimeUUID(), metrics);
        }
    }

    /*
     * Controller for validation compaction that always purges.
     * Note that we should not call cfs.getOverlappingSSTables on the provided
     * sstables because those sstables are not guaranteed to be active sstables
     * (since we can run repair on a snapshot).
     */
    private static class ValidationCompactionController extends CompactionController
    {
        public ValidationCompactionController(ColumnFamilyStore cfs, int gcBefore)
        {
            super(cfs, gcBefore);
        }

        @Override
        public Predicate<Long> getPurgeEvaluator(DecoratedKey key)
        {
            /*
             * The main reason we always purge is that including gcable tombstone would mean that the
             * repair digest will depends on the scheduling of compaction on the different nodes. This
             * is still not perfect because gcbefore is currently dependend on the current time at which
             * the validation compaction start, which while not too bad for normal repair is broken for
             * repair on snapshots. A better solution would be to agree on a gcbefore that all node would
             * use, and we'll do that with CASSANDRA-4932.
             * Note validation compaction includes all sstables, so we don't have the problem of purging
             * a tombstone that could shadow a column in another sstable, but this is doubly not a concern
             * since validation compaction is read-only.
             */
            return time -> true;
        }
    }

    public Future<?> submitViewBuilder(final ViewBuilder builder)
    {
        Runnable runnable = new Runnable()
        {
            public void run()
            {
                metrics.beginCompaction(builder);
                try
                {
                    builder.run();
                }
                finally
                {
                    metrics.finishCompaction(builder);
                }
            }
        };
        if (executor.isShutdown())
        {
            logger.info("Compaction executor has shut down, not submitting index build");
            return null;
        }

        return executor.submit(runnable);
    }
    public int getActiveCompactions()
    {
        return CompactionMetrics.getCompactions().size();
    }

    static class CompactionExecutor extends JMXEnabledThreadPoolExecutor
    {
        protected CompactionExecutor(int minThreads, int maxThreads, String name, BlockingQueue<Runnable> queue)
        {
            super(minThreads, maxThreads, 60, TimeUnit.SECONDS, queue, new NamedThreadFactory(name, Thread.MIN_PRIORITY), "internal");
        }

        private CompactionExecutor(int threadCount, String name)
        {
            this(threadCount, threadCount, name, new LinkedBlockingQueue<Runnable>());
        }

        public CompactionExecutor()
        {
            this(Math.max(1, DatabaseDescriptor.getConcurrentCompactors()), "CompactionExecutor");
        }

        protected void beforeExecute(Thread t, Runnable r)
        {
            // can't set this in Thread factory, so we do it redundantly here
            isCompactionManager.set(true);
            super.beforeExecute(t, r);
        }

        // modified from DebuggableThreadPoolExecutor so that CompactionInterruptedExceptions are not logged
        @Override
        public void afterExecute(Runnable r, Throwable t)
        {
            DebuggableThreadPoolExecutor.maybeResetTraceSessionWrapper(r);

            if (t == null)
                t = DebuggableThreadPoolExecutor.extractThrowable(r);

            if (t != null)
            {
                if (t instanceof CompactionInterruptedException)
                {
                    logger.info(t.getMessage());
                    if (t.getSuppressed() != null && t.getSuppressed().length > 0)
                        logger.warn("Interruption of compaction encountered exceptions:", t);
                    else
                        logger.trace("Full interruption stack trace:", t);
                }
                else
                {
                    DebuggableThreadPoolExecutor.handleOrLog(t);
                }
            }

            // Snapshots cannot be deleted on Windows while segments of the root element are mapped in NTFS. Compactions
            // unmap those segments which could free up a snapshot for successful deletion.
            SnapshotDeletingTask.rescheduleFailedTasks();
        }

        public ListenableFuture<?> submitIfRunning(Runnable task, String name)
        {
            return submitIfRunning(Executors.callable(task, null), name);
        }

        /**
         * Submit the task but only if the executor has not been shutdown.If the executor has
         * been shutdown, or in case of a rejected execution exception return a cancelled future.
         *
         * @param task - the task to submit
         * @param name - the task name to use in log messages
         *
         * @return the future that will deliver the task result, or a future that has already been
         *         cancelled if the task could not be submitted.
         */
        public ListenableFuture<?> submitIfRunning(Callable<?> task, String name)
        {
            if (isShutdown())
            {
                logger.info("Executor has been shut down, not submitting {}", name);
                return Futures.immediateCancelledFuture();
            }

            try
            {
                ListenableFutureTask ret = ListenableFutureTask.create(task);
                execute(ret);
                return ret;
            }
            catch (RejectedExecutionException ex)
            {
                if (isShutdown())
                    logger.info("Executor has shut down, could not submit {}", name);
                else
                    logger.error("Failed to submit {}", name, ex);

                return Futures.immediateCancelledFuture();
            }
        }
    }

    private static class ValidationExecutor extends CompactionExecutor
    {
        public ValidationExecutor()
        {
            super(1, Integer.MAX_VALUE, "ValidationExecutor", new SynchronousQueue<Runnable>());
        }
    }

    private static class CacheCleanupExecutor extends CompactionExecutor
    {
        public CacheCleanupExecutor()
        {
            super(1, "CacheCleanupExecutor");
        }
    }

    public interface CompactionExecutorStatsCollector
    {
        void beginCompaction(CompactionInfo.Holder ci);

        void finishCompaction(CompactionInfo.Holder ci);
    }

    public List<Map<String, String>> getCompactions()
    {
        List<Holder> compactionHolders = CompactionMetrics.getCompactions();
        List<Map<String, String>> out = new ArrayList<Map<String, String>>(compactionHolders.size());
        for (CompactionInfo.Holder ci : compactionHolders)
            out.add(ci.getCompactionInfo().asMap());
        return out;
    }

    public List<String> getCompactionSummary()
    {
        List<Holder> compactionHolders = CompactionMetrics.getCompactions();
        List<String> out = new ArrayList<String>(compactionHolders.size());
        for (CompactionInfo.Holder ci : compactionHolders)
            out.add(ci.getCompactionInfo().toString());
        return out;
    }

    public TabularData getCompactionHistory()
    {
        try
        {
            return SystemKeyspace.getCompactionHistory();
        }
        catch (OpenDataException e)
        {
            throw new RuntimeException(e);
        }
    }

    public long getTotalBytesCompacted()
    {
        return metrics.bytesCompacted.getCount();
    }

    public long getTotalCompactionsCompleted()
    {
        return metrics.totalCompactionsCompleted.getCount();
    }

    public int getPendingTasks()
    {
        return metrics.pendingTasks.getValue();
    }

    public long getCompletedTasks()
    {
        return metrics.completedTasks.getValue();
    }

    public void stopCompaction(String type)
    {
        OperationType operation = OperationType.valueOf(type);
        for (Holder holder : CompactionMetrics.getCompactions())
        {
            if (holder.getCompactionInfo().getTaskType() == operation)
                holder.stop();
        }
    }

    public void stopCompactionById(String compactionId)
    {
        for (Holder holder : CompactionMetrics.getCompactions())
        {
            UUID holderId = holder.getCompactionInfo().compactionId();
            if (holderId != null && holderId.equals(UUID.fromString(compactionId)))
                holder.stop();
        }
    }

    public void setConcurrentCompactors(int value)
    {
        if (value > executor.getCorePoolSize())
        {
            // we are increasing the value
            executor.setMaximumPoolSize(value);
            executor.setCorePoolSize(value);
        }
        else if (value < executor.getCorePoolSize())
        {
            // we are reducing the value
            executor.setCorePoolSize(value);
            executor.setMaximumPoolSize(value);
        }
    }

    public int getCoreCompactorThreads()
    {
        return executor.getCorePoolSize();
    }

    public void setCoreCompactorThreads(int number)
    {
        executor.setCorePoolSize(number);
    }

    public int getMaximumCompactorThreads()
    {
        return executor.getMaximumPoolSize();
    }

    public void setMaximumCompactorThreads(int number)
    {
        executor.setMaximumPoolSize(number);
    }

    public int getCoreValidationThreads()
    {
        return validationExecutor.getCorePoolSize();
    }

    public void setCoreValidationThreads(int number)
    {
        validationExecutor.setCorePoolSize(number);
    }

    public int getMaximumValidatorThreads()
    {
        return validationExecutor.getMaximumPoolSize();
    }

    public void setMaximumValidatorThreads(int number)
    {
        validationExecutor.setMaximumPoolSize(number);
    }

    /**
     * Try to stop all of the compactions for given ColumnFamilies.
     *
     * Note that this method does not wait for all compactions to finish; you'll need to loop against
     * isCompacting if you want that behavior.
     *
     * @param columnFamilies The ColumnFamilies to try to stop compaction upon.
     * @param interruptValidation true if validation operations for repair should also be interrupted
     *
     */
    public void interruptCompactionFor(Iterable<CFMetaData> columnFamilies, boolean interruptValidation)
    {
        assert columnFamilies != null;

        // interrupt in-progress compactions
        for (Holder compactionHolder : CompactionMetrics.getCompactions())
        {
            CompactionInfo info = compactionHolder.getCompactionInfo();
            if ((info.getTaskType() == OperationType.VALIDATION) && !interruptValidation)
                continue;

            // cfmetadata is null for index summary redistributions which are 'global' - they involve all keyspaces/tables
            if (info.getCFMetaData() == null || Iterables.contains(columnFamilies, info.getCFMetaData()))
                compactionHolder.stop(); // signal compaction to stop
        }
    }

    public void interruptCompactionForCFs(Iterable<ColumnFamilyStore> cfss, boolean interruptValidation)
    {
        List<CFMetaData> metadata = new ArrayList<>();
        for (ColumnFamilyStore cfs : cfss)
            metadata.add(cfs.metadata);

        interruptCompactionFor(metadata, interruptValidation);
    }

    public void waitForCessation(Iterable<ColumnFamilyStore> cfss)
    {
        long start = System.nanoTime();
        long delay = TimeUnit.MINUTES.toNanos(1);
        while (System.nanoTime() - start < delay)
        {
            if (CompactionManager.instance.isCompacting(cfss))
                Uninterruptibles.sleepUninterruptibly(1, TimeUnit.MILLISECONDS);
            else
                break;
        }
    }
}<|MERGE_RESOLUTION|>--- conflicted
+++ resolved
@@ -468,9 +468,6 @@
             public Iterable<SSTableReader> filterSSTables(LifecycleTransaction transaction)
             {
                 List<SSTableReader> sortedSSTables = Lists.newArrayList(transaction.originals());
-<<<<<<< HEAD
-                Collections.sort(sortedSSTables, SSTableReader.sizeComparator);
-=======
                 Iterator<SSTableReader> sstableIter = sortedSSTables.iterator();
                 int totalSSTables = 0;
                 int skippedSStables = 0;
@@ -489,8 +486,7 @@
                 }
                 logger.info("Skipping cleanup for {}/{} sstables for {}.{} since they are fully contained in owned ranges ({})",
                             skippedSStables, totalSSTables, cfStore.keyspace.getName(), cfStore.getTableName(), ranges);
-                sortedSSTables.sort(new SSTableReader.SizeComparator());
->>>>>>> 9af57a50
+                sortedSSTables.sort(SSTableReader.sizeComparator);
                 return sortedSSTables;
             }
 
