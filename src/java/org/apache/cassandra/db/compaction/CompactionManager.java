--- conflicted
+++ resolved
@@ -574,15 +574,11 @@
     {
         assert !cfStore.isIndex();
         Keyspace keyspace = cfStore.keyspace;
-<<<<<<< HEAD
-
-=======
-        if (!StorageService.instance.getTokenMetadata().getPendingRanges(keyspace.getName(), FBUtilities.getBroadcastAddress()).isEmpty())
+        if (!StorageService.instance.getTokenMetadata().getPendingRanges(keyspace.getName(), FBUtilities.getBroadcastAddressAndPort()).isEmpty())
         {
             logger.info("Cleanup cannot run while node has pending ranges for keyspace {} table {}, wait for node addition/decommission to complete and try again", cfStore.keyspace.getName(), cfStore.getTableName());
             return AllSSTableOpStatus.ABORTED;
         }
->>>>>>> 2170825f
         // if local ranges is empty, it means no data should remain
         final RangesAtEndpoint replicas = StorageService.instance.getLocalReplicas(keyspace.getName());
         final Set<Range<Token>> allRanges = replicas.ranges();
