/*
 * Licensed to the Apache Software Foundation (ASF) under one
 * or more contributor license agreements.  See the NOTICE file
 * distributed with this work for additional information
 * regarding copyright ownership.  The ASF licenses this file
 * to you under the Apache License, Version 2.0 (the
 * "License"); you may not use this file except in compliance
 * with the License.  You may obtain a copy of the License at
 *
 *     http://www.apache.org/licenses/LICENSE-2.0
 *
 * Unless required by applicable law or agreed to in writing, software
 * distributed under the License is distributed on an "AS IS" BASIS,
 * WITHOUT WARRANTIES OR CONDITIONS OF ANY KIND, either express or implied.
 * See the License for the specific language governing permissions and
 * limitations under the License.
 */
package org.apache.cassandra.db;

import java.io.File;
import java.io.FileFilter;
import java.io.IOError;
import java.io.IOException;
import java.nio.file.FileStore;
import java.nio.file.Files;
import java.nio.file.Path;
import java.nio.file.Paths;
import java.util.*;
import java.util.concurrent.ThreadLocalRandom;
import java.util.function.BiPredicate;
import com.google.common.annotations.VisibleForTesting;
import com.google.common.collect.ImmutableMap;
import com.google.common.collect.Iterables;
import com.google.common.collect.Maps;

import org.apache.commons.lang3.StringUtils;
import org.slf4j.Logger;
import org.slf4j.LoggerFactory;

import org.apache.cassandra.config.*;
import org.apache.cassandra.db.lifecycle.LifecycleTransaction;
import org.apache.cassandra.io.FSDiskFullWriteError;
import org.apache.cassandra.io.FSError;
import org.apache.cassandra.io.FSWriteError;
import org.apache.cassandra.io.util.FileUtils;
import org.apache.cassandra.io.sstable.*;
import org.apache.cassandra.schema.TableMetadata;
import org.apache.cassandra.utils.DirectorySizeCalculator;
import org.apache.cassandra.utils.FBUtilities;
import org.apache.cassandra.utils.Pair;

/**
 * Encapsulate handling of paths to the data files.
 *
 * <pre> {@code
 *   /<path_to_data_dir>/ks/<cf dir>/ks-cf1-jb-1-Data.db
 *                         /<cf dir>/la-2-Data.db
 *                         /<cf dir>/.<index name>/ks-cf1.idx-jb-1-Data.db
 *                         /<cf dir>/.<index name>/la-1-Data.db
 *                         ...
 * } </pre>
 *
 * Until v2.0, {@code <cf dir>} is just column family name.
 * Since v2.1, {@code <cf dir>} has column family ID(tableId) added to its end.
 *
 * SSTables from secondary indexes were put in the same directory as their parent.
 * Since v2.2, they have their own directory under the parent directory whose name is index name.
 * Upon startup, those secondary index files are moved to new directory when upgrading.
 *
 * For backward compatibility, Directories can use directory without tableId if exists.
 *
 * In addition, more that one 'root' data directory can be specified so that
 * {@code <path_to_data_dir>} potentially represents multiple locations.
 * Note that in the case of multiple locations, the manifest for the leveled
 * compaction is only in one of the location.
 *
 * Snapshots (resp. backups) are always created along the sstables there are
 * snapshotted (resp. backuped) but inside a subdirectory named 'snapshots'
 * (resp. backups) (and snapshots are further inside a subdirectory of the name
 * of the snapshot). For secondary indexes, snapshots (backups) are not created in
 * their own directory, but are in their parent's snapshot (backup) directory.
 *
 * This class abstracts all those details from the rest of the code.
 */
public class Directories
{
    private static final Logger logger = LoggerFactory.getLogger(Directories.class);

    public static final String BACKUPS_SUBDIR = "backups";
    public static final String SNAPSHOT_SUBDIR = "snapshots";
    public static final String TMP_SUBDIR = "tmp";
    public static final String SECONDARY_INDEX_NAME_SEPARATOR = ".";

    public static final DataDirectory[] dataDirectories;

    static
    {
        String[] locations = DatabaseDescriptor.getAllDataFileLocations();
        dataDirectories = new DataDirectory[locations.length];
        for (int i = 0; i < locations.length; ++i)
            dataDirectories[i] = new DataDirectory(new File(locations[i]));
    }

    /**
     * Checks whether Cassandra has RWX permissions to the specified directory.  Logs an error with
     * the details if it does not.
     *
     * @param dir File object of the directory.
     * @param dataDir String representation of the directory's location
     * @return status representing Cassandra's RWX permissions to the supplied folder location.
     */
    public static boolean verifyFullPermissions(File dir, String dataDir)
    {
        if (!dir.isDirectory())
        {
            logger.error("Not a directory {}", dataDir);
            return false;
        }
        else if (!FileAction.hasPrivilege(dir, FileAction.X))
        {
            logger.error("Doesn't have execute permissions for {} directory", dataDir);
            return false;
        }
        else if (!FileAction.hasPrivilege(dir, FileAction.R))
        {
            logger.error("Doesn't have read permissions for {} directory", dataDir);
            return false;
        }
        else if (dir.exists() && !FileAction.hasPrivilege(dir, FileAction.W))
        {
            logger.error("Doesn't have write permissions for {} directory", dataDir);
            return false;
        }

        return true;
    }

    public enum FileAction
    {
        X, W, XW, R, XR, RW, XRW;

        FileAction()
        {
        }

        public static boolean hasPrivilege(File file, FileAction action)
        {
            boolean privilege = false;

            switch (action)
            {
                case X:
                    privilege = file.canExecute();
                    break;
                case W:
                    privilege = file.canWrite();
                    break;
                case XW:
                    privilege = file.canExecute() && file.canWrite();
                    break;
                case R:
                    privilege = file.canRead();
                    break;
                case XR:
                    privilege = file.canExecute() && file.canRead();
                    break;
                case RW:
                    privilege = file.canRead() && file.canWrite();
                    break;
                case XRW:
                    privilege = file.canExecute() && file.canRead() && file.canWrite();
                    break;
            }
            return privilege;
        }
    }

    private final TableMetadata metadata;
    private final DataDirectory[] paths;
    private final File[] dataPaths;
    private final ImmutableMap<Path, DataDirectory> canonicalPathToDD;

    public Directories(final TableMetadata metadata)
    {
        this(metadata, dataDirectories);
    }

    public Directories(final TableMetadata metadata, Collection<DataDirectory> paths)
    {
        this(metadata, paths.toArray(new DataDirectory[paths.size()]));
    }

    /**
     * Create Directories of given ColumnFamily.
     * SSTable directories are created under data_directories defined in cassandra.yaml if not exist at this time.
     *
     * @param metadata metadata of ColumnFamily
     */
    public Directories(final TableMetadata metadata, DataDirectory[] paths)
    {
        this.metadata = metadata;
        this.paths = paths;
        ImmutableMap.Builder<Path, DataDirectory> canonicalPathsBuilder = ImmutableMap.builder();
        String tableId = metadata.id.toHexString();
        int idx = metadata.name.indexOf(SECONDARY_INDEX_NAME_SEPARATOR);
        String cfName = idx >= 0 ? metadata.name.substring(0, idx) : metadata.name;
        String indexNameWithDot = idx >= 0 ? metadata.name.substring(idx) : null;

        this.dataPaths = new File[paths.length];
        // If upgraded from version less than 2.1, use existing directories
        String oldSSTableRelativePath = join(metadata.keyspace, cfName);
        for (int i = 0; i < paths.length; ++i)
        {
            // check if old SSTable directory exists
            File dataPath = new File(paths[i].location, oldSSTableRelativePath);
            dataPaths[i] = dataPath;
            canonicalPathsBuilder.put(Paths.get(FileUtils.getCanonicalPath(dataPath)), paths[i]);
        }
        boolean olderDirectoryExists = Iterables.any(Arrays.asList(dataPaths), File::exists);
        if (!olderDirectoryExists)
        {
            canonicalPathsBuilder = ImmutableMap.builder();
            // use 2.1+ style
            String newSSTableRelativePath = join(metadata.keyspace, cfName + '-' + tableId);
            for (int i = 0; i < paths.length; ++i)
            {
                File dataPath = new File(paths[i].location, newSSTableRelativePath);
                dataPaths[i] = dataPath;
                canonicalPathsBuilder.put(Paths.get(FileUtils.getCanonicalPath(dataPath)), paths[i]);
            }
        }
        // if index, then move to its own directory
        if (indexNameWithDot != null)
        {
            canonicalPathsBuilder = ImmutableMap.builder();
            for (int i = 0; i < paths.length; ++i)
            {
                File dataPath = new File(dataPaths[i], indexNameWithDot);
                dataPaths[i] = dataPath;
                canonicalPathsBuilder.put(Paths.get(FileUtils.getCanonicalPath(dataPath)), paths[i]);
            }
        }

        for (File dir : dataPaths)
        {
            try
            {
                FileUtils.createDirectory(dir);
            }
            catch (FSError e)
            {
                // don't just let the default exception handler do this, we need the create loop to continue
                logger.error("Failed to create {} directory", dir);
                FileUtils.handleFSError(e);
            }
        }

        // if index, move existing older versioned SSTable files to new directory
        if (indexNameWithDot != null)
        {
            for (File dataPath : dataPaths)
            {
                File[] indexFiles = dataPath.getParentFile().listFiles(new FileFilter()
                {
                    @Override
                    public boolean accept(File file)
                    {
                        if (file.isDirectory())
                            return false;

                        Descriptor desc = SSTable.tryDescriptorFromFilename(file);
                        return desc != null && desc.ksname.equals(metadata.keyspace) && desc.cfname.equals(metadata.name);

                    }
                });
                for (File indexFile : indexFiles)
                {
                    File destFile = new File(dataPath, indexFile.getName());
                    logger.trace("Moving index file {} to {}", indexFile, destFile);
                    FileUtils.renameWithConfirm(indexFile, destFile);
                }
            }
        }
        canonicalPathToDD = canonicalPathsBuilder.build();
    }

    /**
     * Returns SSTable location which is inside given data directory.
     *
     * @param dataDirectory
     * @return SSTable location
     */
    public File getLocationForDisk(DataDirectory dataDirectory)
    {
        if (dataDirectory != null)
            for (File dir : dataPaths)
            {
                // Note that we must compare absolute paths (not canonical) here since keyspace directories might be symlinks
                Path dirPath = Paths.get(dir.getAbsolutePath());
                Path locationPath = Paths.get(dataDirectory.location.getAbsolutePath());
                if (dirPath.startsWith(locationPath))
                    return dir;
            }
        return null;
    }

    public DataDirectory getDataDirectoryForFile(Descriptor descriptor)
    {
        if (descriptor != null)
            return canonicalPathToDD.get(descriptor.directory.toPath());
        return null;
    }

    public Descriptor find(String filename)
    {
        for (File dir : dataPaths)
        {
            File file = new File(dir, filename);
            if (file.exists())
                return Descriptor.fromFilename(file);
        }
        return null;
    }

    /**
     * Basically the same as calling {@link #getWriteableLocationAsFile(long)} with an unknown size ({@code -1L}),
     * which may return any allowed directory - even a data directory that has no usable space.
     * Do not use this method in production code.
     *
     * @throws FSWriteError if all directories are disallowed.
     */
    public File getDirectoryForNewSSTables()
    {
        return getWriteableLocationAsFile(-1L);
    }

    /**
     * Returns an allowed directory that _currently_ has {@code writeSize} bytes as usable space.
     *
     * @throws FSWriteError if all directories are disallowed.
     */
    public File getWriteableLocationAsFile(long writeSize)
    {
        File location = getLocationForDisk(getWriteableLocation(writeSize));
        if (location == null)
            throw new FSWriteError(new IOException("No configured data directory contains enough space to write " + writeSize + " bytes"), "");
        return location;
    }

    /**
<<<<<<< HEAD
     * Returns a data directory to load the file {@code sourceFile}. If the sourceFile is on same disk partition as any
     * data directory then use that one as data directory otherwise use {@link #getWriteableLocationAsFile(long)} to
     * find suitable data directory.
     *
     * Also makes sure returned directory is non-blacklisted.
     *
     * @throws FSWriteError if all directories are blacklisted
     */
    public File getWriteableLocationToLoadFile(final File sourceFile)
    {
        try
        {
            final FileStore srcFileStore = Files.getFileStore(sourceFile.toPath());
            for (final File dataPath : dataPaths)
            {
                if (BlacklistedDirectories.isUnwritable(dataPath))
                {
                    continue;
                }

                if (Files.getFileStore(dataPath.toPath()).equals(srcFileStore))
                {
                    return dataPath;
                }
            }
        }
        catch (final IOException e)
        {
            // pass exceptions in finding filestore. This is best effort anyway. Fall back on getWriteableLocationAsFile()
        }

        return getWriteableLocationAsFile(sourceFile.length());
    }

    /**
     * Returns a temporary subdirectory on non-blacklisted data directory
=======
     * Returns a temporary subdirectory on allowed data directory
>>>>>>> 408f969f
     * that _currently_ has {@code writeSize} bytes as usable space.
     * This method does not create the temporary directory.
     *
     * @throws IOError if all directories are disallowed.
     */
    public File getTemporaryWriteableDirectoryAsFile(long writeSize)
    {
        File location = getLocationForDisk(getWriteableLocation(writeSize));
        if (location == null)
            return null;
        return new File(location, TMP_SUBDIR);
    }

    public void removeTemporaryDirectories()
    {
        for (File dataDir : dataPaths)
        {
            File tmpDir = new File(dataDir, TMP_SUBDIR);
            if (tmpDir.exists())
            {
                logger.debug("Removing temporary directory {}", tmpDir);
                FileUtils.deleteRecursive(tmpDir);
            }
        }
    }

    /**
     * Returns an allowed data directory that _currently_ has {@code writeSize} bytes as usable space.
     *
     * @throws FSWriteError if all directories are disallowed.
     */
    public DataDirectory getWriteableLocation(long writeSize)
    {
        List<DataDirectoryCandidate> candidates = new ArrayList<>();

        long totalAvailable = 0L;

        // pick directories with enough space and so that resulting sstable dirs aren't disallowed for writes.
        boolean tooBig = false;
        for (DataDirectory dataDir : paths)
        {
            if (DisallowedDirectories.isUnwritable(getLocationForDisk(dataDir)))
            {
                logger.trace("removing disallowed candidate {}", dataDir.location);
                continue;
            }
            DataDirectoryCandidate candidate = new DataDirectoryCandidate(dataDir);
            // exclude directory if its total writeSize does not fit to data directory
            if (candidate.availableSpace < writeSize)
            {
                logger.trace("removing candidate {}, usable={}, requested={}", candidate.dataDirectory.location, candidate.availableSpace, writeSize);
                tooBig = true;
                continue;
            }
            candidates.add(candidate);
            totalAvailable += candidate.availableSpace;
        }

        if (candidates.isEmpty())
            if (tooBig)
                throw new FSDiskFullWriteError(new IOException("Insufficient disk space to write " + writeSize + " bytes"), "");
            else
                throw new FSWriteError(new IOException("All configured data directories have been disallowed as unwritable for erroring out"), "");

        // shortcut for single data directory systems
        if (candidates.size() == 1)
            return candidates.get(0).dataDirectory;

        sortWriteableCandidates(candidates, totalAvailable);

        return pickWriteableDirectory(candidates);
    }

    // separated for unit testing
    static DataDirectory pickWriteableDirectory(List<DataDirectoryCandidate> candidates)
    {
        // weighted random
        double rnd = ThreadLocalRandom.current().nextDouble();
        for (DataDirectoryCandidate candidate : candidates)
        {
            rnd -= candidate.perc;
            if (rnd <= 0)
                return candidate.dataDirectory;
        }

        // last resort
        return candidates.get(0).dataDirectory;
    }

    // separated for unit testing
    static void sortWriteableCandidates(List<DataDirectoryCandidate> candidates, long totalAvailable)
    {
        // calculate free-space-percentage
        for (DataDirectoryCandidate candidate : candidates)
            candidate.calcFreePerc(totalAvailable);

        // sort directories by perc
        Collections.sort(candidates);
    }

    public boolean hasAvailableDiskSpace(long estimatedSSTables, long expectedTotalWriteSize)
    {
        long writeSize = expectedTotalWriteSize / estimatedSSTables;
        long totalAvailable = 0L;

        for (DataDirectory dataDir : paths)
        {
            if (DisallowedDirectories.isUnwritable(getLocationForDisk(dataDir)))
                  continue;
            DataDirectoryCandidate candidate = new DataDirectoryCandidate(dataDir);
            // exclude directory if its total writeSize does not fit to data directory
            if (candidate.availableSpace < writeSize)
                continue;
            totalAvailable += candidate.availableSpace;
        }
        return totalAvailable > expectedTotalWriteSize;
    }

    public DataDirectory[] getWriteableLocations()
    {
        List<DataDirectory> allowedDirs = new ArrayList<>();
        for (DataDirectory dir : paths)
        {
            if (!DisallowedDirectories.isUnwritable(dir.location))
                allowedDirs.add(dir);
        }

        Collections.sort(allowedDirs, new Comparator<DataDirectory>()
        {
            @Override
            public int compare(DataDirectory o1, DataDirectory o2)
            {
                return o1.location.compareTo(o2.location);
            }
        });
        return allowedDirs.toArray(new DataDirectory[allowedDirs.size()]);
    }

    public static File getSnapshotDirectory(Descriptor desc, String snapshotName)
    {
        return getSnapshotDirectory(desc.directory, snapshotName);
    }

    /**
     * Returns directory to write snapshot. If directory does not exist, then one is created.
     *
     * If given {@code location} indicates secondary index, this will return
     * {@code <cf dir>/snapshots/<snapshot name>/.<index name>}.
     * Otherwise, this will return {@code <cf dir>/snapshots/<snapshot name>}.
     *
     * @param location base directory
     * @param snapshotName snapshot name
     * @return directory to write snapshot
     */
    public static File getSnapshotDirectory(File location, String snapshotName)
    {
        if (location.getName().startsWith(SECONDARY_INDEX_NAME_SEPARATOR))
        {
            return getOrCreate(location.getParentFile(), SNAPSHOT_SUBDIR, snapshotName, location.getName());
        }
        else
        {
            return getOrCreate(location, SNAPSHOT_SUBDIR, snapshotName);
        }
    }

    public File getSnapshotManifestFile(String snapshotName)
    {
        File snapshotDir = getSnapshotDirectory(getDirectoryForNewSSTables(), snapshotName);
        return new File(snapshotDir, "manifest.json");
    }

    public File getSnapshotSchemaFile(String snapshotName)
    {
        File snapshotDir = getSnapshotDirectory(getDirectoryForNewSSTables(), snapshotName);
        return new File(snapshotDir, "schema.cql");
    }

    public File getNewEphemeralSnapshotMarkerFile(String snapshotName)
    {
        File snapshotDir = new File(getWriteableLocationAsFile(1L), join(SNAPSHOT_SUBDIR, snapshotName));
        return getEphemeralSnapshotMarkerFile(snapshotDir);
    }

    private static File getEphemeralSnapshotMarkerFile(File snapshotDirectory)
    {
        return new File(snapshotDirectory, "ephemeral.snapshot");
    }

    public static File getBackupsDirectory(Descriptor desc)
    {
        return getBackupsDirectory(desc.directory);
    }

    public static File getBackupsDirectory(File location)
    {
        if (location.getName().startsWith(SECONDARY_INDEX_NAME_SEPARATOR))
        {
            return getOrCreate(location.getParentFile(), BACKUPS_SUBDIR, location.getName());
        }
        else
        {
            return getOrCreate(location, BACKUPS_SUBDIR);
        }
    }

    public static class DataDirectory
    {
        public final File location;

        public DataDirectory(File location)
        {
            this.location = location;
        }

        public long getAvailableSpace()
        {
            long availableSpace = FileUtils.getUsableSpace(location) - DatabaseDescriptor.getMinFreeSpacePerDriveInBytes();
            return availableSpace > 0 ? availableSpace : 0;
        }

        @Override
        public boolean equals(Object o)
        {
            if (this == o) return true;
            if (o == null || getClass() != o.getClass()) return false;

            DataDirectory that = (DataDirectory) o;

            return location.equals(that.location);
        }

        @Override
        public int hashCode()
        {
            return location.hashCode();
        }

        public String toString()
        {
            return "DataDirectory{" +
                   "location=" + location +
                   '}';
        }
    }

    static final class DataDirectoryCandidate implements Comparable<DataDirectoryCandidate>
    {
        final DataDirectory dataDirectory;
        final long availableSpace;
        double perc;

        public DataDirectoryCandidate(DataDirectory dataDirectory)
        {
            this.dataDirectory = dataDirectory;
            this.availableSpace = dataDirectory.getAvailableSpace();
        }

        void calcFreePerc(long totalAvailableSpace)
        {
            double w = availableSpace;
            w /= totalAvailableSpace;
            perc = w;
        }

        public int compareTo(DataDirectoryCandidate o)
        {
            if (this == o)
                return 0;

            int r = Double.compare(perc, o.perc);
            if (r != 0)
                return -r;
            // last resort
            return System.identityHashCode(this) - System.identityHashCode(o);
        }
    }

    /** The type of files that can be listed by SSTableLister, we never return txn logs,
     * use LifecycleTransaction.getFiles() if you need txn logs. */
    public enum FileType
    {
        /** A permanent sstable file that is safe to use. */
        FINAL,

        /** A temporary sstable file that will soon be deleted. */
        TEMPORARY,

        /** A transaction log file (contains information on final and temporary files). */
        TXN_LOG;
    }

    /**
     * How to handle a failure to read a txn log file. Note that we will try a few
     * times before giving up.
     **/
    public enum OnTxnErr
    {
        /** Throw the exception */
        THROW,

        /** Ignore the problematic parts of the txn log file */
        IGNORE
    }

    public SSTableLister sstableLister(OnTxnErr onTxnErr)
    {
        return new SSTableLister(this.dataPaths, this.metadata, onTxnErr);
    }

    public SSTableLister sstableLister(File directory, OnTxnErr onTxnErr)
    {
        return new SSTableLister(new File[]{directory}, metadata, onTxnErr);
    }

    public static class SSTableLister
    {
        private final OnTxnErr onTxnErr;
        private boolean skipTemporary;
        private boolean includeBackups;
        private boolean onlyBackups;
        private int nbFiles;
        private final Map<Descriptor, Set<Component>> components = new HashMap<>();
        private boolean filtered;
        private String snapshotName;
        private final File[] dataPaths;
        private final TableMetadata metadata;

        private SSTableLister(File[] dataPaths, TableMetadata metadata, OnTxnErr onTxnErr)
        {
            this.dataPaths = dataPaths;
            this.metadata = metadata;
            this.onTxnErr = onTxnErr;
        }

        public SSTableLister skipTemporary(boolean b)
        {
            if (filtered)
                throw new IllegalStateException("list() has already been called");
            skipTemporary = b;
            return this;
        }

        public SSTableLister includeBackups(boolean b)
        {
            if (filtered)
                throw new IllegalStateException("list() has already been called");
            includeBackups = b;
            return this;
        }

        public SSTableLister onlyBackups(boolean b)
        {
            if (filtered)
                throw new IllegalStateException("list() has already been called");
            onlyBackups = b;
            includeBackups = b;
            return this;
        }

        public SSTableLister snapshots(String sn)
        {
            if (filtered)
                throw new IllegalStateException("list() has already been called");
            snapshotName = sn;
            return this;
        }

        public Map<Descriptor, Set<Component>> list()
        {
            filter();
            return ImmutableMap.copyOf(components);
        }

        public List<File> listFiles()
        {
            filter();
            List<File> l = new ArrayList<>(nbFiles);
            for (Map.Entry<Descriptor, Set<Component>> entry : components.entrySet())
            {
                for (Component c : entry.getValue())
                {
                    l.add(new File(entry.getKey().filenameFor(c)));
                }
            }
            return l;
        }

        private void filter()
        {
            if (filtered)
                return;

            for (File location : dataPaths)
            {
                if (DisallowedDirectories.isUnreadable(location))
                    continue;

                if (snapshotName != null)
                {
                    LifecycleTransaction.getFiles(getSnapshotDirectory(location, snapshotName).toPath(), getFilter(), onTxnErr);
                    continue;
                }

                if (!onlyBackups)
                    LifecycleTransaction.getFiles(location.toPath(), getFilter(), onTxnErr);

                if (includeBackups)
                    LifecycleTransaction.getFiles(getBackupsDirectory(location).toPath(), getFilter(), onTxnErr);
            }

            filtered = true;
        }

        private BiPredicate<File, FileType> getFilter()
        {
            // This function always return false since it adds to the components map
            return (file, type) ->
            {
                switch (type)
                {
                    case TXN_LOG:
                        return false;
                    case TEMPORARY:
                        if (skipTemporary)
                            return false;

                    case FINAL:
                        Pair<Descriptor, Component> pair = SSTable.tryComponentFromFilename(file);
                        if (pair == null)
                            return false;

                        // we are only interested in the SSTable files that belong to the specific ColumnFamily
                        if (!pair.left.ksname.equals(metadata.keyspace) || !pair.left.cfname.equals(metadata.name))
                            return false;

                        Set<Component> previous = components.get(pair.left);
                        if (previous == null)
                        {
                            previous = new HashSet<>();
                            components.put(pair.left, previous);
                        }
                        previous.add(pair.right);
                        nbFiles++;
                        return false;

                    default:
                        throw new AssertionError();
                }
            };
        }
    }

    /**
     *
     * @return  Return a map of all snapshots to space being used
     * The pair for a snapshot has size on disk and true size.
     */
    public Map<String, SnapshotSizeDetails> getSnapshotDetails()
    {
        List<File> snapshots = listSnapshots();
        final Map<String, SnapshotSizeDetails> snapshotSpaceMap = Maps.newHashMapWithExpectedSize(snapshots.size());
        for (File snapshot : snapshots)
        {
            final long sizeOnDisk = FileUtils.folderSize(snapshot);
            final long trueSize = getTrueAllocatedSizeIn(snapshot);
            SnapshotSizeDetails spaceUsed = snapshotSpaceMap.get(snapshot.getName());
            if (spaceUsed == null)
                spaceUsed =  new SnapshotSizeDetails(sizeOnDisk,trueSize);
            else
                spaceUsed = new SnapshotSizeDetails(spaceUsed.sizeOnDiskBytes + sizeOnDisk, spaceUsed.dataSizeBytes + trueSize);
            snapshotSpaceMap.put(snapshot.getName(), spaceUsed);
        }
        return snapshotSpaceMap;
    }

    public List<String> listEphemeralSnapshots()
    {
        final List<String> ephemeralSnapshots = new LinkedList<>();
        for (File snapshot : listSnapshots())
        {
            if (getEphemeralSnapshotMarkerFile(snapshot).exists())
                ephemeralSnapshots.add(snapshot.getName());
        }
        return ephemeralSnapshots;
    }

    private List<File> listSnapshots()
    {
        final List<File> snapshots = new LinkedList<>();
        for (final File dir : dataPaths)
        {
            File snapshotDir = dir.getName().startsWith(SECONDARY_INDEX_NAME_SEPARATOR) ?
                                       new File(dir.getParent(), SNAPSHOT_SUBDIR) :
                                       new File(dir, SNAPSHOT_SUBDIR);
            if (snapshotDir.exists() && snapshotDir.isDirectory())
            {
                final File[] snapshotDirs  = snapshotDir.listFiles();
                if (snapshotDirs != null)
                {
                    for (final File snapshot : snapshotDirs)
                    {
                        if (snapshot.isDirectory())
                            snapshots.add(snapshot);
                    }
                }
            }
        }

        return snapshots;
    }

    public boolean snapshotExists(String snapshotName)
    {
        for (File dir : dataPaths)
        {
            File snapshotDir;
            if (dir.getName().startsWith(SECONDARY_INDEX_NAME_SEPARATOR))
            {
                snapshotDir = new File(dir.getParentFile(), join(SNAPSHOT_SUBDIR, snapshotName, dir.getName()));
            }
            else
            {
                snapshotDir = new File(dir, join(SNAPSHOT_SUBDIR, snapshotName));
            }
            if (snapshotDir.exists())
                return true;
        }
        return false;
    }

    public static void clearSnapshot(String snapshotName, List<File> snapshotDirectories)
    {
        // If snapshotName is empty or null, we will delete the entire snapshot directory
        String tag = snapshotName == null ? "" : snapshotName;
        for (File dir : snapshotDirectories)
        {
            File snapshotDir = new File(dir, join(SNAPSHOT_SUBDIR, tag));
            if (snapshotDir.exists())
            {
                logger.trace("Removing snapshot directory {}", snapshotDir);
                try
                {
                    FileUtils.deleteRecursive(snapshotDir);
                }
                catch (FSWriteError e)
                {
                    if (FBUtilities.isWindows)
                        SnapshotDeletingTask.addFailedSnapshot(snapshotDir);
                    else
                        throw e;
                }
            }
        }
    }

    // The snapshot must exist
    public long snapshotCreationTime(String snapshotName)
    {
        for (File dir : dataPaths)
        {
            File snapshotDir = getSnapshotDirectory(dir, snapshotName);
            if (snapshotDir.exists())
                return snapshotDir.lastModified();
        }
        throw new RuntimeException("Snapshot " + snapshotName + " doesn't exist");
    }

    /**
     * @return total snapshot size in byte for all snapshots.
     */
    public long trueSnapshotsSize()
    {
        long result = 0L;
        for (File dir : dataPaths)
        {
            File snapshotDir = dir.getName().startsWith(SECONDARY_INDEX_NAME_SEPARATOR) ?
                                       new File(dir.getParent(), SNAPSHOT_SUBDIR) :
                                       new File(dir, SNAPSHOT_SUBDIR);
            result += getTrueAllocatedSizeIn(snapshotDir);
        }
        return result;
    }

    /**
     * @return Raw size on disk for all directories
     */
    public long getRawDiretoriesSize()
    {
        long totalAllocatedSize = 0L;

        for (File path : dataPaths)
            totalAllocatedSize += FileUtils.folderSize(path);

        return totalAllocatedSize;
    }

    public long getTrueAllocatedSizeIn(File input)
    {
        if (!input.isDirectory())
            return 0;

        SSTableSizeSummer visitor = new SSTableSizeSummer(input, sstableLister(Directories.OnTxnErr.THROW).listFiles());
        try
        {
            Files.walkFileTree(input.toPath(), visitor);
        }
        catch (IOException e)
        {
            logger.error("Could not calculate the size of {}. {}", input, e.getMessage());
        }

        return visitor.getAllocatedSize();
    }

    public static List<File> getKSChildDirectories(String ksName)
    {
        return getKSChildDirectories(ksName, dataDirectories);

    }

    // Recursively finds all the sub directories in the KS directory.
    public static List<File> getKSChildDirectories(String ksName, DataDirectory[] directories)
    {
        List<File> result = new ArrayList<>();
        for (DataDirectory dataDirectory : directories)
        {
            File ksDir = new File(dataDirectory.location, ksName);
            File[] cfDirs = ksDir.listFiles();
            if (cfDirs == null)
                continue;
            for (File cfDir : cfDirs)
            {
                if (cfDir.isDirectory())
                    result.add(cfDir);
            }
        }
        return result;
    }

    public List<File> getCFDirectories()
    {
        List<File> result = new ArrayList<>();
        for (File dataDirectory : dataPaths)
        {
            if (dataDirectory.isDirectory())
                result.add(dataDirectory);
        }
        return result;
    }

    private static File getOrCreate(File base, String... subdirs)
    {
        File dir = subdirs == null || subdirs.length == 0 ? base : new File(base, join(subdirs));
        if (dir.exists())
        {
            if (!dir.isDirectory())
                throw new AssertionError(String.format("Invalid directory path %s: path exists but is not a directory", dir));
        }
        else if (!dir.mkdirs() && !(dir.exists() && dir.isDirectory()))
        {
            throw new FSWriteError(new IOException("Unable to create directory " + dir), dir);
        }
        return dir;
    }

    private static String join(String... s)
    {
        return StringUtils.join(s, File.separator);
    }

    @VisibleForTesting
    static void overrideDataDirectoriesForTest(String loc)
    {
        for (int i = 0; i < dataDirectories.length; ++i)
            dataDirectories[i] = new DataDirectory(new File(loc));
    }

    @VisibleForTesting
    static void resetDataDirectoriesAfterTest()
    {
        String[] locations = DatabaseDescriptor.getAllDataFileLocations();
        for (int i = 0; i < locations.length; ++i)
            dataDirectories[i] = new DataDirectory(new File(locations[i]));
    }

    private class SSTableSizeSummer extends DirectorySizeCalculator
    {
        private final HashSet<File> toSkip;
        SSTableSizeSummer(File path, List<File> files)
        {
            super(path);
            toSkip = new HashSet<>(files);
        }

        @Override
        public boolean isAcceptable(Path path)
        {
            File file = path.toFile();
            Descriptor desc = SSTable.tryDescriptorFromFilename(file);
            return desc != null
                && desc.ksname.equals(metadata.keyspace)
                && desc.cfname.equals(metadata.name)
                && !toSkip.contains(file);
        }
    }

    public static class SnapshotSizeDetails
    {
        final long sizeOnDiskBytes;
        final long dataSizeBytes;

        private SnapshotSizeDetails(long sizeOnDiskBytes, long dataSizeBytes)
        {
            this.sizeOnDiskBytes = sizeOnDiskBytes;
            this.dataSizeBytes = dataSizeBytes;
        }

        @Override
        public final int hashCode()
        {
            int hashCode = (int) sizeOnDiskBytes ^ (int) (sizeOnDiskBytes >>> 32);
            return 31 * (hashCode ^ (int) ((int) dataSizeBytes ^ (dataSizeBytes >>> 32)));
        }

        @Override
        public final boolean equals(Object o)
        {
            if(!(o instanceof SnapshotSizeDetails))
                return false;
            SnapshotSizeDetails that = (SnapshotSizeDetails)o;
            return sizeOnDiskBytes == that.sizeOnDiskBytes && dataSizeBytes == that.dataSizeBytes;
        }
    }
}<|MERGE_RESOLUTION|>--- conflicted
+++ resolved
@@ -348,14 +348,13 @@
     }
 
     /**
-<<<<<<< HEAD
      * Returns a data directory to load the file {@code sourceFile}. If the sourceFile is on same disk partition as any
      * data directory then use that one as data directory otherwise use {@link #getWriteableLocationAsFile(long)} to
      * find suitable data directory.
      *
-     * Also makes sure returned directory is non-blacklisted.
+     * Also makes sure returned directory is not disallowed.
      *
-     * @throws FSWriteError if all directories are blacklisted
+     * @throws FSWriteError if all directories are disallowed.
      */
     public File getWriteableLocationToLoadFile(final File sourceFile)
     {
@@ -364,7 +363,7 @@
             final FileStore srcFileStore = Files.getFileStore(sourceFile.toPath());
             for (final File dataPath : dataPaths)
             {
-                if (BlacklistedDirectories.isUnwritable(dataPath))
+                if (DisallowedDirectories.isUnwritable(dataPath))
                 {
                     continue;
                 }
@@ -384,10 +383,7 @@
     }
 
     /**
-     * Returns a temporary subdirectory on non-blacklisted data directory
-=======
      * Returns a temporary subdirectory on allowed data directory
->>>>>>> 408f969f
      * that _currently_ has {@code writeSize} bytes as usable space.
      * This method does not create the temporary directory.
      *
