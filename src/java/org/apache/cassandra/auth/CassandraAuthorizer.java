--- conflicted
+++ resolved
@@ -53,7 +53,7 @@
     private static final String RESOURCE = "resource";
     private static final String PERMISSIONS = "permissions";
 
-    SelectStatement authorizeRoleStatement;
+    private SelectStatement authorizeRoleStatement;
 
     public CassandraAuthorizer()
     {
@@ -63,18 +63,6 @@
     // or indirectly via roles granted to the user.
     public Set<Permission> authorize(AuthenticatedUser user, IResource resource)
     {
-<<<<<<< HEAD
-        if (user.isSuper())
-            return resource.applicablePermissions();
-
-        Set<Permission> permissions = EnumSet.noneOf(Permission.class);
-
-        // Even though we only care about the RoleResource here, we use getRoleDetails as
-        // it saves a Set creation in RolesCache
-        for (Role role: user.getRoleDetails())
-            addPermissionsForRole(permissions, resource, role.resource);
-        return permissions;
-=======
         try
         {
             if (user.isSuper())
@@ -82,9 +70,10 @@
 
             Set<Permission> permissions = EnumSet.noneOf(Permission.class);
 
-            for (RoleResource role: user.getRoles())
-                addPermissionsForRole(permissions, resource, role);
-
+            // Even though we only care about the RoleResource here, we use getRoleDetails as
+            // it saves a Set creation in RolesCache
+            for (Role role: user.getRoleDetails())
+                addPermissionsForRole(permissions, resource, role.resource);
             return permissions;
         }
         catch (RequestExecutionException | RequestValidationException e)
@@ -92,7 +81,6 @@
             logger.debug("Failed to authorize {} for {}", user, resource);
             throw new UnauthorizedException("Unable to perform authorization of permissions: " + e.getMessage(), e);
         }
->>>>>>> 8f33dc0f
     }
 
     public void grant(AuthenticatedUser performer, Set<Permission> permissions, IResource resource, RoleResource grantee)
