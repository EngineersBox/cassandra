/*
 * Licensed to the Apache Software Foundation (ASF) under one
 * or more contributor license agreements.  See the NOTICE file
 * distributed with this work for additional information
 * regarding copyright ownership.  The ASF licenses this file
 * to you under the Apache License, Version 2.0 (the
 * "License"); you may not use this file except in compliance
 * with the License.  You may obtain a copy of the License at
 *
 *     http://www.apache.org/licenses/LICENSE-2.0
 *
 * Unless required by applicable law or agreed to in writing, software
 * distributed under the License is distributed on an "AS IS" BASIS,
 * WITHOUT WARRANTIES OR CONDITIONS OF ANY KIND, either express or implied.
 * See the License for the specific language governing permissions and
 * limitations under the License.
 */

package org.apache.cassandra.net;

import java.io.IOException;
import java.net.InetSocketAddress;
import java.nio.channels.ClosedChannelException;
import java.security.cert.Certificate;
import java.util.List;
import java.util.concurrent.atomic.AtomicBoolean;

import com.google.common.annotations.VisibleForTesting;

import io.netty.util.concurrent.Future; //checkstyle: permit this import
import io.netty.util.concurrent.Promise; //checkstyle: permit this import
import org.apache.cassandra.utils.concurrent.AsyncPromise;

import org.slf4j.Logger;
import org.slf4j.LoggerFactory;

import io.netty.bootstrap.Bootstrap;
import io.netty.buffer.ByteBuf;
import io.netty.channel.Channel;
import io.netty.channel.ChannelHandler;
import io.netty.channel.ChannelHandlerContext;
import io.netty.channel.ChannelInboundHandler;
import io.netty.channel.ChannelInitializer;
import io.netty.channel.ChannelOption;
import io.netty.channel.ChannelPipeline;
import io.netty.channel.EventLoop;
import io.netty.channel.socket.SocketChannel;
import io.netty.handler.codec.ByteToMessageDecoder;

import io.netty.handler.logging.LogLevel;
import io.netty.handler.logging.LoggingHandler;
import io.netty.handler.ssl.SslClosedEngineException;
import io.netty.handler.ssl.SslContext;
import io.netty.handler.ssl.SslHandler;
import io.netty.util.concurrent.ScheduledFuture;
import org.apache.cassandra.locator.InetAddressAndPort;
import org.apache.cassandra.net.OutboundConnectionInitiator.Result.MessagingSuccess;
import org.apache.cassandra.net.OutboundConnectionInitiator.Result.StreamingSuccess;
import org.apache.cassandra.security.ISslContextFactory;
import org.apache.cassandra.security.SSLFactory;
import org.apache.cassandra.utils.JVMStabilityInspector;
import org.apache.cassandra.utils.concurrent.ImmediateFuture;
import org.apache.cassandra.utils.memory.BufferPools;

import static java.util.concurrent.TimeUnit.*;
<<<<<<< HEAD
import static org.apache.cassandra.auth.IInternodeAuthenticator.InternodeConnectionDirection.OUTBOUND;
import static org.apache.cassandra.auth.IInternodeAuthenticator.InternodeConnectionDirection.OUTBOUND_PRECONNECT;
import static org.apache.cassandra.net.InternodeConnectionUtils.DISCARD_HANDLER_NAME;
import static org.apache.cassandra.net.InternodeConnectionUtils.SSL_HANDLER_NAME;
import static org.apache.cassandra.net.InternodeConnectionUtils.certificates;
=======
import static org.apache.cassandra.net.MessagingService.SSL_FACTORY_CONTEXT_DESCRIPTION;
import static org.apache.cassandra.net.MessagingService.VERSION_40;
>>>>>>> b9586501
import static org.apache.cassandra.net.HandshakeProtocol.*;
import static org.apache.cassandra.net.ConnectionType.STREAMING;
import static org.apache.cassandra.net.OutboundConnectionInitiator.Result.incompatible;
import static org.apache.cassandra.net.OutboundConnectionInitiator.Result.messagingSuccess;
import static org.apache.cassandra.net.OutboundConnectionInitiator.Result.streamingSuccess;
import static org.apache.cassandra.net.SocketFactory.*;

/**
 * A {@link ChannelHandler} to execute the send-side of the internode handshake protocol.
 * As soon as the handler is added to the channel via {@link ChannelInboundHandler#channelActive(ChannelHandlerContext)}
 * (which is only invoked if the underlying TCP connection was properly established), the {@link Initiate}
 * handshake is sent. See {@link HandshakeProtocol} for full details.
 * <p>
 * Upon completion of the handshake (on success or fail), the {@link #resultPromise} is completed.
 * See {@link Result} for details about the different result states.
 * <p>
 * This class extends {@link ByteToMessageDecoder}, which is a {@link ChannelInboundHandler}, because this handler
 * waits for the peer's handshake response (the {@link Accept} of the internode messaging handshake protocol).
 */
public class OutboundConnectionInitiator<SuccessType extends OutboundConnectionInitiator.Result.Success>
{
    private static final Logger logger = LoggerFactory.getLogger(OutboundConnectionInitiator.class);

    private final ConnectionType type;
    private final SslFallbackConnectionType sslConnectionType;
    private final OutboundConnectionSettings settings;
    private final Promise<Result<SuccessType>> resultPromise;
    private boolean isClosed;

    private OutboundConnectionInitiator(ConnectionType type, SslFallbackConnectionType sslConnectionType, OutboundConnectionSettings settings,
                                        Promise<Result<SuccessType>> resultPromise)
    {
        this.type = type;
        this.sslConnectionType = sslConnectionType;

        this.settings = settings;
        this.resultPromise = resultPromise;
    }

    /**
     * Initiate a connection with the requested messaging version.
     * if the other node supports a newer version, or doesn't support this version, we will fail to connect
     * and try again with the version they reported
     *
     * The returned {@code Future} is guaranteed to be completed on the supplied eventLoop.
     */
    public static Future<Result<StreamingSuccess>> initiateStreaming(EventLoop eventLoop, OutboundConnectionSettings settings,
                                                                     SslFallbackConnectionType sslConnectionType)
    {
        return new OutboundConnectionInitiator<StreamingSuccess>(STREAMING, sslConnectionType, settings, AsyncPromise.withExecutor(eventLoop))
               .initiate(eventLoop);
    }

    /**
     * Initiate a connection with the requested messaging version.
     * if the other node supports a newer version, or doesn't support this version, we will fail to connect
     * and try again with the version they reported
     *
     * The returned {@code Future} is guaranteed to be completed on the supplied eventLoop.
     */
    static Future<Result<MessagingSuccess>> initiateMessaging(EventLoop eventLoop, ConnectionType type, SslFallbackConnectionType sslConnectionType,
                                                              OutboundConnectionSettings settings, Promise<Result<MessagingSuccess>> result)
    {
        return new OutboundConnectionInitiator<>(type, sslConnectionType, settings, result)
               .initiate(eventLoop);
    }

    private Future<Result<SuccessType>> initiate(EventLoop eventLoop)
    {
        if (logger.isTraceEnabled())
            logger.trace("creating outbound bootstrap to {}", settings);

        if (!settings.authenticator.authenticate(settings.to.getAddress(), settings.to.getPort(), null, OUTBOUND_PRECONNECT))
        {
            // interrupt other connections, so they must attempt to re-authenticate
            MessagingService.instance().interruptOutbound(settings.to);
            logger.error("Authentication failed to " + settings.connectToId());
            return ImmediateFuture.failure(new IOException("Authentication failed to " + settings.connectToId()));
        }


        // this is a bit ugly, but is the easiest way to ensure that if we timeout we can propagate a suitable error message
        // and still guarantee that, if on timing out we raced with success, the successfully created channel is handled
        AtomicBoolean timedout = new AtomicBoolean();
        io.netty.util.concurrent.Future<Void> bootstrap = createBootstrap(eventLoop)
                                 .connect()
                                 .addListener(future -> {
                                     eventLoop.execute(() -> {
                                         if (!future.isSuccess())
                                         {
                                             if (future.isCancelled() && !timedout.get())
                                                 resultPromise.cancel(true);
                                             else if (future.isCancelled())
                                                 resultPromise.tryFailure(new IOException("Timeout handshaking with " + settings.connectToId()));
                                             else
                                                 resultPromise.tryFailure(future.cause());
                                         }
                                     });
                                 });

        ScheduledFuture<?> timeout = eventLoop.schedule(() -> {
            timedout.set(true);
            bootstrap.cancel(false);
        }, TIMEOUT_MILLIS, MILLISECONDS);
        bootstrap.addListener(future -> timeout.cancel(true));

        // Note that the bootstrap future's listeners may be invoked outside of the eventLoop,
        // as Epoll failures on connection and disconnect may be run on the GlobalEventExecutor
        // Since this FutureResult's listeners are all given to our resultPromise, they are guaranteed to be invoked by the eventLoop.
        return new FutureResult<>(resultPromise, bootstrap);
    }

    /**
     * Create the {@link Bootstrap} for connecting to a remote peer. This method does <b>not</b> attempt to connect to the peer,
     * and thus does not block.
     */
    private Bootstrap createBootstrap(EventLoop eventLoop)
    {
        Bootstrap bootstrap = settings.socketFactory
                                      .newClientBootstrap(eventLoop, settings.tcpUserTimeoutInMS)
                                      .option(ChannelOption.ALLOCATOR, GlobalBufferPoolAllocator.instance)
                                      .option(ChannelOption.CONNECT_TIMEOUT_MILLIS, settings.tcpConnectTimeoutInMS)
                                      .option(ChannelOption.SO_KEEPALIVE, true)
                                      .option(ChannelOption.SO_REUSEADDR, true)
                                      .option(ChannelOption.TCP_NODELAY, settings.tcpNoDelay)
                                      .option(ChannelOption.MESSAGE_SIZE_ESTIMATOR, NoSizeEstimator.instance)
                                      .handler(new Initializer());

        if (settings.socketSendBufferSizeInBytes > 0)
            bootstrap.option(ChannelOption.SO_SNDBUF, settings.socketSendBufferSizeInBytes);

        InetAddressAndPort remoteAddress = settings.connectTo;
        bootstrap.remoteAddress(new InetSocketAddress(remoteAddress.getAddress(), remoteAddress.getPort()));
        return bootstrap;
    }

    public enum SslFallbackConnectionType
    {
        SERVER_CONFIG, // Original configuration of the server
        MTLS,
        SSL,
        NO_SSL
    }

    private class Initializer extends ChannelInitializer<SocketChannel>
    {
        public void initChannel(SocketChannel channel) throws Exception
        {
            ChannelPipeline pipeline = channel.pipeline();

            // order of handlers: ssl -> server-authentication -> logger -> handshakeHandler
            if ((sslConnectionType == SslFallbackConnectionType.SERVER_CONFIG && settings.withEncryption())
                || sslConnectionType == SslFallbackConnectionType.SSL || sslConnectionType == SslFallbackConnectionType.MTLS)
            {
<<<<<<< HEAD
                SslContext sslContext = getSslContext(sslConnectionType);
=======
                // check if we should actually encrypt this connection
                SslContext sslContext = SSLFactory.getOrCreateSslContext(settings.encryption, true,
                                                                         ISslContextFactory.SocketType.CLIENT,
                                                                         SSL_FACTORY_CONTEXT_DESCRIPTION);
>>>>>>> b9586501
                // for some reason channel.remoteAddress() will return null
                InetAddressAndPort address = settings.to;
                InetSocketAddress peer = settings.encryption.require_endpoint_verification ? new InetSocketAddress(address.getAddress(), address.getPort()) : null;
                SslHandler sslHandler = newSslHandler(channel, sslContext, peer);
                logger.trace("creating outbound netty SslContext: context={}, engine={}", sslContext.getClass().getName(), sslHandler.engine().getClass().getName());
                pipeline.addFirst(SSL_HANDLER_NAME, sslHandler);
            }
            pipeline.addLast("server-authentication", new ServerAuthenticationHandler(settings));

            if (WIRETRACE)
                pipeline.addLast("logger", new LoggingHandler(LogLevel.INFO));

            pipeline.addLast("handshake", new Handler());
        }

        private SslContext getSslContext(SslFallbackConnectionType connectionType) throws IOException
        {
            boolean requireClientAuth = false;
            if (connectionType == SslFallbackConnectionType.MTLS || connectionType == SslFallbackConnectionType.SSL)
            {
                requireClientAuth = true;
            }
            else if (connectionType == SslFallbackConnectionType.SERVER_CONFIG)
            {
                requireClientAuth = settings.withEncryption();
            }
            return SSLFactory.getOrCreateSslContext(settings.encryption, requireClientAuth, ISslContextFactory.SocketType.CLIENT);
        }

    }

    /**
     * Authenticates the server before an outbound connection is established. If a connection is SSL based connection
     * Server's identity is verified during ssl handshake using root certificate in truststore. One may choose to ignore
     * outbound authentication or perform required authentication for outbound connections in the implementation
     * of IInternodeAuthenticator interface.
     */
    @VisibleForTesting
    static class ServerAuthenticationHandler extends ByteToMessageDecoder
    {
        final OutboundConnectionSettings settings;

        ServerAuthenticationHandler(OutboundConnectionSettings settings)
        {
            this.settings = settings;
        }

        @Override
        protected void decode(ChannelHandlerContext channelHandlerContext, ByteBuf byteBuf, List<Object> list) throws Exception
        {
            // Extract certificates from SSL handler(handler with name "ssl").
            final Certificate[] certificates = certificates(channelHandlerContext.channel());
            if (!settings.authenticator.authenticate(settings.to.getAddress(), settings.to.getPort(), certificates, OUTBOUND))
            {
                // interrupt other connections, so they must attempt to re-authenticate
                MessagingService.instance().interruptOutbound(settings.to);
                logger.error("Authentication failed to " + settings.connectToId());

                // To release all the pending buffered data, replace authentication handler with discard handler.
                // This avoids pending inbound data to be fired through the pipeline
                channelHandlerContext.pipeline().replace(this, DISCARD_HANDLER_NAME, new InternodeConnectionUtils.ByteBufDiscardHandler());
                channelHandlerContext.pipeline().close();
            }
            else
            {
                channelHandlerContext.pipeline().remove(this);
            }
        }
    }

    private class Handler extends ByteToMessageDecoder
    {
        /**
         * {@inheritDoc}
         *
         * Invoked when the channel is made active, and sends out the {@link Initiate}.
         * In the case of streaming, we do not require a full bi-directional handshake; the initial message,
         * containing the streaming protocol version, is all that is required.
         */
        @Override
        public void channelActive(final ChannelHandlerContext ctx) throws Exception
        {
            Initiate msg = new Initiate(settings.acceptVersions, type, settings.framing, settings.from);
            logger.trace("starting handshake with peer {}, msg = {}", settings.connectToId(), msg);

            AsyncChannelPromise.writeAndFlush(ctx, msg.encode(),
                      future -> { if (!future.isSuccess()) exceptionCaught(ctx, future.cause()); });

            ctx.fireChannelActive();
        }

        @Override
        public void channelInactive(ChannelHandlerContext ctx) throws Exception
        {
            super.channelInactive(ctx);
            resultPromise.tryFailure(new ClosedChannelException());
        }

        /**
         * {@inheritDoc}
         *
         * Invoked when we get the response back from the peer, which should contain the second message of the internode messaging handshake.
         * <p>
         * If the peer's protocol version does not equal what we were expecting, immediately close the channel (and socket);
         * do *not* send out the third message of the internode messaging handshake.
         * We will reconnect on the appropriate protocol version.
         */
        @SuppressWarnings("unchecked")
        @Override
        protected void decode(ChannelHandlerContext ctx, ByteBuf in, List<Object> out)
        {
            try
            {
                Accept msg = Accept.maybeDecode(in);
                if (msg == null)
                    return;

                int useMessagingVersion = msg.useMessagingVersion;
                int peerMessagingVersion = msg.maxMessagingVersion;
                logger.trace("received second handshake message from peer {}, msg = {}", settings.connectTo, msg);

                FrameEncoder frameEncoder = null;
                Result<SuccessType> result;
                assert useMessagingVersion > 0;

                if (useMessagingVersion < settings.acceptVersions.min || useMessagingVersion > settings.acceptVersions.max)
                {
                    result = incompatible(useMessagingVersion, peerMessagingVersion);
                }
                else
                {
                    // This is a bit ugly
                    if (type.isMessaging())
                    {
                        switch (settings.framing)
                        {
                            case LZ4:
                                frameEncoder = FrameEncoderLZ4.fastInstance;
                                break;
                            case CRC:
                                frameEncoder = FrameEncoderCrc.instance;
                                break;
                            case UNPROTECTED:
                                frameEncoder = FrameEncoderUnprotected.instance;
                                break;
                        }

                        result = (Result<SuccessType>) messagingSuccess(ctx.channel(), useMessagingVersion, frameEncoder.allocator());
                    }
                    else
                    {
                        result = (Result<SuccessType>) streamingSuccess(ctx.channel(), useMessagingVersion);
                    }
                }

                ChannelPipeline pipeline = ctx.pipeline();
                if (result.isSuccess())
                {
                    BufferPools.forNetworking().setRecycleWhenFreeForCurrentThread(false);
                    if (type.isMessaging())
                    {
                        assert frameEncoder != null;
                        pipeline.addLast("frameEncoder", frameEncoder);
                    }
                    pipeline.remove(this);
                }
                else
                {
                    pipeline.close();
                }

                if (!resultPromise.trySuccess(result) && result.isSuccess())
                    result.success().channel.close();
            }
            catch (Throwable t)
            {
                exceptionCaught(ctx, t);
            }
        }

        @Override
        public void exceptionCaught(ChannelHandlerContext ctx, Throwable cause)
        {
            if (isClosed && cause instanceof SslClosedEngineException)
            {
                /*
                 * Occasionally Netty will invoke this handler to process an exception of the following kind:
                 *      io.netty.channel.unix.Errors$NativeIoException: readAddress(..) failed: Connection reset by peer
                 *
                 * When we invoke ctx.close() later in this method, the listener, set up in channelActive(), might be
                 * failed with an SslClosedEngineException("SSLEngine closed already") by Netty, and exceptionCaught() will be invoked
                 * once again, this time to handle the SSLException triggered by ctx.close().
                 *
                 * The exception at this stage is benign, and we shouldn't be double-logging the failure to connect.
                 */
                return;
            }

            try
            {
                JVMStabilityInspector.inspectThrowable(cause);
                resultPromise.tryFailure(cause);
                if (isCausedByConnectionReset(cause))
                    logger.info("Failed to connect to peer {}", settings.connectToId(), cause);
                else
                    logger.error("Failed to handshake with peer {}", settings.connectToId(), cause);
                isClosed = true;
                ctx.close();
            }
            catch (Throwable t)
            {
                logger.error("Unexpected exception in {}.exceptionCaught", this.getClass().getSimpleName(), t);
            }
        }
    }

    /**
     * The result of the handshake. Handshake has 3 possible outcomes:
     *  1) it can be successful, in which case the channel and version to used is returned in this result.
     *  2) we may decide to disconnect to reconnect with another protocol version (namely, the version is passed in this result).
     *  3) we can have a negotiation failure for an unknown reason. (#sadtrombone)
     */
    public static class Result<SuccessType extends Result.Success>
    {
        /**
         * Describes the result of receiving the response back from the peer (Message 2 of the handshake)
         * and implies an action that should be taken.
         */
        enum Outcome
        {
            SUCCESS, RETRY, INCOMPATIBLE
        }

        public static class Success<SuccessType extends Success> extends Result<SuccessType>
        {
            public final Channel channel;
            public final int messagingVersion;
            Success(Channel channel, int messagingVersion)
            {
                super(Outcome.SUCCESS);
                this.channel = channel;
                this.messagingVersion = messagingVersion;
            }
        }

        public static class StreamingSuccess extends Success<StreamingSuccess>
        {
            StreamingSuccess(Channel channel, int messagingVersion)
            {
                super(channel, messagingVersion);
            }
        }

        public static class MessagingSuccess extends Success<MessagingSuccess>
        {
            public final FrameEncoder.PayloadAllocator allocator;
            MessagingSuccess(Channel channel, int messagingVersion, FrameEncoder.PayloadAllocator allocator)
            {
                super(channel, messagingVersion);
                this.allocator = allocator;
            }
        }

        static class Retry<SuccessType extends Success> extends Result<SuccessType>
        {
            final int withMessagingVersion;
            Retry(int withMessagingVersion)
            {
                super(Outcome.RETRY);
                this.withMessagingVersion = withMessagingVersion;
            }
        }

        static class Incompatible<SuccessType extends Success> extends Result<SuccessType>
        {
            final int closestSupportedVersion;
            final int maxMessagingVersion;
            Incompatible(int closestSupportedVersion, int maxMessagingVersion)
            {
                super(Outcome.INCOMPATIBLE);
                this.closestSupportedVersion = closestSupportedVersion;
                this.maxMessagingVersion = maxMessagingVersion;
            }
        }

        final Outcome outcome;

        private Result(Outcome outcome)
        {
            this.outcome = outcome;
        }

        boolean isSuccess() { return outcome == Outcome.SUCCESS; }
        public SuccessType success() { return (SuccessType) this; }
        static MessagingSuccess messagingSuccess(Channel channel, int messagingVersion, FrameEncoder.PayloadAllocator allocator) { return new MessagingSuccess(channel, messagingVersion, allocator); }
        static StreamingSuccess streamingSuccess(Channel channel, int messagingVersion) { return new StreamingSuccess(channel, messagingVersion); }

        public Retry retry() { return (Retry) this; }
        static <SuccessType extends Success> Result<SuccessType> retry(int withMessagingVersion) { return new Retry<>(withMessagingVersion); }

        public Incompatible incompatible() { return (Incompatible) this; }
        static <SuccessType extends Success> Result<SuccessType> incompatible(int closestSupportedVersion, int maxMessagingVersion) { return new Incompatible(closestSupportedVersion, maxMessagingVersion); }
    }

}<|MERGE_RESOLUTION|>--- conflicted
+++ resolved
@@ -63,16 +63,12 @@
 import org.apache.cassandra.utils.memory.BufferPools;
 
 import static java.util.concurrent.TimeUnit.*;
-<<<<<<< HEAD
 import static org.apache.cassandra.auth.IInternodeAuthenticator.InternodeConnectionDirection.OUTBOUND;
 import static org.apache.cassandra.auth.IInternodeAuthenticator.InternodeConnectionDirection.OUTBOUND_PRECONNECT;
 import static org.apache.cassandra.net.InternodeConnectionUtils.DISCARD_HANDLER_NAME;
+import static org.apache.cassandra.net.InternodeConnectionUtils.SSL_FACTORY_CONTEXT_DESCRIPTION;
 import static org.apache.cassandra.net.InternodeConnectionUtils.SSL_HANDLER_NAME;
 import static org.apache.cassandra.net.InternodeConnectionUtils.certificates;
-=======
-import static org.apache.cassandra.net.MessagingService.SSL_FACTORY_CONTEXT_DESCRIPTION;
-import static org.apache.cassandra.net.MessagingService.VERSION_40;
->>>>>>> b9586501
 import static org.apache.cassandra.net.HandshakeProtocol.*;
 import static org.apache.cassandra.net.ConnectionType.STREAMING;
 import static org.apache.cassandra.net.OutboundConnectionInitiator.Result.incompatible;
@@ -227,14 +223,7 @@
             if ((sslConnectionType == SslFallbackConnectionType.SERVER_CONFIG && settings.withEncryption())
                 || sslConnectionType == SslFallbackConnectionType.SSL || sslConnectionType == SslFallbackConnectionType.MTLS)
             {
-<<<<<<< HEAD
                 SslContext sslContext = getSslContext(sslConnectionType);
-=======
-                // check if we should actually encrypt this connection
-                SslContext sslContext = SSLFactory.getOrCreateSslContext(settings.encryption, true,
-                                                                         ISslContextFactory.SocketType.CLIENT,
-                                                                         SSL_FACTORY_CONTEXT_DESCRIPTION);
->>>>>>> b9586501
                 // for some reason channel.remoteAddress() will return null
                 InetAddressAndPort address = settings.to;
                 InetSocketAddress peer = settings.encryption.require_endpoint_verification ? new InetSocketAddress(address.getAddress(), address.getPort()) : null;
@@ -261,7 +250,7 @@
             {
                 requireClientAuth = settings.withEncryption();
             }
-            return SSLFactory.getOrCreateSslContext(settings.encryption, requireClientAuth, ISslContextFactory.SocketType.CLIENT);
+            return SSLFactory.getOrCreateSslContext(settings.encryption, requireClientAuth, ISslContextFactory.SocketType.CLIENT, SSL_FACTORY_CONTEXT_DESCRIPTION);
         }
 
     }
