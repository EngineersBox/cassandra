--- conflicted
+++ resolved
@@ -24,6 +24,7 @@
 
 import org.apache.cassandra.db.TypeSizes;
 import org.apache.cassandra.io.ISerializer;
+import org.apache.cassandra.io.sstable.SSTable;
 import org.apache.cassandra.io.util.DataInputPlus;
 import org.apache.cassandra.io.util.DataOutputPlus;
 
@@ -39,170 +40,33 @@
     public static final StreamingHistogramSerializer serializer = new StreamingHistogramSerializer();
 
     // TreeMap to hold bins of histogram.
-<<<<<<< HEAD
     // The key is a numeric type so we can avoid boxing/unboxing streams of different key types
     // The value is a unboxed long array always of length == 1
     // Serialized Histograms always writes with double keys for backwards compatibility
     private final TreeMap<Number, long[]> bin;
 
-    // Keep a second, larger buffer to spool data in, before finalizing it into `bin`
-    private final TreeMap<Number, long[]> spool;
-
     // maximum bin size for this histogram
-=======
-    private final TreeMap<Double, Long> bin;
->>>>>>> ef5ac1a4
     private final int maxBinSize;
 
-    private StreamingHistogram(int maxBinSize, Map<Double, Long> bin)
+
+    /**
+     * Creates a new histogram with max bin size of maxBinSize
+     * @param maxBinSize maximum number of bins this histogram can have
+     * @param source the existing bins in map form
+     */
+    private StreamingHistogram(int maxBinSize, Map<Number, long[]> source)
     {
         this.maxBinSize = maxBinSize;
-<<<<<<< HEAD
-        this.maxSpoolSize = maxSpoolSize;
-        this.roundSeconds = roundSeconds;
-        bin = new TreeMap<>((o1, o2) -> {
-            if (o1.getClass().equals(o2.getClass()))
-                return ((Comparable)o1).compareTo(o2);
-            else
-            	return Double.compare(o1.doubleValue(), o2.doubleValue());
-        });
-        spool = new TreeMap<>((o1, o2) -> {
+        this.bin = new TreeMap<>((o1, o2) -> {
             if (o1.getClass().equals(o2.getClass()))
                 return ((Comparable)o1).compareTo(o2);
             else
                 return Double.compare(o1.doubleValue(), o2.doubleValue());
         });
-
-    }
-
-    private StreamingHistogram(int maxBinSize, int maxSpoolSize,  int roundSeconds, Map<Double, Long> bin)
-    {
-        this(maxBinSize, maxSpoolSize, roundSeconds);
-        for (Map.Entry<Double, Long> entry : bin.entrySet())
-            this.bin.put(entry.getKey(), new long[]{entry.getValue()});
-    }
-
-    /**
-     * Adds new point p to this histogram.
-     * @param p
-     */
-    public void update(Number p)
-    {
-        update(p, 1L);
-    }
-
-    /**
-     * Adds new point p with value m to this histogram.
-     * @param p
-     * @param m
-     */
-    public void update(Number p, long m)
-    {
-        Number d = p.longValue() % this.roundSeconds;
-        if (d.longValue() > 0)
-            p =p.longValue() + (this.roundSeconds - d.longValue());
-
-        long[] mi = spool.get(p);
-        if (mi != null)
-        {
-            // we found the same p so increment that counter
-            mi[0] += m;
-        }
-        else
-        {
-            mi = new long[]{m};
-            spool.put(p, mi);
-        }
-
-        // If spool has overflowed, compact it
-        if(spool.size() > maxSpoolSize)
-            flushHistogram();
-    }
-
-    /**
-     * Drain the temporary spool into the final bins
-     */
-    public void flushHistogram()
-    {
-        if (spool.size() > 0)
-        {
-            long[] spoolValue;
-            long[] binValue;
-
-            // Iterate over the spool, copying the value into the primary bin map
-            // and compacting that map as necessary
-            for (Map.Entry<Number, long[]> entry : spool.entrySet())
-            {
-                Number key = entry.getKey();
-                spoolValue = entry.getValue();
-                binValue = bin.get(key);
-
-                // If this value is already in the final histogram bins
-                // Simply increment and update, otherwise, insert a new long[1] value
-                if(binValue != null)
-                {
-                    binValue[0] += spoolValue[0];
-                    bin.put(key, binValue);
-                }
-                else
-                {
-                    bin.put(key, new long[]{spoolValue[0]});
-                }
-
-                if (bin.size() > maxBinSize)
-                {
-                    // find points p1, p2 which have smallest difference
-                    Iterator<Number> keys = bin.keySet().iterator();
-                    double p1 = keys.next().doubleValue();
-                    double p2 = keys.next().doubleValue();
-                    double smallestDiff = p2 - p1;
-                    double q1 = p1, q2 = p2;
-                    while (keys.hasNext())
-                    {
-                        p1 = p2;
-                        p2 = keys.next().doubleValue();
-                        double diff = p2 - p1;
-                        if (diff < smallestDiff)
-                        {
-                            smallestDiff = diff;
-                            q1 = p1;
-                            q2 = p2;
-                        }
-                    }
-                    // merge those two
-                    long[] a1 = bin.remove(q1);
-                    long[] a2 = bin.remove(q2);
-                    long k1 = a1[0];
-                    long k2 = a2[0];
-
-                    a1[0] += k2;
-                    bin.put((q1 * k1 + q2 * k2) / (k1 + k2), a1);
-
-                }
-            }
-            spool.clear();
-        }
-    }
-
-    /**
-     * Merges given histogram with this histogram.
-     *
-     * @param other histogram to merge
-     */
-    public void merge(StreamingHistogram other)
-    {
-        if (other == null)
-            return;
-
-        other.flushHistogram();
-
-        for (Map.Entry<Number, long[]> entry : other.getAsMap().entrySet())
-            update(entry.getKey(), entry.getValue()[0]);
-=======
-        this.bin = new TreeMap<>(bin);
->>>>>>> ef5ac1a4
-    }
-
+        for (Map.Entry<Number, long[]> entry : source.entrySet())
+            this.bin.put(entry.getKey(), new long[]{entry.getValue()[0]});
+    }
+    
     /**
      * Calculates estimated number of points in interval [-inf,b].
      *
@@ -246,10 +110,13 @@
     public static class StreamingHistogramBuilder
     {
         // TreeMap to hold bins of histogram.
-        private final TreeMap<Double, Long> bin;
+        // The key is a numeric type so we can avoid boxing/unboxing streams of different key types
+        // The value is a unboxed long array always of length == 1
+        // Serialized Histograms always writes with double keys for backwards compatibility
+        private final TreeMap<Number, long[]> bin;
 
         // Keep a second, larger buffer to spool data in, before finalizing it into `bin`
-        private final TreeMap<Double, Long> spool;
+        private final TreeMap<Number, long[]> spool;
 
         // maximum bin size for this histogram
         private final int maxBinSize;
@@ -259,6 +126,7 @@
 
         // voluntarily give up resolution for speed
         private final int roundSeconds;
+
         /**
          * Creates a new histogram with max bin size of maxBinSize
          * @param maxBinSize maximum number of bins this histogram can have
@@ -268,22 +136,34 @@
             this.maxBinSize = maxBinSize;
             this.maxSpoolSize = maxSpoolSize;
             this.roundSeconds = roundSeconds;
-            bin = new TreeMap<>();
-            spool = new TreeMap<>();
+            bin = new TreeMap<>((o1, o2) -> {
+                if (o1.getClass().equals(o2.getClass()))
+                    return ((Comparable)o1).compareTo(o2);
+                else
+                    return Double.compare(o1.doubleValue(), o2.doubleValue());
+            });
+            spool = new TreeMap<>((o1, o2) -> {
+                if (o1.getClass().equals(o2.getClass()))
+                    return ((Comparable)o1).compareTo(o2);
+                else
+                    return Double.compare(o1.doubleValue(), o2.doubleValue());
+            });
+
         }
 
         public StreamingHistogram build()
         {
             flushHistogram();
-            return new StreamingHistogram(maxBinSize, bin);
-        }
+            return new StreamingHistogram(maxBinSize,  bin);
+        }
+
         /**
          * Adds new point p to this histogram.
          * @param p
          */
-        public void update(double p)
-        {
-            update(p, 1);
+        public void update(Number p)
+        {
+            update(p, 1L);
         }
 
         /**
@@ -291,76 +171,90 @@
          * @param p
          * @param m
          */
-        public void update(double p, long m)
-        {
-            double d = p % this.roundSeconds;
-            if (d > 0)
-                p = p + (this.roundSeconds - d);
-
-            Long mi = spool.get(p);
+        public void update(Number p, long m)
+        {
+            Number d = p.longValue() % this.roundSeconds;
+            if (d.longValue() > 0)
+                p =p.longValue() + (this.roundSeconds - d.longValue());
+
+            long[] mi = spool.get(p);
             if (mi != null)
             {
                 // we found the same p so increment that counter
-                spool.put(p, mi + m);
+                mi[0] += m;
             }
             else
             {
-                spool.put(p, m);
-            }
+                mi = new long[]{m};
+                spool.put(p, mi);
+            }
+
+            // If spool has overflowed, compact it
             if(spool.size() > maxSpoolSize)
                 flushHistogram();
         }
 
+
+
         /**
          * Drain the temporary spool into the final bins
          */
         public void flushHistogram()
         {
-            if(spool.size() > 0)
-            {
-                Long spoolValue;
-                Long binValue;
+            if (spool.size() > 0)
+            {
+                long[] spoolValue;
+                long[] binValue;
 
                 // Iterate over the spool, copying the value into the primary bin map
                 // and compacting that map as necessary
-                for (Map.Entry<Double, Long> entry : spool.entrySet())
+                for (Map.Entry<Number, long[]> entry : spool.entrySet())
                 {
-                    Double key = entry.getKey();
+                    Number key = entry.getKey();
                     spoolValue = entry.getValue();
                     binValue = bin.get(key);
 
-                    if (binValue != null)
+                    // If this value is already in the final histogram bins
+                    // Simply increment and update, otherwise, insert a new long[1] value
+                    if(binValue != null)
                     {
-                        binValue += spoolValue;
+                        binValue[0] += spoolValue[0];
                         bin.put(key, binValue);
-                    } else
+                    }
+                    else
                     {
-                        bin.put(key, spoolValue);
+                        bin.put(key, new long[]{spoolValue[0]});
                     }
 
-                    // if bin size exceeds maximum bin size then trim down to max size
                     if (bin.size() > maxBinSize)
                     {
                         // find points p1, p2 which have smallest difference
-                        Iterator<Double> keys = bin.keySet().iterator();
-                        double p1 = keys.next();
-                        double p2 = keys.next();
+                        Iterator<Number> keys = bin.keySet().iterator();
+                        double p1 = keys.next().doubleValue();
+                        double p2 = keys.next().doubleValue();
                         double smallestDiff = p2 - p1;
                         double q1 = p1, q2 = p2;
-                        while (keys.hasNext()) {
+                        while (keys.hasNext())
+                        {
                             p1 = p2;
-                            p2 = keys.next();
+                            p2 = keys.next().doubleValue();
                             double diff = p2 - p1;
-                            if (diff < smallestDiff) {
+                            if (diff < smallestDiff)
+                            {
                                 smallestDiff = diff;
                                 q1 = p1;
                                 q2 = p2;
                             }
                         }
                         // merge those two
-                        long k1 = bin.remove(q1);
-                        long k2 = bin.remove(q2);
-                        bin.put((q1 * k1 + q2 * k2) / (k1 + k2), k1 + k2);
+                        long[] a1 = bin.remove(q1);
+                        long[] a2 = bin.remove(q2);
+                        long k1 = a1[0];
+                        long k2 = a2[0];
+
+                        a1[0] += k2;
+                        bin.put((q1 * k1 + q2 * k2) / (k1 + k2), a1);
+
                     }
                 }
                 spool.clear();
@@ -368,19 +262,17 @@
         }
 
         /**
-        * Merges given histogram with this histogram.
-        *
-        * @param other histogram to merge
-        */
+         * Merges given histogram with this histogram.
+         *
+         * @param other histogram to merge
+         */
         public void merge(StreamingHistogram other)
         {
             if (other == null)
                 return;
 
-            flushHistogram();
-
-            for (Map.Entry<Double, Long> entry : other.getAsMap().entrySet())
-                update(entry.getKey(), entry.getValue());
+            for (Map.Entry<Number, long[]> entry : other.getAsMap().entrySet())
+                update(entry.getKey(), entry.getValue()[0]);
         }
     }
 
@@ -388,7 +280,6 @@
     {
         public void serialize(StreamingHistogram histogram, DataOutputPlus out) throws IOException
         {
-            histogram.flushHistogram();
             out.writeInt(histogram.maxBinSize);
             Map<Number, long[]> entries = histogram.getAsMap();
             out.writeInt(entries.size());
@@ -403,10 +294,10 @@
         {
             int maxBinSize = in.readInt();
             int size = in.readInt();
-            Map<Double, Long> tmp = new HashMap<>(size);
+            Map<Number, long[]> tmp = new HashMap<>(size);
             for (int i = 0; i < size; i++)
             {
-                tmp.put(in.readDouble(), in.readLong());
+                tmp.put(in.readDouble(), new long[]{in.readLong()});
             }
 
             return new StreamingHistogram(maxBinSize, tmp);
@@ -433,14 +324,8 @@
             return false;
 
         StreamingHistogram that = (StreamingHistogram) o;
-<<<<<<< HEAD
         return maxBinSize == that.maxBinSize &&
-               spool.equals(that.spool) &&
                bin.equals(that.bin);
-=======
-        return maxBinSize == that.maxBinSize
-               && bin.equals(that.bin);
->>>>>>> ef5ac1a4
     }
 
     @Override
@@ -448,4 +333,5 @@
     {
         return Objects.hashCode(bin.hashCode(), maxBinSize);
     }
+
 }