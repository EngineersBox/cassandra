/*
 * Licensed to the Apache Software Foundation (ASF) under one
 * or more contributor license agreements.  See the NOTICE file
 * distributed with this work for additional information
 * regarding copyright ownership.  The ASF licenses this file
 * to you under the Apache License, Version 2.0 (the
 * "License"); you may not use this file except in compliance
 * with the License.  You may obtain a copy of the License at
 *
 *     http://www.apache.org/licenses/LICENSE-2.0
 *
 * Unless required by applicable law or agreed to in writing, software
 * distributed under the License is distributed on an "AS IS" BASIS,
 * WITHOUT WARRANTIES OR CONDITIONS OF ANY KIND, either express or implied.
 * See the License for the specific language governing permissions and
 * limitations under the License.
 */
package org.apache.cassandra.utils.obs;

import java.io.DataInput;
import java.io.DataOutput;
import java.io.IOException;

import org.apache.cassandra.cache.RefCountedMemory;
import org.apache.cassandra.db.TypeSizes;
import org.apache.cassandra.io.util.Memory;

/**
 * Off-heap bitset,
 * file compatible with OpeBitSet
 */
public class OffHeapBitSet implements IBitSet
{
    private final Memory bytes;

    public OffHeapBitSet(long numBits)
    {
        // OpenBitSet.bits2words calculation is there for backward compatibility.
        long byteCount = OpenBitSet.bits2words(numBits) * 8L;
        try
        {
            bytes = RefCountedMemory.allocate(byteCount);
        }
        catch (OutOfMemoryError e)
        {
            throw new RuntimeException("Out of native memory occured, You can avoid it by increasing the system ram space or by increasing bloom_filter_fp_chance.");
        }
        // flush/clear the existing memory.
        clear();
    }

    private OffHeapBitSet(Memory bytes)
    {
        this.bytes = bytes;
    }

    public long capacity()
    {
        return bytes.size() * 8;
    }

    public boolean get(long index)
    {
        long i = index >> 3;
        long bit = index & 0x7;
        int bitmask = 0x1 << bit;
        return ((bytes.getByte(i) & 0xFF) & bitmask) != 0;
    }

    public void set(long index)
    {
        long i = index >> 3;
        long bit = index & 0x7;
        int bitmask = 0x1 << bit;
        bytes.setByte(i, (byte) (bitmask | bytes.getByte(i)));
    }

    public void set(long offset, byte b)
    {
        bytes.setByte(offset, b);
    }

    public void clear(long index)
    {
        long i = index >> 3;
        long bit = index & 0x7;
        int bitmask = 0x1 << bit;
        int nativeByte = (bytes.getByte(i) & 0xFF);
        nativeByte &= ~bitmask;
        bytes.setByte(i, (byte) nativeByte);
    }

    public void clear()
    {
        bytes.setMemory(0, bytes.size(), (byte) 0);
    }

    public void serialize(DataOutput out) throws IOException
    {
        out.writeInt((int) (bytes.size() / 8));
        for (long i = 0; i < bytes.size();)
        {
            long value = ((bytes.getByte(i++) & 0xff) << 0) 
                       + ((bytes.getByte(i++) & 0xff) << 8)
                       + ((bytes.getByte(i++) & 0xff) << 16)
                       + ((long) (bytes.getByte(i++) & 0xff) << 24)
                       + ((long) (bytes.getByte(i++) & 0xff) << 32)
                       + ((long) (bytes.getByte(i++) & 0xff) << 40)
                       + ((long) (bytes.getByte(i++) & 0xff) << 48)
                       + ((long) bytes.getByte(i++) << 56);
            out.writeLong(value);
        }
    }

    public long serializedSize(TypeSizes type)
    {
        return type.sizeof((int) bytes.size()) + bytes.size();
    }

    public static OffHeapBitSet deserialize(DataInput in) throws IOException
    {
<<<<<<< HEAD
        int byteCount = in.readInt() * 8;
=======
        long byteCount = dis.readInt() * 8L;
>>>>>>> 572cddc3
        Memory memory = RefCountedMemory.allocate(byteCount);
        for (long i = 0; i < byteCount;)
        {
            long v = in.readLong();
            memory.setByte(i++, (byte) (v >>> 0));
            memory.setByte(i++, (byte) (v >>> 8));
            memory.setByte(i++, (byte) (v >>> 16));
            memory.setByte(i++, (byte) (v >>> 24));
            memory.setByte(i++, (byte) (v >>> 32));
            memory.setByte(i++, (byte) (v >>> 40));
            memory.setByte(i++, (byte) (v >>> 48));
            memory.setByte(i++, (byte) (v >>> 56));
        }
        return new OffHeapBitSet(memory);
    }

    public void close() throws IOException
    {
        bytes.free();
    }

    @Override
    public boolean equals(Object o)
    {
        if (this == o)
            return true;
        if (!(o instanceof OffHeapBitSet))
            return false;
        OffHeapBitSet b = (OffHeapBitSet) o;
        return bytes.equals(b.bytes);
    }

    @Override
    public int hashCode()
    {
        // Similar to open bitset.
        long h = 0;
        for (long i = bytes.size(); --i >= 0;)
        {
            h ^= bytes.getByte(i);
            h = (h << 1) | (h >>> 63); // rotate left
        }
        return (int) ((h >> 32) ^ h) + 0x98761234;
    }
}<|MERGE_RESOLUTION|>--- conflicted
+++ resolved
@@ -119,11 +119,7 @@
 
     public static OffHeapBitSet deserialize(DataInput in) throws IOException
     {
-<<<<<<< HEAD
-        int byteCount = in.readInt() * 8;
-=======
-        long byteCount = dis.readInt() * 8L;
->>>>>>> 572cddc3
+        long byteCount = in.readInt() * 8L;
         Memory memory = RefCountedMemory.allocate(byteCount);
         for (long i = 0; i < byteCount;)
         {
