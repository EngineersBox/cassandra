--- conflicted
+++ resolved
@@ -893,10 +893,6 @@
 # When unset, the default is 200 Mbps or 25 MB/s
 # inter_dc_stream_throughput_outbound_megabits_per_sec: 200
 
-<<<<<<< HEAD
-# How long the coordinator should wait for read operations to complete.
-# Lowest acceptable value is 10 ms.
-=======
 # Server side timeouts for requests. The server will return a timeout exception
 # to the client if it can't complete an operation within the corresponding
 # timeout. Those settings are a protection against:
@@ -910,8 +906,8 @@
 # low is equally ill-advised since clients could get timeouts even for successful 
 # operations just because the timeout setting is too tight.
 
-# How long the coordinator should wait for read operations to complete
->>>>>>> 7c067b6d
+# How long the coordinator should wait for read operations to complete.
+# Lowest acceptable value is 10 ms.
 read_request_timeout_in_ms: 5000
 # How long the coordinator should wait for seq or index scans to complete.
 # Lowest acceptable value is 10 ms.
